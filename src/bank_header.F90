module bank_header

<<<<<<< HEAD
  use random_lcg_header, only: N_STREAMS
=======
  use, intrinsic :: ISO_C_BINDING
>>>>>>> aee19458

  implicit none

!===============================================================================
! BANK is used for storing fission sites in eigenvalue calculations. Since all
! the state information of a neutron is not needed, this type allows sites to be
! stored with less memory
!===============================================================================

<<<<<<< HEAD
  type Bank
    ! The 'sequence' attribute is used here to ensure that the data listed
    ! appears in the given order. This is important for MPI purposes when bank
    ! sites are sent from one processor to another.
    sequence

    real(8)    :: wgt                 ! weight of bank site
    real(8)    :: xyz(3)              ! location of bank particle
    real(8)    :: uvw(3)              ! diretional cosines
    real(8)    :: E                   ! energy
    integer(8) :: prn_seed(N_STREAMS) ! random number seeds to continue site
    
=======
  type, bind(C) :: Bank
    real(C_DOUBLE) :: wgt           ! weight of bank site
    real(C_DOUBLE) :: xyz(3)        ! location of bank particle
    real(C_DOUBLE) :: uvw(3)        ! diretional cosines
    real(C_DOUBLE) :: E             ! energy
    integer(C_INT) :: delayed_group ! delayed group
>>>>>>> aee19458
  end type Bank

end module bank_header<|MERGE_RESOLUTION|>--- conflicted
+++ resolved
@@ -1,10 +1,7 @@
 module bank_header
 
-<<<<<<< HEAD
+  use, intrinsic :: ISO_C_BINDING
   use random_lcg_header, only: N_STREAMS
-=======
-  use, intrinsic :: ISO_C_BINDING
->>>>>>> aee19458
 
   implicit none
 
@@ -14,27 +11,13 @@
 ! stored with less memory
 !===============================================================================
 
-<<<<<<< HEAD
-  type Bank
-    ! The 'sequence' attribute is used here to ensure that the data listed
-    ! appears in the given order. This is important for MPI purposes when bank
-    ! sites are sent from one processor to another.
-    sequence
-
-    real(8)    :: wgt                 ! weight of bank site
-    real(8)    :: xyz(3)              ! location of bank particle
-    real(8)    :: uvw(3)              ! diretional cosines
-    real(8)    :: E                   ! energy
-    integer(8) :: prn_seed(N_STREAMS) ! random number seeds to continue site
-    
-=======
   type, bind(C) :: Bank
     real(C_DOUBLE) :: wgt           ! weight of bank site
     real(C_DOUBLE) :: xyz(3)        ! location of bank particle
     real(C_DOUBLE) :: uvw(3)        ! diretional cosines
     real(C_DOUBLE) :: E             ! energy
+    integer(C_LONG_LONG) :: prn_seed(N_STREAMS) ! random number seeds to continue site
     integer(C_INT) :: delayed_group ! delayed group
->>>>>>> aee19458
   end type Bank
 
 end module bank_header
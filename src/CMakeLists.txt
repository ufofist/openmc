--- conflicted
+++ resolved
@@ -19,23 +19,13 @@
 # Command line options
 #===============================================================================
 
-<<<<<<< HEAD
 option(openmp    "Enable shared-memory parallelism with OpenMP"   OFF)
 option(profile   "Compile with profiling flags"                   OFF)
-option(petsc     "Enable PETSC for use in CMFD acceleration"      OFF)
 option(debug     "Compile with debug flags"                       OFF)
 option(optimize  "Turn on all compiler optimization flags"        OFF)
 option(verbose   "Create verbose Makefiles"                       OFF)
 option(coverage  "Compile with flags"                             OFF)
 option(unittests "Compile unit tests"                             OFF)
-=======
-option(openmp   "Enable shared-memory parallelism with OpenMP"   OFF)
-option(profile  "Compile with profiling flags"                   OFF)
-option(debug    "Compile with debug flags"                       OFF)
-option(optimize "Turn on all compiler optimization flags"        OFF)
-option(verbose  "Create verbose Makefiles"                       OFF)
-option(coverage "Compile with flags"                             OFF)
->>>>>>> 058fc2ea
 
 if (verbose)
   set(CMAKE_VERBOSE_MAKEFILE on)

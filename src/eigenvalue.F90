module eigenvalue

#ifdef MPI
  use mpi
#endif

  use cmfd_execute, only: cmfd_init_batch, execute_cmfd
  use constants,    only: ZERO
  use error,        only: fatal_error, warning
  use global
  use math,         only: t_percentile
  use mesh,         only: count_bank_sites
  use mesh_header,  only: StructuredMesh
  use output,       only: write_message, header, print_columns,              &
                          print_batch_keff, print_generation
  use physics,      only: transport
  use random_lcg,   only: prn, set_particle_seed, prn_skip
  use search,       only: binary_search
  use source,       only: get_source_particle
  use state_point,  only: write_state_point, replay_batch_history, &
                          server_create_state_point
  use string,       only: to_str
  use tally,        only: synchronize_tallies, setup_active_usertallies, &
                          reset_result, server_listen

#ifdef HDF5
  use hdf5_interface, only: hdf5_write_state_point
#endif

  private
  public :: run_eigenvalue

contains

!===============================================================================
! RUN_EIGENVALUE encompasses all the main logic where iterations are performed
! over the batches, generations, and histories in a k-eigenvalue calculation.
!===============================================================================

  subroutine run_eigenvalue()

    if (server) then
       call server_listen()
       return
    end if

    if (master) call header("K EIGENVALUE SIMULATION", level=1)

    ! Allocate particle
    allocate(p)

    ! Display column titles
    call print_columns()

    ! Turn on inactive timer
    call time_inactive % start()

    ! ==========================================================================
    ! LOOP OVER BATCHES
    BATCH_LOOP: do current_batch = 1, n_batches

      call initialize_batch()

      ! Handle restart runs
      if (restart_run .and. current_batch <= restart_batch) then
        call replay_batch_history()
        cycle BATCH_LOOP
      end if

      ! =======================================================================
      ! LOOP OVER GENERATIONS
      GENERATION_LOOP: do current_gen = 1, gen_per_batch

        call initialize_generation()

        ! Start timer for transport
        call time_transport % start()

        ! ====================================================================
        ! LOOP OVER PARTICLES
        PARTICLE_LOOP: do current_work = 1, work

          ! grab source particle from bank
          call get_source_particle(current_work)

          ! transport particle
          call transport()

        end do PARTICLE_LOOP

        ! Accumulate time for transport
        call time_transport % stop()

        ! Distribute fission bank across processors evenly
        call time_bank % start()
        call synchronize_bank()
        call time_bank % stop()

        ! Calculate shannon entropy
        if (entropy_on) call shannon_entropy()

        ! Write generation output
        if (master .and. current_gen /= gen_per_batch) call print_generation()

      end do GENERATION_LOOP

      call finalize_batch()

    end do BATCH_LOOP

    call time_active % stop()

    ! ==========================================================================
    ! END OF RUN WRAPUP

    if (master) call header("SIMULATION FINISHED", level=1)

  end subroutine run_eigenvalue

!===============================================================================
! INITIALIZE_BATCH
!===============================================================================

  subroutine initialize_batch()

    message = "Simulating batch " // trim(to_str(current_batch)) // "..."
    call write_message(8)

    ! Reset total starting particle weight used for normalizing tallies
    total_weight = ZERO

    if (current_batch == n_inactive + 1) then
      ! Switch from inactive batch timer to active batch timer
      call time_inactive % stop()
      call time_active % start()

      ! Enable active batches (and tallies_on if it hasn't been enabled)
      active_batches = .true.
      tallies_on = .true.

      ! Add user tallies to active tallies list
      call setup_active_usertallies()
    end if

    ! check CMFD initialize batch
    if (cmfd_run) call cmfd_init_batch()

  end subroutine initialize_batch

!===============================================================================
! INITIALIZE_GENERATION
!===============================================================================

  subroutine initialize_generation()

    ! Reset number of fission bank sites
    n_bank = 0

    ! Count source sites if using uniform fission source weighting
    if (ufs) call count_source_for_ufs()

  end subroutine initialize_generation

!===============================================================================
! FINALIZE_BATCH handles synchronization and accumulation of tallies,
! calculation of Shannon entropy, getting single-batch estimate of keff, and
! turning on tallies when appropriate
!===============================================================================

  subroutine finalize_batch()

    integer :: i
    integer :: server_rank
    real(8) :: server_signal

    ! Collect tallies
    call time_tallies % start()
    call synchronize_tallies()
    call time_tallies % stop()

    ! Collect results and statistics
    call calculate_keff()

    ! Perform CMFD calculation if on
    if (cmfd_on) call execute_cmfd()

    ! Display output
    if (master) call print_batch_keff()

    ! Write out state point if it's been specified for this batch
    if (statepoint_batch % contains(current_batch)) then
      ! Calculate combined estimate of k-effective
      if (master) call calculate_combined_keff()

      if (use_servers) then
        if (master) then
          ! Send each server a message telling it to write a state point
          server_signal = SERVER_STATE_POINT
          do i = 1, n_servers
            server_rank = i*support_ratio - 1
            call MPI_SEND(server_signal, 1, MPI_REAL8, server_rank, 0, &
                 MPI_COMM_WORLD, MPI_STATUS_IGNORE, mpi_err)
          end do

          ! Send k_batch, entropy, and global tallies to first server
          call MPI_SEND(k_batch, n_batches, MPI_REAL8, support_ratio - 1, &
               0, MPI_COMM_WORLD, MPI_STATUS_IGNORE, mpi_err)
          call MPI_SEND(entropy, n_batches, MPI_REAL8, support_ratio - 1, &
               0, MPI_COMM_WORLD, MPI_STATUS_IGNORE, mpi_err)
          call MPI_SEND(global_tallies, N_GLOBAL_TALLIES, MPI_TALLYRESULT, &
               support_ratio - 1, 0, MPI_COMM_WORLD, MPI_STATUS_IGNORE, mpi_err)
        end if
      else
        ! Create state point file
#ifdef HDF5
        call hdf5_write_state_point()
#else
        call write_state_point()
#endif
      end if
    end if

    if (master .and. current_batch == n_batches) then
      ! Make sure combined estimate of k-effective is calculated at the last
      ! batch in case no state point is written
      call calculate_combined_keff()

      ! If we've reached the end of the run, indicate to the servers that they
      ! can shut down
      if (use_servers) then
        server_signal = SERVER_END_RUN
        do i = 1, n_servers
          server_rank = i*support_ratio - 1
          call MPI_SEND(server_signal, 1, MPI_REAL8, server_rank, 0, &
               MPI_COMM_WORLD, MPI_STATUS_IGNORE, mpi_err)
        end do
      end if
    end if

  end subroutine finalize_batch

!===============================================================================
! SYNCHRONIZE_BANK samples source sites from the fission sites that were
! accumulated during the generation. This routine is what allows this Monte
! Carlo to scale to large numbers of processors where other codes cannot.
!===============================================================================

  subroutine synchronize_bank()

    integer    :: i            ! loop indices
    integer    :: j            ! loop indices
    integer(8) :: start        ! starting index in global bank
    integer(8) :: finish       ! ending index in global bank
    integer(8) :: total        ! total sites in global fission bank
    integer(8) :: index_temp   ! index in temporary source bank
    integer(8) :: sites_needed ! # of sites to be sampled
    real(8)    :: p_sample     ! probability of sampling a site
    type(Bank), save, allocatable :: &
         & temp_sites(:)       ! local array of extra sites on each node

#ifdef MPI
    integer    :: n            ! number of sites to send/recv
    integer    :: neighbor     ! processor to send/recv data from
    integer    :: request(20)  ! communication request for send/recving sites
    integer    :: n_request    ! number of communication requests
    integer(8) :: index_local  ! index in local source bank
    integer(8), save, allocatable :: &
         & bank_position(:)    ! starting positions in global source bank
#endif

    ! In order to properly understand the fission bank algorithm, you need to
    ! think of the fission and source bank as being one global array divided
    ! over multiple processors. At the start, each processor has a random amount
    ! of fission bank sites -- each processor needs to know the total number of
    ! sites in order to figure out the probability for selecting
    ! sites. Furthermore, each proc also needs to know where in the 'global'
    ! fission bank its own sites starts in order to ensure reproducibility by
    ! skipping ahead to the proper seed.

#ifdef MPI
    start = 0_8
    call MPI_EXSCAN(n_bank, start, 1, MPI_INTEGER8, MPI_SUM, & 
<<<<<<< HEAD
         compute_comm, mpi_err)
=======
         MPI_COMM_WORLD, mpi_err)

    ! While we would expect the value of start on rank 0 to be 0, the MPI
    ! standard says that the receive buffer on rank 0 is undefined and not
    ! significant
    if (rank == 0) start = 0_8

>>>>>>> 00e30ec6
    finish = start + n_bank
    total = finish
    call MPI_BCAST(total, 1, MPI_INTEGER8, n_compute - 1, & 
         compute_comm, mpi_err)

#else
    start  = 0_8
    finish = n_bank
    total  = n_bank
#endif

    ! If there are not that many particles per generation, it's possible that no
    ! fission sites were created at all on a single processor. Rather than add
    ! extra logic to treat this circumstance, we really want to ensure the user
    ! runs enough particles to avoid this in the first place.

    if (n_bank == 0) then
      message = "No fission sites banked on processor " // to_str(rank)
      call fatal_error()
    end if

    ! Make sure all processors start at the same point for random sampling. Then
    ! skip ahead in the sequence using the starting index in the 'global'
    ! fission bank for each processor.

    call set_particle_seed(int((current_batch - 1)*gen_per_batch + &
         current_gen,8))
    call prn_skip(start)

    ! Determine how many fission sites we need to sample from the source bank
    ! and the probability for selecting a site.

    if (total < n_particles) then
      sites_needed = mod(n_particles,total)
    else
      sites_needed = n_particles
    end if
    p_sample = real(sites_needed,8)/real(total,8)

    call time_bank_sample % start()

    ! ==========================================================================
    ! SAMPLE N_PARTICLES FROM FISSION BANK AND PLACE IN TEMP_SITES

    ! Allocate temporary source bank
    index_temp = 0_8
    if (.not. allocated(temp_sites)) allocate(temp_sites(3*work))

    do i = 1, int(n_bank,4)

      ! If there are less than n_particles particles banked, automatically add
      ! int(n_particles/total) sites to temp_sites. For example, if you need
      ! 1000 and 300 were banked, this would add 3 source sites per banked site
      ! and the remaining 100 would be randomly sampled.
      if (total < n_particles) then
        do j = 1, int(n_particles/total)
          index_temp = index_temp + 1
          temp_sites(index_temp) = fission_bank(i)
        end do
      end if

      ! Randomly sample sites needed
      if (prn() < p_sample) then
        index_temp = index_temp + 1
        temp_sites(index_temp) = fission_bank(i)
      end if
    end do

    ! At this point, the sampling of source sites is done and now we need to
    ! figure out where to send source sites. Since it is possible that one
    ! processor's share of the source bank spans more than just the immediate
    ! neighboring processors, we have to perform an ALLGATHER to determine the
    ! indices for all processors

#ifdef MPI
    ! First do an exclusive scan to get the starting indices for 
    start = 0_8
    call MPI_EXSCAN(index_temp, start, 1, MPI_INTEGER8, MPI_SUM, & 
         compute_comm, mpi_err)
    finish = start + index_temp

    ! Allocate space for bank_position if this hasn't been done yet
    if (.not. allocated(bank_position)) allocate(bank_position(n_compute))
    call MPI_ALLGATHER(start, 1, MPI_INTEGER8, bank_position, 1, &
         MPI_INTEGER8, compute_comm, mpi_err)
#else
    start  = 0_8
    finish = index_temp
#endif

    ! Now that the sampling is complete, we need to ensure that we have exactly
    ! n_particles source sites. The way this is done in a reproducible manner is
    ! to adjust only the source sites on the last processor.

    if (compute_rank == n_compute - 1) then
      if (finish > n_particles) then
        ! If we have extra sites sampled, we will simply discard the extra
        ! ones on the last processor
        index_temp = n_particles - start

      elseif (finish < n_particles) then
        ! If we have too few sites, repeat sites from the very end of the
        ! fission bank
        sites_needed = n_particles - finish
        do i = 1, int(sites_needed,4)
          index_temp = index_temp + 1
          temp_sites(index_temp) = fission_bank(n_bank - sites_needed + i)
        end do
      end if

      ! the last processor should not be sending sites to right
      finish = bank_last
    end if

    call time_bank_sample % stop()
    call time_bank_sendrecv % start()

#ifdef MPI
    ! ==========================================================================
    ! SEND BANK SITES TO NEIGHBORS

    index_local = 1
    n_request = 0

<<<<<<< HEAD
    ! Determine the index of the processor which has the first part of the
    ! source_bank for the local processor
    neighbor = start / maxwork

    SEND_SITES: do while (start < finish)
      ! Determine the number of sites to send
      n = min((neighbor + 1)*maxwork, finish) - start

      ! Initiate an asynchronous send of source sites to the neighboring
      ! process
      if (neighbor /= compute_rank) then
        n_request = n_request + 1
        call MPI_ISEND(temp_sites(index_local), n, MPI_BANK, neighbor, &
             compute_rank, compute_comm, request(n_request), mpi_err)
      end if
=======
    if (start < n_particles) then
      ! Determine the index of the processor which has the first part of the
      ! source_bank for the local processor
      neighbor = start / maxwork

      SEND_SITES: do while (start < finish)
        ! Determine the number of sites to send
        n = min((neighbor + 1)*maxwork, finish) - start

        ! Initiate an asynchronous send of source sites to the neighboring
        ! process
        if (neighbor /= rank) then
          n_request = n_request + 1
          call MPI_ISEND(temp_sites(index_local), n, MPI_BANK, neighbor, &
               rank, MPI_COMM_WORLD, request(n_request), mpi_err)
        end if
>>>>>>> 00e30ec6

        ! Increment all indices
        start       = start       + n
        index_local = index_local + n
        neighbor    = neighbor    + 1

        ! Check for sites out of bounds -- this only happens in the rare
        ! circumstance that a processor close to the end has so many sites that
        ! it would exceed the bank on the last processor
        if (neighbor > n_procs - 1) exit
      end do SEND_SITES
    end if

    ! ==========================================================================
    ! RECEIVE BANK SITES FROM NEIGHBORS OR TEMPORARY BANK

    start = bank_first - 1
    index_local = 1

    ! Determine what process has the source sites that will need to be stored at
    ! the beginning of this processor's source bank.

    if (start >= bank_position(n_compute)) then
      neighbor = n_compute - 1
    else
      neighbor = binary_search(bank_position, n_compute, start) - 1
    end if

    RECV_SITES: do while (start < bank_last)
      ! Determine how many sites need to be received
      if (neighbor == n_compute - 1) then
        n = min(n_particles, (compute_rank+1)*maxwork) - start
      else
        n = min(bank_position(neighbor+2), min(n_particles, &
             (compute_rank+1)*maxwork)) - start
      end if

      if (neighbor /= compute_rank) then
        ! If the source sites are not on this processor, initiate an
        ! asynchronous receive for the source sites

        n_request = n_request + 1
        call MPI_IRECV(source_bank(index_local), n, MPI_BANK, &
             neighbor, neighbor, compute_comm, request(n_request), mpi_err)

      else
        ! If the source sites are on this procesor, we can simply copy them
        ! from the temp_sites bank

        index_temp = start - bank_position(compute_rank+1) + 1
        source_bank(index_local:index_local+n-1) = &
             temp_sites(index_temp:index_temp+n-1)
      end if

      ! Increment all indices
      start       = start       + n
      index_local = index_local + n
      neighbor    = neighbor    + 1
    end do RECV_SITES

    ! Since we initiated a series of asynchronous ISENDs and IRECVs, now we have
    ! to ensure that the data has actually been communicated before moving on to
    ! the next generation

    call MPI_WAITALL(n_request, request, MPI_STATUSES_IGNORE, mpi_err)

    ! Deallocate space for bank_position on the very last generation
    if (current_batch == n_batches .and. current_gen == gen_per_batch) &
         deallocate(bank_position)
#else
    source_bank = temp_sites(1:n_particles)
#endif

    call time_bank_sendrecv % stop()

    ! Deallocate space for the temporary source bank on the last generation
    if (current_batch == n_batches .and. current_gen == gen_per_batch) &
         deallocate(temp_sites)

  end subroutine synchronize_bank

!===============================================================================
! SHANNON_ENTROPY calculates the Shannon entropy of the fission source
! distribution to assess source convergence
!===============================================================================

  subroutine shannon_entropy()

    integer :: ent_idx        ! entropy index
    integer :: i, j, k        ! index for bank sites
    integer :: n              ! # of boxes in each dimension
    logical :: sites_outside  ! were there sites outside entropy box?
    type(StructuredMesh), pointer :: m => null()

    ! Get pointer to entropy mesh
    m => entropy_mesh

    ! On the first pass through this subroutine, we need to determine how big
    ! the entropy mesh should be in each direction and then allocate a
    ! three-dimensional array to store the fraction of source sites in each mesh
    ! box

    if (.not. allocated(entropy_p)) then
      if (.not. allocated(m % dimension)) then
        ! If the user did not specify how many mesh cells are to be used in
        ! each direction, we automatically determine an appropriate number of
        ! cells
        n = ceiling((n_particles/20)**(1.0/3.0))

        ! copy dimensions
        m % n_dimension = 3
        allocate(m % dimension(3))
        m % dimension = n
      end if

      ! allocate and determine width
      allocate(m % width(3))
      m % width = (m % upper_right - m % lower_left) / m % dimension

      ! allocate p
      allocate(entropy_p(1, m % dimension(1), m % dimension(2), &
           m % dimension(3)))
    end if

    ! count number of fission sites over mesh
    call count_bank_sites(m, fission_bank, entropy_p, &
         size_bank=n_bank, sites_outside=sites_outside)

    ! display warning message if there were sites outside entropy box
    if (sites_outside) then
      message = "Fission source site(s) outside of entropy box."
      call warning()
    end if

    ! sum values to obtain shannon entropy
    if (master) then
      ! Normalize to total weight of bank sites
      entropy_p = entropy_p / sum(entropy_p)

      ent_idx = current_gen + gen_per_batch*(current_batch - 1)
      entropy(ent_idx) = ZERO
      do i = 1, m % dimension(1)
        do j = 1, m % dimension(2)
          do k = 1, m % dimension(3)
            if (entropy_p(1,i,j,k) > ZERO) then
              entropy(ent_idx) = entropy(ent_idx) - &
                   entropy_p(1,i,j,k) * log(entropy_p(1,i,j,k))/log(TWO)
            end if
          end do
        end do
      end do
    end if

  end subroutine shannon_entropy

!===============================================================================
! CALCULATE_KEFF calculates the single batch estimate of keff as well as the
! mean and standard deviation of the mean for active batches
!===============================================================================

  subroutine calculate_keff()

    real(8) :: temp(2) ! used to reduce sum and sum_sq
    real(8) :: alpha   ! significance level for CI
    real(8) :: t_value ! t-value for confidence intervals

    message = "Calculate batch keff..."
    call write_message(8)

    ! =========================================================================
    ! SINGLE-BATCH ESTIMATE OF K-EFFECTIVE

#ifdef MPI
    if (.not. reduce_tallies) then
      ! Reduce value of k_batch if running in parallel
      if (master) then
        call MPI_REDUCE(MPI_IN_PLACE, k_batch(current_batch), 1, MPI_REAL8, &
             MPI_SUM, 0, compute_comm, mpi_err)
      else
        ! Receive buffer not significant at other processors
        call MPI_REDUCE(k_batch(current_batch), temp, 1, MPI_REAL8, &
             MPI_SUM, 0, compute_comm, mpi_err)
      end if
    end if
#endif

    ! Normalize single batch estimate of k
    if (master) then
      k_batch(current_batch) = k_batch(current_batch) / &
           (n_particles * gen_per_batch)
    end if

    ! =========================================================================
    ! ACCUMULATED K-EFFECTIVE AND ITS VARIANCE

    if (reduce_tallies) then
      ! In this case, global_tallies has already been reduced, so we don't
      ! need to perform any more reductions and just take the values from
      ! global_tallies directly

      ! Sample mean of keff
      keff = global_tallies(K_TRACKLENGTH) % sum / n_realizations

      if (n_realizations > 1) then
        if (confidence_intervals) then
          ! Calculate t-value for confidence intervals
          alpha = ONE - CONFIDENCE_LEVEL
          t_value = t_percentile(ONE - alpha/TWO, n_realizations - 1)
        else
          t_value = ONE
        end if

        ! Standard deviation of the sample mean of k
        keff_std = t_value * sqrt((global_tallies(K_TRACKLENGTH) % sum_sq / &
             n_realizations - keff * keff) / (n_realizations - 1))
      end if
    else
      ! In this case, no reduce was ever done on global_tallies. Thus, we need
      ! to reduce the values in sum and sum^2 to get the sample mean and its
      ! standard deviation

#ifdef MPI
      call MPI_REDUCE(global_tallies(K_TRACKLENGTH) % sum, temp, 2, &
           MPI_REAL8, MPI_SUM, 0, compute_comm, mpi_err)
#else
      temp(1) = global_tallies(K_TRACKLENGTH) % sum
      temp(2) = global_tallies(K_TRACKLENGTH) % sum_sq
#endif

      ! Sample mean of k
      keff = temp(1) / n_realizations

      if (n_realizations > 1) then
        if (confidence_intervals) then
          ! Calculate t-value for confidence intervals
          alpha = ONE - CONFIDENCE_LEVEL
          t_value = t_percentile(ONE - alpha/TWO, n_realizations - 1)
        else
          t_value = ONE
        end if

        ! Standard deviation of the sample mean of k
        keff_std = t_value * sqrt((temp(2)/n_realizations - keff*keff) / &
             (n_realizations - 1))
      end if
    end if

#ifdef MPI
    ! Broadcast new keff value to all processors
    call MPI_BCAST(keff, 1, MPI_REAL8, 0, compute_comm, mpi_err)
#endif

    ! Reset global tally results
    if (.not. active_batches) then
      call reset_result(global_tallies)
      n_realizations = 0
    end if

  end subroutine calculate_keff

!===============================================================================
! CALCULATE_COMBINED_KEFF calculates a minimum variance estimate of k-effective
! based on a linear combination of the collision, absorption, and tracklength
! estimates. The theory behind this can be found in M. Halperin, "Almost
! linearly-optimum combination of unbiased estimates," J. Am. Stat. Assoc., 56,
! 36-43 (1961), doi:10.1080/01621459.1961.10482088. The implementation here
! follows that described in T. Urbatsch et al., "Estimation and interpretation
! of keff confidence intervals in MCNP," Nucl. Technol., 111, 169-182 (1995).
!===============================================================================

  subroutine calculate_combined_keff()

    integer :: l        ! loop index
    integer :: i, j, k  ! indices referring to collision, absorption, or track
    integer :: n        ! number of realizations
    real(8) :: kv(3)    ! vector of k-effective estimates
    real(8) :: cov(3,3) ! sample covariance matrix
    real(8) :: f        ! weighting factor
    real(8) :: g        ! sum of weighting factors
    real(8) :: S(3)     ! sums used for variance calculation

    ! Make sure we have at least four realizations. Notice that at the end,
    ! there is a N-3 term in a denominator.
    if (n_realizations <= 3) return

    ! Initialize variables
    n = n_realizations
    g = ZERO
    S = ZERO
    k_combined = ZERO

    ! Copy estimates of k-effective and its variance (not variance of the mean)
    kv(1) = global_tallies(K_COLLISION) % sum / n
    kv(2) = global_tallies(K_ABSORPTION) % sum / n
    kv(3) = global_tallies(K_TRACKLENGTH) % sum / n
    cov(1,1) = (global_tallies(K_COLLISION) % sum_sq - &
         n * kv(1) * kv(1)) / (n - 1)
    cov(2,2) = (global_tallies(K_ABSORPTION) % sum_sq - &
         n * kv(2) * kv(2)) / (n - 1)
    cov(3,3) = (global_tallies(K_TRACKLENGTH) % sum_sq - &
         n * kv(3) * kv(3)) / (n - 1)

    ! Calculate covariances based on sums with Bessel's correction
    cov(1,2) = (k_col_abs - n * kv(1) * kv(2))/(n - 1)
    cov(1,3) = (k_col_tra - n * kv(1) * kv(3))/(n - 1)
    cov(2,3) = (k_abs_tra - n * kv(2) * kv(3))/(n - 1)
    cov(2,1) = cov(1,2)
    cov(3,1) = cov(1,3)
    cov(3,2) = cov(2,3)

    do l = 1, 3
      ! Permutations of estimates
      if (l == 1) then
        ! i = collision, j = absorption, k = tracklength
        i = 1
        j = 2
        k = 3
      elseif (l == 2) then
        ! i = absortion, j = tracklength, k = collision
        i = 2
        j = 3
        k = 1
      elseif (l == 3) then
        ! i = tracklength, j = collision, k = absorption
        i = 3
        j = 1
        k = 2
      end if

      ! Calculate weighting
      f = cov(j,j)*(cov(k,k) - cov(i,k)) - cov(k,k)*cov(i,j) + &
           cov(j,k)*(cov(i,j) + cov(i,k) - cov(j,k))

      ! Add to S sums for variance of combined estimate
      S(1) = S(1) + f * cov(1,l)
      S(2) = S(2) + (cov(j,j) + cov(k,k) - TWO*cov(j,k))*kv(l)*kv(l)
      S(3) = S(3) + (cov(k,k) + cov(i,j) - cov(j,k) - cov(i,k))*kv(l)*kv(j)

      ! Add to sum for combined k-effective
      k_combined(1) = k_combined(1) + f * kv(l)
      g = g + f
    end do

    ! Complete calculations of S sums
    S = (n - 1)*S
    S(1) = (n - 1)**2 * S(1)

    ! Calculate combined estimate of k-effective
    k_combined(1) = k_combined(1) / g

    ! Calculate standard deviation of combined estimate
    g = (n - 1)**2 * g
    k_combined(2) = sqrt(S(1)/(g*n*(n-3)) * (ONE + n*((S(2) - TWO*S(3))/g)))

  end subroutine calculate_combined_keff

!===============================================================================
! COUNT_SOURCE_FOR_UFS determines the source fraction in each UFS mesh cell and
! reweights the source bank so that the sum of the weights is equal to
! n_particles. The 'source_frac' variable is used later to bias the production
! of fission sites
!===============================================================================

  subroutine count_source_for_ufs()

    real(8) :: total         ! total weight in source bank
    logical :: sites_outside ! were there sites outside the ufs mesh?
#ifdef MPI
    integer :: n             ! total number of ufs mesh cells
#endif

    if (current_batch == 1 .and. current_gen == 1) then
      ! On the first generation, just assume that the source is already evenly
      ! distributed so that effectively the production of fission sites is not
      ! biased

      source_frac = ufs_mesh % volume_frac

    else
      ! count number of source sites in each ufs mesh cell
      call count_bank_sites(ufs_mesh, source_bank, source_frac, &
           sites_outside=sites_outside)

      ! Check for sites outside of the mesh
      if (master .and. sites_outside) then
        message = "Source sites outside of the UFS mesh!"
        call fatal_error()
      end if

#ifdef MPI
      ! Send source fraction to all processors
      n = product(ufs_mesh % dimension)
      call MPI_BCAST(source_frac, n, MPI_REAL8, 0, compute_comm, mpi_err)
#endif

      ! Normalize to total weight to get fraction of source in each cell
      total = sum(source_frac)
      source_frac = source_frac / total

      ! Since the total starting weight is not equal to n_particles, we need to
      ! renormalize the weight of the source sites

      source_bank % wgt = source_bank % wgt * n_particles / total
    end if

  end subroutine count_source_for_ufs

end module eigenvalue<|MERGE_RESOLUTION|>--- conflicted
+++ resolved
@@ -280,17 +280,13 @@
 #ifdef MPI
     start = 0_8
     call MPI_EXSCAN(n_bank, start, 1, MPI_INTEGER8, MPI_SUM, & 
-<<<<<<< HEAD
          compute_comm, mpi_err)
-=======
-         MPI_COMM_WORLD, mpi_err)
 
     ! While we would expect the value of start on rank 0 to be 0, the MPI
     ! standard says that the receive buffer on rank 0 is undefined and not
     ! significant
     if (rank == 0) start = 0_8
 
->>>>>>> 00e30ec6
     finish = start + n_bank
     total = finish
     call MPI_BCAST(total, 1, MPI_INTEGER8, n_compute - 1, & 
@@ -415,23 +411,6 @@
     index_local = 1
     n_request = 0
 
-<<<<<<< HEAD
-    ! Determine the index of the processor which has the first part of the
-    ! source_bank for the local processor
-    neighbor = start / maxwork
-
-    SEND_SITES: do while (start < finish)
-      ! Determine the number of sites to send
-      n = min((neighbor + 1)*maxwork, finish) - start
-
-      ! Initiate an asynchronous send of source sites to the neighboring
-      ! process
-      if (neighbor /= compute_rank) then
-        n_request = n_request + 1
-        call MPI_ISEND(temp_sites(index_local), n, MPI_BANK, neighbor, &
-             compute_rank, compute_comm, request(n_request), mpi_err)
-      end if
-=======
     if (start < n_particles) then
       ! Determine the index of the processor which has the first part of the
       ! source_bank for the local processor
@@ -443,12 +422,11 @@
 
         ! Initiate an asynchronous send of source sites to the neighboring
         ! process
-        if (neighbor /= rank) then
+        if (neighbor /= compute_rank) then
           n_request = n_request + 1
           call MPI_ISEND(temp_sites(index_local), n, MPI_BANK, neighbor, &
-               rank, MPI_COMM_WORLD, request(n_request), mpi_err)
+               compute_rank, compute_comm, request(n_request), mpi_err)
         end if
->>>>>>> 00e30ec6
 
         ! Increment all indices
         start       = start       + n

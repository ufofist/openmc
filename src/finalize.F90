--- conflicted
+++ resolved
@@ -6,11 +6,8 @@
   use timing,         only: timer_start, timer_stop
 
 #ifdef MPI
-<<<<<<< HEAD
+  use mpi
   use state_point,    only: server_create_state_point
-=======
-  use mpi
->>>>>>> 3f504556
 #endif
 
 #ifdef HDF5

module finalize

# ifdef PETSC
  use cmfd_output,    only: finalize_cmfd
# endif
  use global
<<<<<<< HEAD
  use output,         only: print_runtime
  use tally,          only: write_tallies, tally_statistics, statistics_score
  use timing,         only: timer_start, timer_stop
=======
  use output,         only: print_runtime, print_results, write_tallies
  use tally,          only: tally_statistics
>>>>>>> 442de0d8

#ifdef MPI
  use mpi
  use state_point,    only: server_create_state_point
#endif

#ifdef HDF5
  use hdf5_interface, only: hdf5_finalize
#endif

  implicit none

contains

!===============================================================================
! FINALIZE_RUN does all post-simulation tasks such as calculating tally
! statistics and writing out tallies
!===============================================================================

  subroutine finalize_run()

    ! Start finalization timer
    call time_finalize % start()

    if (run_mode /= MODE_PLOTTING) then
<<<<<<< HEAD
       if (use_servers) then
          if (server) then
             if (compute_rank == 0) then
                ! Get k_batch and entropy from master processor
                call MPI_RECV(k_batch, n_batches, MPI_REAL8, 0, &
                     0, MPI_COMM_WORLD, MPI_STATUS_IGNORE, mpi_err)
                call MPI_RECV(entropy, n_batches, MPI_REAL8, 0, &
                     0, MPI_COMM_WORLD, MPI_STATUS_IGNORE, mpi_err)
                call MPI_RECV(global_tallies, n_global_tallies, &
                     MPI_TALLYSCORE, 0, 0, MPI_COMM_WORLD, MPI_STATUS_IGNORE, &
                     mpi_err)
             end if
             
             call server_create_state_point()
             call statistics_score(server_scores)
          elseif (master) then
             ! Send k_batch, entropy, and global tallies to first server
             call MPI_SEND(k_batch, n_batches, MPI_REAL8, support_ratio - 1, &
                  0, MPI_COMM_WORLD, MPI_STATUS_IGNORE, mpi_err)
             call MPI_SEND(entropy, n_batches, MPI_REAL8, support_ratio - 1, &
                  0, MPI_COMM_WORLD, MPI_STATUS_IGNORE, mpi_err)
             call MPI_SEND(global_tallies, n_global_tallies, MPI_TALLYSCORE, &
                  support_ratio - 1, 0, MPI_COMM_WORLD, MPI_STATUS_IGNORE, &
                  mpi_err)

             call statistics_score(global_tallies)
          end if
       else
          if (output_tallies) then
             ! Calculate statistics for tallies and write to tallies.out
             call tally_statistics()
             if (master) call write_tallies()
          end if
       end if
=======
      ! Calculate statistics for tallies and write to tallies.out
      if (master) call tally_statistics()
      if (output_tallies) then
        if (master) call write_tallies()
      end if
>>>>>>> 442de0d8
    end if

#ifdef PETSC
    ! finalize cmfd
    if (cmfd_run) call finalize_cmfd()
#endif

    ! stop timers and show timing statistics
    call time_finalize % stop()
    call time_total % stop()
    if (master .and. (run_mode /= MODE_PLOTTING .and. &
         run_mode /= MODE_TALLIES)) then
      call print_runtime()
      call print_results()
    end if

    ! deallocate arrays
    call free_memory()

#ifdef HDF5
    ! Close HDF5 interface and release memory
    call hdf5_finalize()
#endif

#ifdef MPI
    ! If MPI is in use and enabled, terminate it
    call MPI_FINALIZE(mpi_err)
#endif

  end subroutine finalize_run

end module finalize<|MERGE_RESOLUTION|>--- conflicted
+++ resolved
@@ -4,18 +4,11 @@
   use cmfd_output,    only: finalize_cmfd
 # endif
   use global
-<<<<<<< HEAD
-  use output,         only: print_runtime
-  use tally,          only: write_tallies, tally_statistics, statistics_score
-  use timing,         only: timer_start, timer_stop
-=======
   use output,         only: print_runtime, print_results, write_tallies
-  use tally,          only: tally_statistics
->>>>>>> 442de0d8
+  use tally,          only: tally_statistics, statistics_result
 
 #ifdef MPI
   use mpi
-  use state_point,    only: server_create_state_point
 #endif
 
 #ifdef HDF5
@@ -37,48 +30,15 @@
     call time_finalize % start()
 
     if (run_mode /= MODE_PLOTTING) then
-<<<<<<< HEAD
-       if (use_servers) then
-          if (server) then
-             if (compute_rank == 0) then
-                ! Get k_batch and entropy from master processor
-                call MPI_RECV(k_batch, n_batches, MPI_REAL8, 0, &
-                     0, MPI_COMM_WORLD, MPI_STATUS_IGNORE, mpi_err)
-                call MPI_RECV(entropy, n_batches, MPI_REAL8, 0, &
-                     0, MPI_COMM_WORLD, MPI_STATUS_IGNORE, mpi_err)
-                call MPI_RECV(global_tallies, n_global_tallies, &
-                     MPI_TALLYSCORE, 0, 0, MPI_COMM_WORLD, MPI_STATUS_IGNORE, &
-                     mpi_err)
-             end if
-             
-             call server_create_state_point()
-             call statistics_score(server_scores)
-          elseif (master) then
-             ! Send k_batch, entropy, and global tallies to first server
-             call MPI_SEND(k_batch, n_batches, MPI_REAL8, support_ratio - 1, &
-                  0, MPI_COMM_WORLD, MPI_STATUS_IGNORE, mpi_err)
-             call MPI_SEND(entropy, n_batches, MPI_REAL8, support_ratio - 1, &
-                  0, MPI_COMM_WORLD, MPI_STATUS_IGNORE, mpi_err)
-             call MPI_SEND(global_tallies, n_global_tallies, MPI_TALLYSCORE, &
-                  support_ratio - 1, 0, MPI_COMM_WORLD, MPI_STATUS_IGNORE, &
-                  mpi_err)
-
-             call statistics_score(global_tallies)
-          end if
-       else
-          if (output_tallies) then
-             ! Calculate statistics for tallies and write to tallies.out
-             call tally_statistics()
-             if (master) call write_tallies()
-          end if
-       end if
-=======
       ! Calculate statistics for tallies and write to tallies.out
-      if (master) call tally_statistics()
-      if (output_tallies) then
-        if (master) call write_tallies()
+      if (use_servers) then
+        call statistics_result(global_tallies, n_realizations)
+      else
+        if (master) call tally_statistics()
+        if (output_tallies) then
+          if (master) call write_tallies()
+        end if
       end if
->>>>>>> 442de0d8
     end if
 
 #ifdef PETSC

--- conflicted
+++ resolved
@@ -11,7 +11,7 @@
   integer, parameter :: VERSION_RELEASE = 1
 
   ! Revision numbers for binary files
-  integer, parameter :: REVISION_STATEPOINT       = 14
+  integer, parameter :: REVISION_STATEPOINT       = 15
   integer, parameter :: REVISION_PARTICLE_RESTART = 1
 
   ! Binary file types
@@ -378,21 +378,13 @@
        GRID_LETHARGY = 3    ! lethargy mapping
 
   ! Running modes
-<<<<<<< HEAD
-  integer, parameter ::       &
-       MODE_TESTING     = -1, & ! Unit Testing mode
-       MODE_FIXEDSOURCE = 1,  & ! Fixed source mode
-       MODE_EIGENVALUE  = 2,  & ! K eigenvalue mode
-       MODE_PLOTTING    = 3,  & ! Plotting mode
-       MODE_PARTICLE    = 4     ! Particle restart mode
-=======
   integer, parameter ::        &
-       MODE_FIXEDSOURCE  = 1, & ! Fixed source mode
-       MODE_EIGENVALUE   = 2, & ! K eigenvalue mode
-       MODE_PLOTTING     = 3, & ! Plotting mode
-       MODE_PARTICLE     = 4, & ! Particle restart mode
-       MODE_DISTRIBUTION = 5    ! Help with distribution indices
->>>>>>> ac4bcb6a
+       MODE_TESTING      = -1, & ! Unit Testing mode
+       MODE_FIXEDSOURCE  = 1,  & ! Fixed source mode
+       MODE_EIGENVALUE   = 2,  & ! K eigenvalue mode
+       MODE_PLOTTING     = 3,  & ! Plotting mode
+       MODE_PARTICLE     = 4,  & ! Particle restart mode
+       MODE_DISTRIBUTION = 5     ! Help with distribution indices
 
   ! Unit numbers
   integer, parameter :: UNIT_SUMMARY  = 11 ! unit # for writing summary file

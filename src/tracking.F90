module tracking

<<<<<<< HEAD
  use constants
  use cross_section,     only: calculate_xs
  use dd_header,         only: dd_type
  use dd_tracking,       only: recalc_initial_xs, &
                               check_domain_boundary_crossing, &
                               cross_domain_boundary
  use error,             only: fatal_error, warning
  use geometry,          only: find_cell, distance_to_boundary, cross_surface, &
                               cross_lattice, check_cell_overlap, &
                               distance_to_mesh_surface
  use geometry_header,   only: Universe, BASE_UNIVERSE
  use global
  use material_header
  use mesh,              only: get_mesh_bin
  use output,            only: write_message
  use particle_header,   only: LocalCoord, Particle
  use physics,           only: collision
  use random_lcg,        only: prn, prn_seed
  use string,            only: to_str
  use tally,             only: score_analog_tally, score_tracklength_tally, &
                               score_surface_current
  use track_output,      only: initialize_particle_track, &
                               write_particle_track, finalize_particle_track
=======
  use constants,       only: MODE_EIGENVALUE
  use cross_section,   only: calculate_xs
  use error,           only: fatal_error, warning
  use geometry,        only: find_cell, distance_to_boundary, cross_surface, &
                             cross_lattice, check_cell_overlap
  use geometry_header, only: Universe, BASE_UNIVERSE
  use global
  use output,          only: write_message
  use particle_header, only: LocalCoord, Particle
  use physics,         only: collision
  use random_lcg,      only: prn
  use string,          only: to_str
  use tally,           only: score_analog_tally, score_tracklength_tally, &
                             score_collision_tally, score_surface_current
  use track_output,    only: initialize_particle_track, write_particle_track, &
                             add_particle_track, finalize_particle_track

>>>>>>> aee19458
  implicit none

contains

!===============================================================================
! TRANSPORT encompasses the main logic for moving a particle through geometry.
!===============================================================================

  subroutine transport(p)

    type(Particle), intent(inout) :: p

    integer :: j                      ! coordinate level
    integer :: next_level             ! next coordinate level to check
    integer :: surface_crossed        ! surface which particle is on
    integer :: lattice_translation(3) ! in-lattice translation vector
    integer :: last_cell              ! most recent cell particle was in
    integer :: n_event                ! number of collisions/crossings
    real(8) :: d_boundary             ! distance to nearest boundary
    real(8) :: d_collision            ! sampled distance to collision
    real(8) :: d_dd_mesh              ! distance to boundary on the DD mesh
    real(8) :: distance               ! distance particle travels
    logical :: found_cell             ! found cell which particle is in?
<<<<<<< HEAD
    logical :: dd_boundary_crossed    ! domain decomposition boundary crossed
    type(LocalCoord), pointer :: coord
    real(8) :: xyz_temp(3)            ! temporary storage of particle position
=======
>>>>>>> aee19458

    ! Display message if high verbosity or trace is on
    if (verbosity >= 9 .or. trace) then
      call write_message("Simulating Particle " // trim(to_str(p % id)))
    end if

    ! Initialize number of events to zero
    n_event = 0

    ! Add paricle's starting weight to count for normalizing tallies later
    if (p % new_particle) then
!$omp atomic
      total_weight = total_weight + p % wgt
    end if

    ! Force calculation of cross-sections by setting last energy to zero
    micro_xs % last_E = ZERO
    micro_xs % last_index_sab = NONE

    ! Prepare to write out particle track.
    if (p % write_track) then
      call initialize_particle_track()
    endif

<<<<<<< HEAD
    ! Make sure we start with the proper XS for DD runs
    if (dd_run) call recalc_initial_xs(p)

    do while (p % alive)
=======
    EVENT_LOOP: do
      ! If the cell hasn't been determined based on the particle's location,
      ! initiate a search for the current cell. This generally happens at the
      ! beginning of the history and again for any secondary particles
      if (p % coord(p % n_coord) % cell == NONE) then
        call find_cell(p, found_cell)
        if (.not. found_cell) then
          call fatal_error("Could not locate particle " // trim(to_str(p % id)))
        end if

        ! set birth cell attribute
        if (p % cell_born == NONE) p % cell_born = p % coord(p % n_coord) % cell
      end if
>>>>>>> aee19458

      ! Write particle track.
      if (p % write_track) call write_particle_track(p)

      if (check_overlaps) call check_cell_overlap(p)

      ! Calculate microscopic and macroscopic cross sections -- note: if the
      ! material is the same as the last material and the energy of the
      ! particle hasn't changed, we don't need to lookup cross sections again.
      if (p % material /= p % last_material &
            & .or. p % inst /= p % last_inst) then

        if (dd_run) then
          ! NOTE: calculate_xs does not re-calculate XS on a per-nuclide
          ! basis if the energy hasn't changed. For DD reproducibility we'd
          ! need to send a prn seed for each nuclide along with particles as
          ! they cross domain boundaries.  This would just about double the
          ! amount of info that goes with particles across boundaries, so we
          ! disable it for DD runs.  If we care about XS calculation speed more
          ! than network communication load, we might consider communicating
          ! these seeds with particles.  Or, we could comment out these two
          ! lines and lose random number reproducibility.
          micro_xs % last_E = ZERO
          micro_xs % last_index_sab = NONE
        end if
        call calculate_xs(p)
      end if

      ! determine whether the particle is now transferred to right domain 
      if (dd_run .and. &
        & p % stored_distance > ZERO) then
        xyz_temp = p % coord0 % xyz
        p % coord0 % xyz = xyz_temp + p % fly_dd_distance * p % coord0 % uvw
        call distance_to_mesh_surface(p, domain_decomp % mesh, &
          distance, d_dd_mesh, meshbin=domain_decomp % meshbin)
        p % coord0 % xyz = xyz_temp
        p % fly_dd_distance = p % fly_dd_distance + d_dd_mesh
        if ( p % stored_distance - p % fly_dd_distance > FP_COINCIDENT) then
          ! Prepare particle for communication and stop tracking it
          call cross_domain_boundary(p, domain_decomp, p % stored_distance, &
            p % fly_dd_distance)
          exit
        end if
      end if

      ! Find the distance to the nearest boundary
      call distance_to_boundary(p, d_boundary, surface_crossed, &
           lattice_translation, next_level)

      ! Sample a distance to collision
      if (dd_run .and. p % stored_distance > ZERO) then
        if (abs(p % stored_distance - d_boundary) < FP_COINCIDENT) then
          d_boundary  = p % stored_distance
          d_collision = INFINITY
        else
          d_collision = p % stored_distance
        end if
          p % stored_distance = ZERO
          p % fly_dd_distance = ZERO
      else
        if (material_xs % total == ZERO) then
          d_collision = INFINITY
        else
          d_collision = -log(prn()) / material_xs % total
        end if
      end if

      ! Select smaller of the two distances
      distance = min(d_boundary, d_collision)

      ! Check domain mesh boundary
      if (dd_run) then
        call distance_to_mesh_surface(p, domain_decomp % mesh, &
            distance, d_dd_mesh, meshbin=domain_decomp % meshbin)
        !distance = min(distance, d_dd_mesh)
      end if
      
      ! Check for domain boundary crossing
      if (dd_run .and. &
          d_dd_mesh <= distance) then

        ! Determine if we should communicate the particle
        call check_domain_boundary_crossing(d_dd_mesh, d_collision, d_boundary,&
            lattice_translation, surface_crossed, dd_boundary_crossed)

        if (dd_boundary_crossed) then
          ! =================================================================
          ! PARTICLE CROSSES DOMAIN BOUNDARY

          ! Prepare particle for communication and stop tracking it
          call cross_domain_boundary(p, domain_decomp, distance, d_dd_mesh)
          exit

        end if

      end if

      ! Advance particle
      do j = 1, p % n_coord
        p % coord(j) % xyz = p % coord(j) % xyz + distance * p % coord(j) % uvw
      end do

      ! Score track-length tallies
      if (active_tracklength_tallies % size() > 0) &
           call score_tracklength_tally(p, distance)

      ! Score track-length estimate of k-eff
      if (run_mode == MODE_EIGENVALUE) then
        global_tally_tracklength = global_tally_tracklength + p % wgt * &
             distance * material_xs % nu_fission
      end if


      ! Check for collisions and surface crossings
      if (d_collision > d_boundary) then
        ! ====================================================================
        ! PARTICLE CROSSES SURFACE

        if (next_level > 0) p % n_coord = next_level
        last_cell = p % coord(p % n_coord) % cell
        p % coord(p % n_coord) % cell = NONE
        if (any(lattice_translation /= 0)) then
          ! Particle crosses lattice boundary
          p % surface = NONE
          call cross_lattice(p, lattice_translation)
          p % event = EVENT_LATTICE
        else
          ! Particle crosses surface
          p % surface = surface_crossed
          call cross_surface(p, last_cell)
          p % event = EVENT_SURFACE
        end if

      else
        ! ====================================================================
        ! PARTICLE HAS COLLISION

        ! Score collision estimate of keff
        if (run_mode == MODE_EIGENVALUE) then
          global_tally_collision = global_tally_collision + p % wgt * &
               material_xs % nu_fission / material_xs % total
        end if

        ! score surface current tallies -- this has to be done before the collision
        ! since the direction of the particle will change and we need to use the
        ! pre-collision direction to figure out what mesh surfaces were crossed

        if (active_current_tallies % size() > 0) call score_surface_current(p)

        ! Clear surface component
        p % surface = NONE

        call collision(p)

        ! Score collision estimator tallies -- this is done after a collision
        ! has occurred rather than before because we need information on the
        ! outgoing energy for any tallies with an outgoing energy filter

        if (active_collision_tallies % size() > 0) call score_collision_tally(p)
        if (active_analog_tallies % size() > 0) call score_analog_tally(p)

        ! Reset banked weight during collision
        p % n_bank   = 0
        p % wgt_bank = ZERO
        p % n_delayed_bank(:) = 0

        ! Reset fission logical
        p % fission = .false.

        ! Save coordinates for tallying purposes
        p % last_xyz = p % coord(1) % xyz

        ! Set last material to none since cross sections will need to be
        ! re-evaluated
        p % last_material = NONE

        ! Set all uvws to base level -- right now, after a collision, only the
        ! base level uvws are changed
        do j = 1, p % n_coord - 1
          if (p % coord(j + 1) % rotated) then
            ! If next level is rotated, apply rotation matrix
            p % coord(j + 1) % uvw = matmul(cells(p % coord(j) % cell) % &
                 rotation_matrix, p % coord(j) % uvw)
          else
            ! Otherwise, copy this level's direction
            p % coord(j + 1) % uvw = p % coord(j) % uvw
          end if
        end do

      end if

      ! If particle has too many events, display warning and kill it
      n_event = n_event + 1
      if (n_event == MAX_EVENTS) then
        if (master) call warning("Particle " // trim(to_str(p%id)) &
             &// " underwent maximum number of events.")
        p % alive = .false.
      end if

      ! Check for secondary particles if this particle is dead
      if (.not. p % alive) then
        if (p % n_secondary > 0) then
          call p % initialize_from_source(p % secondary_bank(p % n_secondary))
          p % n_secondary = p % n_secondary - 1

          ! Enter new particle in particle track file
          if (p % write_track) call add_particle_track()
        else
          exit EVENT_LOOP
        end if
      end if
    end do EVENT_LOOP

    ! Add number of events to DD object
    if (dd_run .and. domain_decomp % count_interactions) then
      domain_decomp % interaction_count = domain_decomp % interaction_count + n_event
    end if

    ! Finish particle track output.
    if (p % write_track) then
      call write_particle_track(p)
      call finalize_particle_track(p)
    endif

  end subroutine transport

end module tracking<|MERGE_RESOLUTION|>--- conflicted
+++ resolved
@@ -1,48 +1,29 @@
 module tracking
 
-<<<<<<< HEAD
-  use constants
-  use cross_section,     only: calculate_xs
-  use dd_header,         only: dd_type
-  use dd_tracking,       only: recalc_initial_xs, &
-                               check_domain_boundary_crossing, &
-                               cross_domain_boundary
-  use error,             only: fatal_error, warning
-  use geometry,          only: find_cell, distance_to_boundary, cross_surface, &
-                               cross_lattice, check_cell_overlap, &
-                               distance_to_mesh_surface
-  use geometry_header,   only: Universe, BASE_UNIVERSE
+  use constants,       only: MODE_EIGENVALUE
+  use cross_section,   only: calculate_xs
+  use dd_header,       only: dd_type
+  use dd_tracking,    only: recalc_initial_xs, &
+                            check_domain_boundary_crossing, &
+                            cross_domain_boundary
+  use error,           only: fatal_error, warning
+  use geometry,        only: find_cell, distance_to_boundary, cross_surface, &
+                             cross_lattice, check_cell_overlap, &
+                             distance_to_mesh_surface
+  use geometry_header, only: Universe, BASE_UNIVERSE
   use global
   use material_header
-  use mesh,              only: get_mesh_bin
-  use output,            only: write_message
-  use particle_header,   only: LocalCoord, Particle
-  use physics,           only: collision
-  use random_lcg,        only: prn, prn_seed
-  use string,            only: to_str
-  use tally,             only: score_analog_tally, score_tracklength_tally, &
-                               score_surface_current
-  use track_output,      only: initialize_particle_track, &
-                               write_particle_track, finalize_particle_track
-=======
-  use constants,       only: MODE_EIGENVALUE
-  use cross_section,   only: calculate_xs
-  use error,           only: fatal_error, warning
-  use geometry,        only: find_cell, distance_to_boundary, cross_surface, &
-                             cross_lattice, check_cell_overlap
-  use geometry_header, only: Universe, BASE_UNIVERSE
-  use global
+  use mesh,            only: get_mesh_bin
   use output,          only: write_message
   use particle_header, only: LocalCoord, Particle
   use physics,         only: collision
-  use random_lcg,      only: prn
+  use random_lcg,      only: prn, prn_seed
   use string,          only: to_str
   use tally,           only: score_analog_tally, score_tracklength_tally, &
                              score_collision_tally, score_surface_current
   use track_output,    only: initialize_particle_track, write_particle_track, &
                              add_particle_track, finalize_particle_track
 
->>>>>>> aee19458
   implicit none
 
 contains
@@ -66,12 +47,8 @@
     real(8) :: d_dd_mesh              ! distance to boundary on the DD mesh
     real(8) :: distance               ! distance particle travels
     logical :: found_cell             ! found cell which particle is in?
-<<<<<<< HEAD
     logical :: dd_boundary_crossed    ! domain decomposition boundary crossed
-    type(LocalCoord), pointer :: coord
     real(8) :: xyz_temp(3)            ! temporary storage of particle position
-=======
->>>>>>> aee19458
 
     ! Display message if high verbosity or trace is on
     if (verbosity >= 9 .or. trace) then
@@ -96,12 +73,9 @@
       call initialize_particle_track()
     endif
 
-<<<<<<< HEAD
     ! Make sure we start with the proper XS for DD runs
     if (dd_run) call recalc_initial_xs(p)
 
-    do while (p % alive)
-=======
     EVENT_LOOP: do
       ! If the cell hasn't been determined based on the particle's location,
       ! initiate a search for the current cell. This generally happens at the
@@ -115,7 +89,6 @@
         ! set birth cell attribute
         if (p % cell_born == NONE) p % cell_born = p % coord(p % n_coord) % cell
       end if
->>>>>>> aee19458
 
       ! Write particle track.
       if (p % write_track) call write_particle_track(p)
@@ -147,11 +120,11 @@
       ! determine whether the particle is now transferred to right domain 
       if (dd_run .and. &
         & p % stored_distance > ZERO) then
-        xyz_temp = p % coord0 % xyz
-        p % coord0 % xyz = xyz_temp + p % fly_dd_distance * p % coord0 % uvw
+        xyz_temp = p % coord(1) % xyz
+        p % coord(1) % xyz = xyz_temp + p % fly_dd_distance * p % coord(1) % uvw
         call distance_to_mesh_surface(p, domain_decomp % mesh, &
           distance, d_dd_mesh, meshbin=domain_decomp % meshbin)
-        p % coord0 % xyz = xyz_temp
+        p % coord(1) % xyz = xyz_temp
         p % fly_dd_distance = p % fly_dd_distance + d_dd_mesh
         if ( p % stored_distance - p % fly_dd_distance > FP_COINCIDENT) then
           ! Prepare particle for communication and stop tracking it
@@ -248,7 +221,6 @@
           call cross_surface(p, last_cell)
           p % event = EVENT_SURFACE
         end if
-
       else
         ! ====================================================================
         ! PARTICLE HAS COLLISION

--- conflicted
+++ resolved
@@ -38,7 +38,6 @@
                                       write_integer_4Darray, &
                                       write_long, &
                                       write_string, &
-                                      write_tallyresult_1Darray
     generic, public :: read_data => read_double, &
                                     read_double_1Darray, &
                                     read_double_2Darray, &
@@ -63,7 +62,6 @@
     procedure :: write_integer_4Darray => write_integer_4Darray
     procedure :: write_long => write_long
     procedure :: write_string => write_string
-    procedure :: write_tallyresult_1Darray => write_tallyresult_1Darray
     procedure :: read_double => read_double
     procedure :: read_double_1Darray => read_double_1Darray
     procedure :: read_double_2Darray => read_double_2Darray
@@ -147,15 +145,10 @@
   subroutine file_open(self, filename, mode, serial, direct_access, record_len)
 
     character(*),      intent(in) :: filename ! name of file to be opened
-<<<<<<< HEAD
     character(*),      intent(in) :: mode     ! file access mode 
     logical, optional, intent(in) :: serial   ! processor rank to write from
     logical, optional, intent(in) :: direct_access
     integer, optional, intent(in) :: record_len
-=======
-    character(*),      intent(in) :: mode     ! file access mode
-    logical, optional, intent(in) :: serial    ! processor rank to write from
->>>>>>> 058fc2ea
     class(BinaryOutput) :: self
 
     ! Check for serial option
@@ -1433,17 +1426,12 @@
     ! Check if HDF5 group should be closed
     if (present(group)) call hdf5_close_group(self % hdf5_grp)
 #elif MPI
-<<<<<<< HEAD
     if (self % serial) then 
       if (present(record)) then
         write(self % unit_fh, REC=record) buffer(1:length(1),1:length(2))
       else
         write(self % unit_fh) buffer(1:length(1),1:length(2))
       end if
-=======
-    if (self % serial) then
-      write(self % unit_fh) buffer(1:length(1),1:length(2))
->>>>>>> 058fc2ea
     else
       call mpi_write_integer_2Darray(self % unit_fh, buffer, length, collect_)
     end if
@@ -2119,84 +2107,15 @@
     if (present(collect)) then
       collect_ = collect
     else
-<<<<<<< HEAD
-      collect_ = .true.
-=======
-      self % hdf5_grp = self % hdf5_fh
-    end if
-
-    ! Set overall size of vector to write
-    dims1(1) = n1*n2
-
-    ! Create up a dataspace for size
-    call h5screate_simple_f(1, dims1, dspace, hdf5_err)
-
-    ! Create the dataset
-    call h5dcreate_f(self % hdf5_grp, name_, hdf5_tallyresult_t, dspace, dset, &
-         hdf5_err)
-
-    ! Set pointer to first value and write
-    f_ptr = c_loc(buffer(1,1))
-    call h5dwrite_f(dset, hdf5_tallyresult_t, f_ptr, hdf5_err)
-
-    ! Close ids
-    call h5dclose_f(dset, hdf5_err)
-    call h5sclose_f(dspace, hdf5_err)
-    if (present(group)) then
-      call hdf5_close_group(self % hdf5_grp)
-    end if
-
-#else
-
-    ! Write out tally buffer
-    do k = 1, n2
-      do j = 1, n1
-        write(self % unit_fh) buffer(j,k) % sum
-        write(self % unit_fh) buffer(j,k) % sum_sq
-      end do
-    end do
-
-#endif
-
-  end subroutine write_tally_result
-
-!===============================================================================
-! READ_TALLY_RESULT reads OpenMC TallyResult data
-!===============================================================================
-
-  subroutine read_tally_result(self, buffer, name, group, n1, n2)
-
-    character(*),      intent(in), optional  :: group  ! HDF5 group name
-    character(*),      intent(in)            :: name   ! name of data
-    integer,           intent(in)            :: n1, n2 ! TallyResult dims
-    type(TallyResult), intent(inout), target :: buffer(n1, n2) ! read data here
-    class(BinaryOutput) :: self
-
-    character(len=MAX_WORD_LEN) :: name_  ! HDF5 dataset name
-    character(len=MAX_WORD_LEN) :: group_ ! HDF5 group name
-
-#ifndef HDF5
-# ifndef MPI
-    integer :: j,k ! iteration counters
-# endif
-#endif
-
-    ! Set name
-    name_ = trim(name)
-
-    ! Set group
-    if (present(group)) then
-      group_ = trim(group)
->>>>>>> 058fc2ea
-    end if
-
-#ifdef HDF5
-    ! Check if HDF5 group should be created/opened
-    if (present(group)) then
-      call hdf5_open_group(self % hdf5_fh, group_, self % hdf5_grp)
-    else
-      self % hdf5_grp = self % hdf5_fh
-<<<<<<< HEAD
+      collect_ = .true.
+    end if
+
+#ifdef HDF5
+    ! Check if HDF5 group should be created/opened
+    if (present(group)) then
+      call hdf5_open_group(self % hdf5_fh, group_, self % hdf5_grp)
+    else
+      self % hdf5_grp = self % hdf5_fh
     endif
 # ifdef MPI
     if (self % serial) then
@@ -2227,153 +2146,6 @@
 # endif
     ! Check if HDF5 group should be closed
     if (present(group)) call hdf5_close_group(self % hdf5_grp)
-=======
-    end if
-
-    ! Open the dataset
-    call h5dopen_f(self % hdf5_grp, name, dset, hdf5_err)
-
-    ! Set pointer to first value and write
-    f_ptr = c_loc(buffer(1,1))
-    call h5dread_f(dset, hdf5_tallyresult_t, f_ptr, hdf5_err)
-
-    ! Close ids
-    call h5dclose_f(dset, hdf5_err)
-    if (present(group)) call hdf5_close_group(self % hdf5_grp)
-
-# elif MPI
-
-    ! Write out tally buffer
-    call MPI_FILE_READ(self % unit_fh, buffer, n1*n2, MPI_TALLYRESULT, &
-         MPI_STATUS_IGNORE, mpiio_err)
-
-#else
-
-    ! Read tally result
-    do k = 1, n2
-      do j = 1, n1
-        read(self % unit_fh) buffer(j,k) % sum
-        read(self % unit_fh) buffer(j,k) % sum_sq
-      end do
-    end do
-
-#endif
-
-  end subroutine read_tally_result
-
-!===============================================================================
-! WRITE_SOURCE_BANK writes OpenMC source_bank data
-!===============================================================================
-
-  subroutine write_source_bank(self)
-
-    class(BinaryOutput) :: self
-
-#ifdef MPI
-# ifndef HDF5
-    integer(MPI_OFFSET_KIND) :: offset           ! offset of data
-    integer                  :: size_bank        ! size of bank to write
-    integer                  :: datatype
-# endif
-# ifdef HDF5
-    integer(8)               :: offset(1)        ! source data offset
-# endif
-#endif
-
-#ifdef HDF5
-#ifdef MPI
-
-    ! Set size of total dataspace for all procs and rank
-    dims1(1) = n_particles
-    hdf5_rank = 1
-
-    ! Create that dataspace
-    call h5screate_simple_f(hdf5_rank, dims1, dspace, hdf5_err)
-
-    ! Create the dataset for that dataspace
-    call h5dcreate_f(self % hdf5_fh, "source_bank", hdf5_bank_t, dspace, dset, hdf5_err)
-
-    ! Close the dataspace
-    call h5sclose_f(dspace, hdf5_err)
-
-    ! Create another data space but for each proc individually
-    dims1(1) = work
-    call h5screate_simple_f(hdf5_rank, dims1, memspace, hdf5_err)
-
-    ! Get the individual local proc dataspace
-    call h5dget_space_f(dset, dspace, hdf5_err)
-
-    ! Select hyperslab for this dataspace
-    offset(1) = work_index(rank)
-    call h5sselect_hyperslab_f(dspace, H5S_SELECT_SET_F, offset, dims1, hdf5_err)
-
-    ! Set up the property list for parallel writing
-    call h5pcreate_f(H5P_DATASET_XFER_F, plist, hdf5_err)
-    call h5pset_dxpl_mpio_f(plist, H5FD_MPIO_COLLECTIVE_F, hdf5_err)
-
-    ! Set up pointer to data
-    f_ptr = c_loc(source_bank(1))
-
-    ! Write data to file in parallel
-    call h5dwrite_f(dset, hdf5_bank_t, f_ptr, hdf5_err, &
-         file_space_id = dspace, mem_space_id = memspace, &
-         xfer_prp = plist)
-
-    ! Close all ids
-    call h5sclose_f(dspace, hdf5_err)
-    call h5sclose_f(memspace, hdf5_err)
-    call h5dclose_f(dset, hdf5_err)
-    call h5pclose_f(plist, hdf5_err)
-
-# else
-
-    ! Set size
-    dims1(1) = work
-    hdf5_rank = 1
-
-    ! Create dataspace
-    call h5screate_simple_f(hdf5_rank, dims1, dspace, hdf5_err)
-
-    ! Create dataset
-    call h5dcreate_f(self % hdf5_fh, "source_bank", hdf5_bank_t, &
-         dspace, dset, hdf5_err)
-
-    ! Set up pointer to data
-    f_ptr = c_loc(source_bank(1))
-
-    ! Write dataset to file
-    call h5dwrite_f(dset, hdf5_bank_t, f_ptr, hdf5_err)
-
-    ! Close all ids
-    call h5dclose_f(dset, hdf5_err)
-    call h5sclose_f(dspace, hdf5_err)
-
-# endif
-
-#elif MPI
-
-    ! Get current offset for master
-    if (master) call MPI_FILE_GET_POSITION(self % unit_fh, offset, mpiio_err)
-
-    ! Determine offset on master process and broadcast to all processors
-    call MPI_TYPE_MATCH_SIZE(MPI_TYPECLASS_INTEGER, MPI_OFFSET_KIND, &
-         datatype, mpi_err)
-    call MPI_BCAST(offset, 1, datatype, 0, MPI_COMM_WORLD, mpi_err)
-
-    ! Set the proper offset for source data on this processor
-    call MPI_TYPE_SIZE(MPI_BANK, size_bank, mpi_err)
-    offset = offset + size_bank*work_index(rank)
-
-    ! Write all source sites
-    call MPI_FILE_WRITE_AT(self % unit_fh, offset, source_bank(1), int(work), &
-         MPI_BANK, MPI_STATUS_IGNORE, mpiio_err)
-
-#else
-
-    ! Write out source sites
-    write(self % unit_fh) source_bank
-
->>>>>>> 058fc2ea
 #endif
 
   end subroutine write_tallyresult_1Darray
@@ -2383,79 +2155,7 @@
 !===============================================================================
 
 #ifdef HDF5
-<<<<<<< HEAD
   subroutine write_attribute_string(self, var, attr_type, attr_str, group)
-=======
-# ifdef MPI
-
-    ! Set size of total dataspace for all procs and rank
-    dims1(1) = n_particles
-    hdf5_rank = 1
-
-    ! Open the dataset
-    call h5dopen_f(self % hdf5_fh, "source_bank", dset, hdf5_err)
-
-    ! Create another data space but for each proc individually
-    dims1(1) = work
-    call h5screate_simple_f(hdf5_rank, dims1, memspace, hdf5_err)
-
-    ! Get the individual local proc dataspace
-    call h5dget_space_f(dset, dspace, hdf5_err)
-
-    ! Select hyperslab for this dataspace
-    offset(1) = work_index(rank)
-    call h5sselect_hyperslab_f(dspace, H5S_SELECT_SET_F, offset, dims1, hdf5_err)
-
-    ! Set up the property list for parallel writing
-    call h5pcreate_f(H5P_DATASET_XFER_F, plist, hdf5_err)
-    call h5pset_dxpl_mpio_f(plist, H5FD_MPIO_COLLECTIVE_F, hdf5_err)
-
-    ! Set up pointer to data
-    f_ptr = c_loc(source_bank(1))
-
-    ! Read data from file in parallel
-    call h5dread_f(dset, hdf5_bank_t, f_ptr, hdf5_err, &
-         file_space_id = dspace, mem_space_id = memspace, &
-         xfer_prp = plist)
-
-    ! Close all ids
-    call h5sclose_f(dspace, hdf5_err)
-    call h5sclose_f(memspace, hdf5_err)
-    call h5dclose_f(dset, hdf5_err)
-    call h5pclose_f(plist, hdf5_err)
-
-# else
-
-    ! Open dataset
-    call h5dopen_f(self % hdf5_fh, "source_bank", dset, hdf5_err)
-
-    ! Set up pointer to data
-    f_ptr = c_loc(source_bank(1))
-
-    ! Read dataset from file
-    call h5dread_f(dset, hdf5_bank_t, f_ptr, hdf5_err)
-
-    ! Close all ids
-    call h5dclose_f(dset, hdf5_err)
-
-# endif
-
-#elif MPI
-
-    ! Go to the end of the file to set file pointer
-    offset = 0
-    call MPI_FILE_SEEK(self % unit_fh, offset, MPI_SEEK_END, &
-         mpiio_err)
-
-    ! Get current offset (will be at EOF)
-    call MPI_FILE_GET_POSITION(self % unit_fh, offset, mpiio_err)
-
-    ! Get the size of the source bank on all procs
-    call MPI_TYPE_SIZE(MPI_BANK, size_bank, mpi_err)
-
-    ! Calculate offset where the source bank will begin
-    offset = offset - n_particles*size_bank
->>>>>>> 058fc2ea
 
     character(*), intent(in)           :: var       ! variable name for attr
     character(*), intent(in)           :: attr_type ! attr identifier type
@@ -2463,18 +2163,12 @@
     character(*), intent(in), optional :: group     ! HDF5 group name
     class(BinaryOutput) :: self
 
-<<<<<<< HEAD
     ! Check if HDF5 group should be created/opened
     if (present(group)) then
       call hdf5_open_group(self % hdf5_fh, group, self % hdf5_grp)
     else
       self % hdf5_grp = self % hdf5_fh
     endif
-=======
-    ! Write all source sites
-    call MPI_FILE_READ_AT(self % unit_fh, offset, source_bank(1), int(work), &
-         MPI_BANK, MPI_STATUS_IGNORE, mpiio_err)
->>>>>>> 058fc2ea
 
     ! Write the attribute string
     call hdf5_write_attribute_string(self % hdf5_grp, var, attr_type, attr_str)

#!/usr/bin/env python2

from sys import exit
import struct
from collections import OrderedDict

import numpy as np
import scipy.stats

REVISION_STATEPOINT = 14

filter_types = {1: 'universe', 2: 'material', 3: 'cell',
                4: 'cellborn', 5: 'surface', 6: 'mesh',
                7: 'energyin', 8: 'energyout', 9: 'distribcell'}

score_types = {-1: 'flux',
               -2: 'total',
               -3: 'scatter',
               -4: 'nu-scatter',
               -5: 'scatter-n',
               -6: 'scatter-pn',
               -7: 'nu-scatter-n',
               -8: 'nu-scatter-pn',
               -9: 'transport',
               -10: 'n1n',
               -11: 'absorption',
               -12: 'fission',
               -13: 'nu-fission',
               -14: 'kappa-fission',
               -15: 'current',
               -16: 'flux-yn',
               -17: 'total-yn',
               -18: 'scatter-yn',
               -19: 'nu-scatter-yn',
               -20: 'events',
               1: '(n,total)',
               2: '(n,elastic)',
               4: '(n,level)',
               11: '(n,2nd)',
               16: '(n,2n)',
               17: '(n,3n)',
               18: '(n,fission)',
               19: '(n,f)',
               20: '(n,nf)',
               21: '(n,2nf)',
               22: '(n,na)',
               23: '(n,n3a)',
               24: '(n,2na)',
               25: '(n,3na)',
               28: '(n,np)',
               29: '(n,n2a)',
               30: '(n,2n2a)',
               32: '(n,nd)',
               33: '(n,nt)',
               34: '(n,nHe-3)',
               35: '(n,nd2a)',
               36: '(n,nt2a)',
               37: '(n,4n)',
               38: '(n,3nf)',
               41: '(n,2np)',
               42: '(n,3np)',
               44: '(n,n2p)',
               45: '(n,npa)',
               91: '(n,nc)',
               101: '(n,disappear)',
               102: '(n,gamma)',
               103: '(n,p)',
               104: '(n,d)',
               105: '(n,t)',
               106: '(n,3He)',
               107: '(n,a)',
               108: '(n,2a)',
               109: '(n,3a)',
               111: '(n,2p)',
               112: '(n,pa)',
               113: '(n,t2a)',
               114: '(n,d2a)',
               115: '(n,pd)',
               116: '(n,pt)',
               117: '(n,da)',
               201: '(n,Xn)',
               202: '(n,Xgamma)',
               203: '(n,Xp)',
               204: '(n,Xd)',
               205: '(n,Xt)',
               206: '(n,X3He)',
               207: '(n,Xa)',
               444: '(damage)',
               649: '(n,pc)',
               699: '(n,dc)',
               749: '(n,tc)',
               799: '(n,3Hec)',
               849: '(n,tc)'}
score_types.update({MT: '(n,n' + str(MT-50) + ')' for MT in range(51,91)})
score_types.update({MT: '(n,p' + str(MT-600) + ')' for MT in range(600,649)})
score_types.update({MT: '(n,d' + str(MT-650) + ')' for MT in range(650,699)})
score_types.update({MT: '(n,t' + str(MT-700) + ')' for MT in range(700,749)})
score_types.update({MT: '(n,3He' + str(MT-750) + ')' for MT in range(750,649)})
score_types.update({MT: '(n,a' + str(MT-800) + ')' for MT in range(800,849)})


class Mesh(object):

    def __init__(self):
        pass

    def __repr__(self):
        if hasattr(self, "dimension"):
            return "<Mesh: {0}>".format(tuple(self.dimension))
        else:
            return "<Mesh>"


class Filter(object):

    def __init__(self):
        self.type = 0
        self.bins = []
        self.offset = -1

    def __repr__(self):
        return "<Filter: {0}>".format(self.type)


class Tally(object):

    def __init__(self):

        self.filters = OrderedDict()
        self.id = None
	self.label = None
	self.estimator = None
        self.n_realizations = None
        self.total_score_bins = None
        self.total_filter_bins = None

    def getScoreIndex(self, score):
        return self.scores.index(score)


class SourceSite(object):
    def __init__(self):
        self.weight = None
        self.xyz = None
        self.uvw = None
        self.E = None

    def __repr__(self):
        return "<SourceSite: xyz={0} at E={1}>".format(self.xyz, self.E)

class Geometry_Data(object):
    def __init__(self):
        self.univ = []
        self.cell = []
        self.lat  = []
        self.surf = []
        self.mat  = []
        self.n_cells = 0
        self.n_lattices = 0
        self.n_universes = 0
        self.n_surfaces = 0
        self.n_materials = 0

    def _print_all(self):

        print 'Geometry Information:'
        print 'n_cells:',self.n_cells
        print 'n_universes:',self.n_universes
        print 'n_lattices:',self.n_lattices
        print 'n_surfaces:',self.n_surfaces
        print 'n_materials:',self.n_materials
	print ''
	print 'Universes:'
	print ''
        for i in self.univ:
          print 'Universe:',i.ID
          print '--Contains Cells:',i.cells

	print ''
	print ''	
	print 'Cells:'
	print ''
        for i in self.cell:
          print 'Cell:',i.ID
          print '--UserID:',i.userID
          print '--Filltype:',i.filltype
          print '--Fill:'
          print i.fill
          print '--Offset:',i.offset
          print '--Material:',i.material
          print '--Surfaces:'
          print i.surf

	print ''
	print ''	
	print 'Lattices:'
	print ''
        for i in self.lat:
          print 'Lattice:',i.ID
          print '--Fill:',i.fill
          if type(i.offset) == int:
            pass
          else:
            print '--Offset Dimensions:',i.offset.shape
          print '--Offset:',np.squeeze(i.offset)
          print '--Dimenisions:',i.dim

	print ''
	print ''	
	print 'Surfaces:'
	print ''
        for i in self.surf:
          print 'Surface:',i.ID
          print 'User ID:',i.userID
          print '--Type:',i.s_type
          print '--Coefficients:'
          print i.coeffs
	  print '--# Positive Neighbors:',i.n_pos
          print '--Positive Neighbors:'
	  print i.neighbor_pos
	  print '--# Negative Neighbors:',i.n_neg
          print '--Negative Neighbors:'
	  print i.neighbor_neg
          print 'Boundary Condition:',i.bc


	print ''
	print ''	
	print 'Materials:'
	print ''
        for i in self.mat:
          print 'Material:',i.ID
          print '--# Nuclides:',i.n_nuclide
          print '--Nuclides:'
	  print i.nuclide
          print '--Density:',i.density
          print '--Atom Densities:'
	  print i.atom_density
          print '--# Sab Tables:',i.n_sab
          print '--Sab Nuclides:'
	  print i.i_sab_nuclides
          print '--Tables:'
	  print i.i_sab_tables

    def _get_offset(self, path, filter_offset):
        """
        Returns the corresponding location in the results array for a given
        path and filter number.

        Parameters
        ----------
        path : list 
            A list of IDs that form the path to the target. It should begin with 0
            for the base universe, and should cover every universe, cell, and lattice passed through.
            For the case of the lattice, a tuple should be provided to indicate which coordinates
            in the lattice should be entered. This should be in the form: (lat_id, i_x, i_y, i_z)

        filter_offset : int
            An integer that specifies which offset map the filter is using

        """
        prev = -1
        prevtype = ''
        # The variable returned at completion
        offset = 0
        # Verify path length at least 2. 1 for base universe, 1 so it could end in a cell
        if len(path) < 2:
          error = "ERROR: len(path) < 2. It cannot meet all requirements."
          exit(error)
        # Iterate over path
        for i in path:

          if prev == -1:
            # We should get the base universe first
            prev = i
            prevtype = 'U'
            if prev != 0:
              error = "ERROR: First element in path was not 0."
              exit(error)

          else:
            if isinstance(i,tuple):
              if len(i) != 4:
                error = "ERROR: Tuple " + str(i) + " does not have exactly 4 elements."
                exit(error)

              # WILL'S CHANGE
              if i[0] != self.cell[self.cellKeys.index(prev)].fill:
                error = "ERROR: Previous cell did not contain lattice " + str(i[0]) + "."
                exit(error)

              # Find the lattice in the lattice list
              for j in self.lat:
                if j.ID == i[0]:
                  if (i[1] > j.dim[0] or i[1] < 1 or 
                      i[2] > j.dim[1] or i[2] < 1 or
                      i[3] > j.dim[2] or i[3] < 1):
                    error = "Bad lattice index specified for lattice "+str(i[0])+"."
                    exit(error)
                  offset += j.offset[i[3]-1,i[2]-1,i[1]-1,filter_offset-1]
                  prev = i[0]
                  prevtype = 'L'
                  break
              else:
                # Couldn't find the lattice - Not good 
                    error = "ERROR: Could not find lattice data for ID " + str(i[0]) + "."
                    exit(error)             
            
            else:
              # Expect universe or cell or lattice (as final target)
              if prevtype == 'U':
                # Last construct was a universe
                # Need to set j to be the OpenMC ID of the cell, as that is what the universes store
                for c in self.cell:
                  if i == c.userID:
                    jTrue = c.ID
                l = 0
                for u in self.univ:
                  if u.ID == prev:                    
                    break
                  l += 1
                if jTrue not in self.univ[l].cells:
                    error = "ERROR: Requested cell " + str(i) + " from universe ",str(prev)," was not found."
                    exit(error)
                # Get key index
                prev = i
                prevtype = 'C'
              elif prevtype == 'C':                
                # Last construct was a cell 
                # Check if the previous cell was a normal cell
                # Throw Exception if it was, there's no deeper cells
                for c in self.cell:
                  if prev == c.userID and c.filltype == 'normal':
                    error = "ERROR: Cell " + str(c.userID)  + " is normal cell, cannot contain any lower levels."
                    exit(error)
                # Else check if fill or lattice
                # If fill, just go to that universe
                for c in self.cell:
                  if prev == c.userID:
                    if c.filltype == "fill_cell":
                      if c.fill != i[0]:
                        error = "ERROR: Fill Cell " + str(c.userID) + " does not contain universe " + str(i[0])  + "."
                        exit(error)
                      prevtype = 'U'
                      prev = i[0]      
                      offset += c.offset[filter_offset-1]                   
                    elif c.filltype == "lattice":
                      prev = i[0]
                      prevtype = 'L'    
              elif prevtype == 'L':
                # Last construct was a lattice 
                # Double check that this universe is contained by that lattice
                for j in self.lat:
                  if j.ID == prev:
                    if not (j.fill == i).any():
                      error = "ERROR: Lattice " + str(prev) + " does not contain universe " + str(i) + "."
                      exit(error)
                # Found a lattice that matched and contains this universe
                prevtype = 'U'
                prev = i  
        return offset


class Universe(object):

    def __init__(self, ID, cells):

        self.ID = ID
        self.cells = cells


class Cell(object):

    def __init__(self, ID, userID, filltype):

        self.ID = ID
        self.userID = userID
        self.filltype = filltype
        self.offset = []
        self.material = -1
        self.fill = -1
        self.n_surf = 0
        self.surf = []


    def _set_material(self, material):
        self.material = material


    def _set_fill(self, fill):
        self.fill = fill


    def _set_offset(self, offset):
        self.offset = offset

    def _set_surf(self,n_surf,surf):
        self.n_surf = n_surf
        self.surf = surf


class Lattice(object):

    def __init__(self, ID, fill, offset, dim):

        self.ID = ID
        self.fill = fill
        self.offset = offset
        self.dim = dim
        if len(self.dim) == 2:
            self.dim.append(1)


class Surface(object):

    def __init__(self, ID, userID, s_type, coeffs, n_pos, neighbor_pos, 
                 n_neg, neighbor_neg, bc):

        self.ID = ID
        self.userID = userID
        self.s_type = s_type
        self.coeffs = coeffs
        self.n_pos = n_pos
        self.neighbor_pos = neighbor_pos
        self.n_neg = n_neg
        self.neighbor_neg = neighbor_neg
        self.bc = bc


class Material(object):

    def __init__(self, ID, n_nuclide, nuclide, density, atom_density, n_sab, 
                 i_sab_nuclides, i_sab_tables):

        self.ID = ID
        self.n_nuclide = n_nuclide
        self.nuclide = nuclide
        self.density = density
        self.atom_density = atom_density
        self.n_sab = n_sab
        self.i_sab_nuclides = i_sab_nuclides
        self.i_sab_tables = i_sab_tables


class StatePoint(object):

    def __init__(self, filename):

        self.tallies_present = False

        if filename.endswith('.h5'):
            import h5py
            self._f = h5py.File(filename, 'r')
            self._hdf5 = True
        else:
            self._f = open(filename, 'rb')
            self._hdf5 = False

        # Tally ID -> Index Dictionary
        self.tallyID = dict()

        # Set flags for what data was read
        self._metadata = False
        self._results = False
        self._source = False

        # Initialize arrays for meshes and tallies
        self.meshes = []
        self.tallies = []
        self.source = []

        # Initialize geometry data
        self.geom = Geometry_Data()

        # Read all metadata
        self._read_metadata()


    def _read_metadata(self):
        # Read filetype
        self.filetype = self._get_int(path='filetype')[0]

        # Read statepoint revision
        self.revision = self._get_int(path='revision')[0]
        if self.revision != REVISION_STATEPOINT:
          raise Exception('Statepoint Revision is not consistent. '
                          'Current file: %s, statepoint.py: %s'
                          % (self.revision, REVISION_STATEPOINT))

        # Read OpenMC version
        if self._hdf5:
            self.version = [self._get_int(path='version_major')[0],
                            self._get_int(path='version_minor')[0],
                            self._get_int(path='version_release')[0]]
        else:
            self.version = self._get_int(3)

        # Read date and time
        self.date_and_time = self._get_string(19, path='date_and_time')

        # Read path
        self.path = self._get_string(255, path='path').strip()

        # Read random number seed
        self.seed = self._get_long(path='seed')[0]

        # Read run information
        self.run_mode = self._get_int(path='run_mode')[0]
        self.n_particles = self._get_long(path='n_particles')[0]

        # Read current batch
        self.current_batch = self._get_int(path='current_batch')[0]

        # Read criticality information
        if self.run_mode == 2:
            self.n_inactive = self._get_int(path='n_inactive')[0]
            self.gen_per_batch = self._get_int(path='gen_per_batch')[0]
            self.k_batch = self._get_double(
                self.current_batch*self.gen_per_batch, path='k_generation')
            self.entropy = self._get_double(
                self.current_batch*self.gen_per_batch, path='entropy')
            self.k_col_abs = self._get_double(path='k_col_abs')[0]
            self.k_col_tra = self._get_double(path='k_col_tra')[0]
            self.k_abs_tra = self._get_double(path='k_abs_tra')[0]
            self.k_combined = self._get_double(2, path='k_combined')

            # Read CMFD information
            cmfd_present = self._get_int(path='cmfd_on')[0]
            if cmfd_present == 1:
                self.cmfd_indices = self._get_int(4, path='cmfd/indices')
                self.k_cmfd = self._get_double(self.current_batch,
                              path='cmfd/k_cmfd')
                self.cmfd_src = self._get_double_array(np.product(self.cmfd_indices),
                                path='cmfd/cmfd_src')
                self.cmfd_src = np.reshape(self.cmfd_src,
                                tuple(self.cmfd_indices), order='F')
                self.cmfd_entropy = self._get_double(self.current_batch,
                                    path='cmfd/cmfd_entropy')
                self.cmfd_balance = self._get_double(self.current_batch,
                                    path='cmfd/cmfd_balance')
                self.cmfd_dominance = self._get_double(self.current_batch,
                                      path='cmfd/cmfd_dominance')
                self.cmfd_srccmp = self._get_double(self.current_batch,
                                   path='cmfd/cmfd_srccmp')

        # Read geometry information
        self.geom.n_cells = self._get_int(path='geometry/n_cells')[0]
        self.geom.n_universes = self._get_int(path='geometry/n_universes')[0]
        self.geom.n_lattices = self._get_int(path='geometry/n_lattices')[0]
        self.geom.n_surfaces = self._get_int(path='geometry/n_surfaces')[0]
        self.geom.n_materials = self._get_int(path='geometry/n_materials')[0]

        if self.geom.n_lattices > 0:
          latticeList = self._get_int(self.geom.n_lattices,path='geometry/lattice_ids')

        univList = self._get_int(self.geom.n_universes,path='geometry/universe_ids')

        
        # User Inputs  
        self.geom.surfKeys = self._get_int(self.geom.n_surfaces,path='geometry/surface_keys')
        # OpenMC IDs
        self.geom.surfList = self._get_int(self.geom.n_surfaces,path='geometry/surface_ids')


        matList = self._get_int(self.geom.n_materials,path='geometry/material_ids')

        # User Inputs  
        self.geom.cellKeys = self._get_int(self.geom.n_cells,path='geometry/cell_keys')
        # OpenMC IDs
        self.geom.cellList = self._get_int(self.geom.n_cells,path='geometry/cell_ids')

        # Build list of cells
        base = 'geometry/cells/cell '
        for i in range(self.geom.n_cells):
          filltypeInt = self._get_int(path=base + str(self.geom.cellKeys[i])+'/fill_type')[0]
          n_surf = self._get_int(path=base + str(self.geom.cellKeys[i])+'/n_surfaces')[0]
          surf = self._get_int(n_surf,path=base + str(self.geom.cellKeys[i])+'/surfaces')
          if filltypeInt == 1:
            filltype = "normal"
          elif filltypeInt == 2:
            filltype = "fill cell"
          else:
            filltype = "lattice"
          self.geom.cell.append(Cell(self.geom.cellList[i],self.geom.cellKeys[i],filltype))
          if filltype == "normal":
            material = self._get_int(path=base + str(self.geom.cellKeys[i])+'/material')[0]
            self.geom.cell[-1]._set_material(material)
          else:
            if filltype == "lattice":
              fill = self._get_int(path=base + str(self.geom.cellKeys[i])+'/lattice')[0]
            elif filltype == "fill cell":
              fill = self._get_int(path=base + str(self.geom.cellKeys[i])+'/fill')[0]
              maps = self._get_int(path=base + str(self.geom.cellKeys[i])+'/maps')[0]
              if maps > 0:
                offset = self._get_int(path=base + str(self.geom.cellKeys[i])+'/offset')
                self.geom.cell[-1]._set_offset(offset)
            self.geom.cell[-1]._set_fill(fill)
          self.geom.cell[-1]._set_surf(n_surf,surf)

        # Build list of universes
        base = 'geometry/universes/universe '
        for i in range(self.geom.n_universes):
          n = self._get_int(path=base + str(univList[i])+'/cells')[0]
          if n != 0:
            self.geom.univ.append(Universe(univList[i],self._get_int(n, path=base + str(univList[i])+'/cells')))

        # Build list of lattices
        base = 'geometry/lattices/lattice '
        for i in range(self.geom.n_lattices):
          struct = self._get_int(path=base + str(latticeList[i])+'/type')
          dim = self._get_int(3,path=base + str(latticeList[i])+'/dimension')
          maps = self._get_int(path=base + str(latticeList[i])+'/maps')[0]
          offset_size = self._get_int(path=base + str(latticeList[i])+'/offset_size')[0]
          offset = 0
          if offset_size > 0:
            if self._hdf5:
              path = base + str(latticeList[i])+'/offset'
              data = self._f[path].value
              offset = data    
              path = base + str(latticeList[i])+'/universes'
              data = self._f[path].value
              fill = data
            else:
              offset = np.array(self._get_int(dim[0]*dim[1]*dim[2]*maps))
              offset.shape = (dim[2], dim[1], dim[0],maps)     
              fill = np.array(self._get_int(dim[0]*dim[1]*dim[2]))
              fill.shape = (dim[0], dim[1], dim[2]) 
          else:
            if self._hdf5:    
              path = base + str(latticeList[i])+'/universes'
              data = self._f[path].value
              fill = data
            else:
              fill = np.array(self._get_int(dim[0]*dim[1]*dim[2]))
              fill.shape = (dim[0], dim[1], dim[2]) 
          self.geom.lat.append(Lattice(latticeList[i],fill, offset, dim))

        # Build list of surfaces
        base = 'geometry/surfaces/surface '
        for i in range(self.geom.n_surfaces):
          s_type = self._get_int(path=base + str(self.geom.surfKeys[i])+'/type')[0]
          bc = self._get_int(path=base + str(self.geom.surfKeys[i])+'/bc')[0]
          n_coeff = self._get_int(path=base + str(self.geom.surfKeys[i])+'/n_coeffs')[0]
          coeffs = self._get_double(n_coeff,path=base + str(self.geom.surfKeys[i])+'/coeffs')
          n_pos = self._get_int(path=base + str(self.geom.surfKeys[i])+'/n_neighbor_pos')[0]
          if n_pos > 0:
            pos_n = self._get_int(n_pos,path=base + str(self.geom.surfKeys[i])+'/neighbor_pos')
          else:
            pos_n = None
          n_neg = self._get_int(path=base + str(self.geom.surfKeys[i])+'/n_neighbor_neg')[0]
          if n_neg > 0:
            neg_n = self._get_int(n_neg,path=base + str(self.geom.surfKeys[i])+'/neighbor_neg')
          else:
            neg_n = None
          self.geom.surf.append(Surface(self.geom.surfList[i], 
                                          self.geom.surfKeys[i], s_type, coeffs, 
                                          n_pos, pos_n, n_neg, neg_n, bc))

        # Build list of materials
        base = 'geometry/materials/material '
        for i in range(self.geom.n_materials):
          n_nuclide = self._get_int(path=base + str(matList[i])+'/n_nuclides')[0]
          nuclide = self._get_int(n_nuclide,path=base + str(matList[i])+'/nuclide')
          dist_dens = self._get_int(path=base + str(matList[i])+'/distrib_dens')[0]
          dist_comp = self._get_int(path=base + str(matList[i])+'/distrib_comp')[0]
          n_dens = self._get_int(path=base + str(matList[i])+'/n_density')[0]
          dens = self._get_double(n_dens, path=base + str(matList[i])+'/density')
          n_comp = self._get_int(path=base + str(matList[i])+'/n_comp')[0]
          a_dens = []
          for j in range(1,n_comp + 1):
            a_dens.append(self._get_double(n_nuclide,path=base + str(matList[i])+'/compositions/'+str(j)+"/atom_density"))
          n_sab = self._get_int(path=base + str(matList[i])+'/n_sab')[0]
          if n_sab > 0:
            sab_n = self._get_int(n_sab,path=base + str(matList[i])+'/i_sab_nuclides')
            sab_t = self._get_int(n_sab,path=base + str(matList[i])+'/i_sab_tables')
          else:
            sab_n = None
            sab_t = None
	
          self.geom.mat.append(Material(matList[i], n_nuclide, nuclide, dens, 
                                 a_dens, n_sab, sab_n, sab_t))

        # Read number of meshes
        n_meshes = self._get_int(path='tallies/n_meshes')[0]

        # Read meshes
        for i in range(n_meshes):
            m = Mesh()
            self.meshes.append(m)

            base = 'tallies/mesh' + str(i+1) + '/'

            # Read id, mesh type, and number of dimensions
            m.id = self._get_int(path=base+'id')[0]
            m.type = self._get_int(path=base+'type')[0]
            n = self._get_int(path=base+'n_dimension')[0]

            # Read mesh size, lower-left coordinates, upper-right coordinates,
            # and width of each mesh cell
            m.dimension = self._get_int(n, path=base+'dimension')
            m.lower_left = self._get_double(n, path=base+'lower_left')
            m.upper_right = self._get_double(n, path=base+'upper_right')
            m.width = self._get_double(n, path=base+'width')

        # Read number of tallies
        n_tallies = self._get_int(path='tallies/n_tallies')[0]

        for i in range(n_tallies):
            # Create Tally object and add to list of tallies
            t = Tally()
            self.tallies.append(t)

            base = 'tallies/tally' + str(i+1) + '/'

            # Read id and number of realizations
            t.id = self._get_int(path=base+'id')[0]
            labelsize = self._get_int(path=base+'id')[0]
	    t.label = self._get_string(labelsize,path=base+'id')
	    t.estimator = self._get_int(path=base+'id')[0]
            t.n_realizations = self._get_int(path=base+'n_realizations')[0]

            # Read sizes of tallies
            t.total_score_bins = self._get_int(path=base+'total_score_bins')[0]
            t.total_filter_bins = self._get_int(path=base+'total_filter_bins')[0]

<<<<<<< HEAD
            # Read size of results array for on-the-fly allocation tallies
            t.otf_size_results_filters = self._get_int(path=base+'otf_size_results_filters')[0]

            if t.otf_size_results_filters > 0:
              t.otf_filter_bin_map = self._get_int(t.otf_size_results_filters,
                                                   path=base+'otf_filter_bin_map')
=======
            # Add tally to dictionary
            self.tallyID[t.id] = i
>>>>>>> ac4bcb6a

            # Read number of filters
            n_filters = self._get_int(path=base+'n_filters')[0]
            for j in range(n_filters):
                # Create Filter object
                f = Filter()

                base = 'tallies/tally{0}/filter{1}/'.format(i+1, j+1)

                # Get type of filter
                f.type = filter_types[self._get_int(path=base+'type')[0]]

                # Get offset of filter
                f.offset = self._get_int(path=base+'offset')[0]

                # Add to filter dictionary
                t.filters[f.type] = f

                # Determine how many bins are in this filter
                f.length = self._get_int(path=base+'n_bins')[0]
                assert f.length > 0
                if f.type == 'energyin' or f.type == 'energyout':
                    f.bins = self._get_double(f.length + 1, path=base+'bins')
                elif f.type == 'mesh' or f.type == 'distribcell':
                    f.bins = self._get_int(path=base+'bins')
                else:
                    f.bins = self._get_int(f.length, path=base+'bins')
            base = 'tallies/tally' + str(i+1) + '/'


            # Read nuclide bins
            n_nuclides = self._get_int(path=base+'n_nuclide_bins')[0]
            t.n_nuclides = n_nuclides
            t.nuclides = self._get_int(n_nuclides, path=base+'nuclide_bins')

            # Read score bins and scattering order
            t.n_scores = self._get_int(path=base+'n_score_bins')[0]
            t.scores = [score_types[j] for j in self._get_int(
                    t.n_scores, path=base+'score_bins')]
            t.moment_order = self._get_int(t.n_scores, path=base+'moment_order')

            # Read number of user score bins
            t.n_user_scores = self._get_int(path=base+'n_user_score_bins')[0]

            # Set up stride
            stride = 1
            for f in list(t.filters.values())[::-1]:
                f.stride = stride
                stride *= f.length

        # Source bank present
        source_present = self._get_int(path='source_present')[0]
        if source_present == 1:
            self.source_present = True
        else:
            self.source_present = False

        # Set flag indicating metadata has already been read
        self._metadata = True

    def read_results(self):
        # Check whether metadata has been read
        if not self._metadata:
            self._read_metadata()

        # Number of realizations for global tallies
        self.n_realizations = self._get_int(path='n_realizations')[0]

        # Read global tallies
        n_global_tallies = self._get_int(path='n_global_tallies')[0]
        if self._hdf5:
            data = self._f['global_tallies'].value
            self.global_tallies = np.column_stack((data['sum'], data['sum_sq']))
        else:
            self.global_tallies = np.array(self._get_double(2*n_global_tallies))
            self.global_tallies.shape = (n_global_tallies, 2)

        # Flag indicating if tallies are present
        self.tallies_present = self._get_int(path='tallies/tallies_present')[0]

        # Read tally results
        if self.tallies_present:
            for i, t in enumerate(self.tallies):
                if t.otf_size_results_filters < 0:
                    n_actual_filter_bins = t.total_filter_bins
                else:
                    n_actual_filter_bins = t.otf_size_results_filters
                n = t.total_score_bins * n_actual_filter_bins
                if self._hdf5:
                    path = 'tallies/tally{0}/results'.format(i+1)
                    data = self._f[path].value
                    t.results = np.column_stack((data['sum'], data['sum_sq']))
                    t.results.shape = (n_actual_filter_bins, t.total_score_bins, 2)
                else:
                    t.results = np.array(self._get_double(2*n))
                    t.results.shape = (n_actual_filter_bins, t.total_score_bins, 2)

        # Indicate that tally results have been read
        self._results = True

    def read_source(self):
        # Check whether tally results have been read
        if not self._results:
            self.read_results()

        # Check if source bank is in statepoint
        if not self.source_present:
            print('Source not in statepoint file.')
            return

        # For HDF5 state points, copy entire bank
        if self._hdf5:
            source_sites = self._f['source_bank'].value

        for i in range(self.n_particles):
            s = SourceSite()
            self.source.append(s)

            # Read position, angle, and energy
            if self._hdf5:
                s.weight, s.xyz, s.uvw, s.E = source_sites[i]
            else:
                s.weight = self._get_double()[0]
                s.xyz = self._get_double(3)
                s.uvw = self._get_double(3)
                s.E = self._get_double()[0]

    def generate_ci(self, confidence=0.95):
        """Calculates confidence intervals for each tally bin."""

        # Determine number of realizations
        n = self.n_realizations

        # Determine significance level and percentile for two-sided CI
        alpha = 1 - confidence
        percentile = 1 - alpha/2

        # Calculate t-value
        t_value = scipy.stats.t.ppf(percentile, n - 1)
        self.generate_stdev(t_value)

    def generate_stdev(self, t_value=1.0):
        """
        Calculates the sample mean and standard deviation of the mean for each
        tally bin.
        """

        # Determine number of realizations
        n = self.n_realizations

        # Global tallies
        for i in range(len(self.global_tallies)):
            # Get sum and sum of squares
            s, s2 = self.global_tallies[i]

            # Calculate sample mean and replace value
            s /= n
            self.global_tallies[i,0] = s

            # Calculate standard deviation
            if s != 0.0:
                self.global_tallies[i,1] = t_value*np.sqrt((s2/n - s*s)/(n-1))

        # Regular tallies
        for t in self.tallies:
            for i in range(t.results.shape[0]):
                for j in range(t.results.shape[1]):
                    # Get sum and sum of squares
                    s, s2 = t.results[i,j]

                    # Calculate sample mean and replace value
                    s /= n
                    t.results[i,j,0] = s

                    # Calculate standard deviation
                    if s != 0.0:
                        t.results[i,j,1] = t_value*np.sqrt((s2/n - s*s)/(n-1))

    def get_value(self, tally_ID, spec_list, score_index):
        """Returns a tally score given a list of filters to satisfy.

        Parameters
        ----------
        tally_ID : int
            The ID of the tally as specified in the openMC input file

        spec_list : list
            A list of tuples where the first value in each tuple is the filter
            type, e.g. 'cell', and the second value is the desired index. If the
            first value in the tuple is 'mesh', the second value should be a
            tuple with three integers specifying the mesh indices.

            Example: [('cell', 1), ('mesh', (14,17,20)), ('energyin', 2)]
            Example: [('distribcell', path)] or [('distribcell', 3)]

        score_index : int
            Index corresponding to score for tally, i.e. the second index in
            Tally.results[:,:,:].

        """

        # Get Tally object given the index
        t = self.tallies[self.tallyID[tally_ID]]

        # Initialize index for filter in Tally.results[:,:,:]
        filter_index = 0

        # Loop over specified filters in spec_list
        for f_type, f_index in spec_list:

            # Treat mesh filter separately
            if f_type == 'mesh':
                # Get index in StatePoint.meshes
                mesh_index = t.filters['mesh'].bins[0] - 1

                # Get dimensions of corresponding mesh
                nx, ny, nz = self.meshes[mesh_index].dimension

                # Convert (x,y,z) to a single bin -- this is similar to
                # subroutine mesh_indices_to_bin in openmc/src/mesh.F90.
                value = ((f_index[0] - 1)*ny*nz +
                         (f_index[1] - 1)*nz +
                         (f_index[2] - 1))
                filter_index += value*t.filters[f_type].stride
            elif f_type == 'distribcell':
                if type(f_index) != int:
                    filter_offset = t.filters['distribcell'].offset
                    value = self.geom._get_offset(f_index, filter_offset)
                    filter_index += value*t.filters[f_type].stride          
                else:
                    filter_index += f_index*t.filters[f_type].stride
            else:
                filter_index += f_index*t.filters[f_type].stride

        # If this tally was allocated on the fly, convert the real filter_index
        # into the actual filter index using the mapping
        if t.otf_size_results_filters >= 0:
          if not filter_index in t.otf_filter_bin_map:
            raise Exception('Filter index %s not in results array for OTF '
                            'tally %s.  Spec_list: %s' %
                            (filter_index, t.id, spec_list))
          filter_index = t.otf_filter_bin_map.index(filter_index)

        # Return the desired result from Tally.results. This could be the sum and
        # sum of squares, or it could be mean and stdev if self.generate_stdev()
        # has been called already.
        return t.results[filter_index, score_index]

    def extract_results(self, tally_id, score_str):
        """Returns a tally results dictionary given a tally_id and score string.

           Parameters
           ----------
           tally_id : int
               The ID of the tally as specified in the openMC input file

           score_str : string
               Corresponds to the string entered for a score in tallies.xml.
               For a flux score extraction it would be 'score'

        """

        # get tally
        try:
            tally = self.tallies[self.tallyID[tally_id]]
        except:
            print('Tally does not exist')
            return

        # get the score index if it is present
        try:
            idx = tally.scores.index(score_str)
        except ValueError:
            print('Score does not exist')
            print(tally.scores)
            return

        # create numpy array for mean and 95% CI
        n_bins = len(tally.results)
        n_filters = len(tally.filters)
        n_scores = len(tally.scores)
        meanv = np.zeros(n_bins)
        unctv = np.zeros(n_bins)
        filters = np.zeros((n_bins,n_filters))
        filtmax = np.zeros(n_filters+1)
        meshmax = np.zeros(4)
        filtmax[0] = 1
        meshmax[0] = 1

        # get number of realizations
        n = tally.n_realizations

        # get t-value
        t_value = scipy.stats.t.ppf(0.975, n - 1)

        # calculate mean
        meanv = tally.results[:,idx,0]
        meanv = meanv / n

        # calculate 95% two-sided CI
        unctv = tally.results[:,idx,1]
        unctv = t_value*np.sqrt((unctv/n - meanv*meanv)/(n-1))/meanv

        # create output dictionary
        data = {'mean':meanv,'CI95':unctv}

        # get bounds of filter bins
        for akey in tally.filters.keys():
            idx = list(tally.filters.keys()).index(akey)
            filtmax[n_filters - idx] = tally.filters[akey].length

        # compute bin info
        for i in range(n_filters):

            # compute indices for filter combination
            filters[:,n_filters - i - 1] = np.floor((np.arange(n_bins) %
                   np.prod(filtmax[0:i+2]))/(np.prod(filtmax[0:i+1]))) + 1

            # append in dictionary bin with filter
            data.update({list(tally.filters.keys())[n_filters - i - 1]:
                             filters[:,n_filters - i - 1]})

            # check for mesh
            if list(tally.filters.keys())[n_filters - i - 1] == 'mesh':
                dims = list(self.meshes[tally.filters['mesh'].bins[0] - 1].dimension)
                dims.reverse()
                dims = np.asarray(dims)
                if score_str == 'current':
                    dims += 1
                meshmax[1:4] = dims
                mesh_bins = np.zeros((n_bins,3))
                mesh_bins[:,2] = np.floor(((filters[:,n_filters - i - 1] - 1) %
                            np.prod(meshmax[0:2]))/(np.prod(meshmax[0:1]))) + 1
                mesh_bins[:,1] = np.floor(((filters[:,n_filters - i - 1] - 1) %
                            np.prod(meshmax[0:3]))/(np.prod(meshmax[0:2]))) + 1
                mesh_bins[:,0] = np.floor(((filters[:,n_filters - i - 1] - 1) %
                            np.prod(meshmax[0:4]))/(np.prod(meshmax[0:3]))) + 1
                data.update({'mesh': list(zip(mesh_bins[:,0], mesh_bins[:,1],
                                              mesh_bins[:,2]))})
            i += 1

        # add in maximum bin filters and order
        b = list(tally.filters.keys())
        b.reverse()
        filtmax = list(filtmax[1:])
        try:
            idx = b.index('mesh')
            filtmax[idx] = np.max(mesh_bins[:,2])
            filtmax.insert(idx,np.max(mesh_bins[:,1]))
            filtmax.insert(idx,np.max(mesh_bins[:,0]))

        except ValueError:
            pass
        data.update({'bin_order':b,'bin_max':filtmax})

        return data

    def _get_data(self, n, typeCode, size):
        return list(struct.unpack('={0}{1}'.format(n,typeCode),
                                  self._f.read(n*size)))

    def _get_int(self, n=1, path=None):
        if self._hdf5:
            return [int(v) for v in self._f[path].value]
        else:
            return [int(v) for v in self._get_data(n, 'i', 4)]

    def _get_long(self, n=1, path=None):
        if self._hdf5:
            return [int(v) for v in self._f[path].value]
        else:
            return [int(v) for v in self._get_data(n, 'q', 8)]

    def _get_float(self, n=1, path=None):
        if self._hdf5:
            return [float(v) for v in self._f[path].value]
        else:
            return [float(v) for v in self._get_data(n, 'f', 4)]

    def _get_double(self, n=1, path=None):
        if self._hdf5:
            return [float(v) for v in self._f[path].value]
        else:
            return [float(v) for v in self._get_data(n, 'd', 8)]

    def _get_double_array(self, n=1, path=None):
        if self._hdf5:
            return self._f[path].value
        else:
            return self._get_data(n, 'd', 8)

    def _get_string(self, n=1, path=None):
        if self._hdf5:
            return str(self._f[path].value)
        else:
            return str(self._get_data(n, 's', 1)[0])<|MERGE_RESOLUTION|>--- conflicted
+++ resolved
@@ -7,7 +7,7 @@
 import numpy as np
 import scipy.stats
 
-REVISION_STATEPOINT = 14
+REVISION_STATEPOINT = 15
 
 filter_types = {1: 'universe', 2: 'material', 3: 'cell',
                 4: 'cellborn', 5: 'surface', 6: 'mesh',
@@ -723,17 +723,15 @@
             t.total_score_bins = self._get_int(path=base+'total_score_bins')[0]
             t.total_filter_bins = self._get_int(path=base+'total_filter_bins')[0]
 
-<<<<<<< HEAD
             # Read size of results array for on-the-fly allocation tallies
             t.otf_size_results_filters = self._get_int(path=base+'otf_size_results_filters')[0]
 
             if t.otf_size_results_filters > 0:
               t.otf_filter_bin_map = self._get_int(t.otf_size_results_filters,
                                                    path=base+'otf_filter_bin_map')
-=======
+
             # Add tally to dictionary
             self.tallyID[t.id] = i
->>>>>>> ac4bcb6a
 
             # Read number of filters
             n_filters = self._get_int(path=base+'n_filters')[0]

module source

  use bank_header,      only: Bank
  use constants
  use dd_comm,          only: distribute_source
  use error,            only: fatal_error
  use geometry,         only: find_cell
  use geometry_header,  only: BASE_UNIVERSE
  use global
  use math,             only: maxwell_spectrum, watt_spectrum
  use output,           only: write_message
  use output_interface, only: BinaryOutput
  use particle_header,  only: Particle
<<<<<<< HEAD
  use random_lcg,       only: prn, set_particle_seed, prn_seed
=======
  use random_lcg,       only: prn, set_particle_seed, prn_set_stream
>>>>>>> 49f600ee
  use string,           only: to_str

#ifdef MPI
  use mpi
#endif

  implicit none

contains

!===============================================================================
! INITIALIZE_SOURCE initializes particles in the source bank
!===============================================================================

  subroutine initialize_source()

    integer(8) :: i          ! loop index over bank sites
    integer(8) :: id         ! particle id
    integer(4) :: itmp       ! temporary integer
    type(Bank), pointer :: src => null() ! source bank site
    type(BinaryOutput) :: sp ! statepoint/source binary file

    message = "Initializing source particles..."
    call write_message(6)

    if (path_source /= '') then
      ! Read the source from a binary file instead of sampling from some
      ! assumed source distribution

      if (dd_run) then
        message = "Reading source from binary file not implemented for " // &
                  "domain decomposition."
        call fatal_error()
      end if

      message = 'Reading source file from ' // trim(path_source) // '...'
      call write_message(6)

      ! Open the binary file
      call sp % file_open(path_source, 'r', serial = .false.)

      ! Read the file type
      call sp % read_data(itmp, "filetype")

      ! Check to make sure this is a source file
      if (itmp /= FILETYPE_SOURCE) then
        message = "Specified starting source file not a source file type."
        call fatal_error()
      end if

      ! Read in the source bank
      call sp % read_source_bank()

      ! Close file
      call sp % file_close()

    else
      ! Generate source sites from specified distribution in user input
      
      do i = 1, work
      
        ! Get pointer to source bank site
        src => source_bank(i)

        ! Initialize random number seed
        id = work_index(rank) + i
        call set_particle_seed(id)

        ! Sample external source distribution
        call sample_external_source(src)
        
        ! Store the LCG seed for the particle
        src % prn_seed = prn_seed
        
      end do

      if (dd_run) then

        ! Send source sites to the processes they'll be transported on
        call distribute_source(domain_decomp)
        
      end if
      
    end if

  end subroutine initialize_source

!===============================================================================
! SAMPLE_EXTERNAL_SOURCE
!===============================================================================

  subroutine sample_external_source(site)

    type(Bank), pointer :: site ! source site

    integer :: i          ! dummy loop index
    real(8) :: r(3)       ! sampled coordinates
    real(8) :: phi        ! azimuthal angle
    real(8) :: mu         ! cosine of polar angle
    real(8) :: p_min(3)   ! minimum coordinates of source
    real(8) :: p_max(3)   ! maximum coordinates of source
    real(8) :: a          ! Arbitrary parameter 'a'
    real(8) :: b          ! Arbitrary parameter 'b'
    logical :: found      ! Does the source particle exist within geometry?
    type(Particle) :: p   ! Temporary particle for using find_cell
    integer, save :: num_resamples = 0 ! Number of resamples encountered

    ! Set weight to one by default
    site % wgt = ONE

    ! Set the random number generator to the source stream.
    call prn_set_stream(STREAM_SOURCE)

    ! Sample position
    select case (external_source % type_space)
    case (SRC_SPACE_BOX)
      ! Set particle defaults
      call p % initialize()
      ! Repeat sampling source location until a good site has been found
      found = .false.
      do while (.not.found)
        ! Coordinates sampled uniformly over a box
        p_min = external_source % params_space(1:3)
        p_max = external_source % params_space(4:6)
        r = (/ (prn(), i = 1,3) /)
        site % xyz = p_min + r*(p_max - p_min)

        ! Fill p with needed data
        p % coord0 % xyz = site % xyz
        p % coord0 % uvw = [ ONE, ZERO, ZERO ]

        ! Now search to see if location exists in geometry
        call find_cell(p, found)
        if (.not. found) then
          num_resamples = num_resamples + 1
          if (num_resamples == MAX_EXTSRC_RESAMPLES) then
            message = "Maximum number of external source spatial resamples &
                      &reached!"
            call fatal_error()
          end if
        end if
      end do
      call p % clear()

    case (SRC_SPACE_FISSION)
      ! Repeat sampling source location until a good site has been found
      found = .false.
      do while (.not.found)
        ! Set particle defaults
        call p % initialize()

        ! Coordinates sampled uniformly over a box
        p_min = external_source % params_space(1:3)
        p_max = external_source % params_space(4:6)
        r = (/ (prn(), i = 1,3) /)
        site % xyz = p_min + r*(p_max - p_min)

        ! Fill p with needed data
        p % coord0 % xyz = site % xyz
        p % coord0 % uvw = [ ONE, ZERO, ZERO ]

        ! Now search to see if location exists in geometry
        call find_cell(p, found)
        if (.not. found) then
          num_resamples = num_resamples + 1
          if (num_resamples == MAX_EXTSRC_RESAMPLES) then
            message = "Maximum number of external source spatial resamples &
                      &reached!"
            call fatal_error()
          end if
          cycle
        end if
        if (p % material == MATERIAL_VOID) then
          found = .false.
          cycle
        end if
        if (.not. materials(p % material) % fissionable) found = .false.
      end do
      call p % clear()

    case (SRC_SPACE_POINT)
      ! Point source
      site % xyz = external_source % params_space

    end select

    ! Sample angle
    select case (external_source % type_angle)
    case (SRC_ANGLE_ISOTROPIC)
      ! Sample isotropic distribution
      phi = TWO*PI*prn()
      mu = TWO*prn() - ONE
      site % uvw(1) = mu
      site % uvw(2) = sqrt(ONE - mu*mu) * cos(phi)
      site % uvw(3) = sqrt(ONE - mu*mu) * sin(phi)

    case (SRC_ANGLE_MONO)
      ! Monodirectional source
      site % uvw = external_source % params_angle

    case default
      message = "No angle distribution specified for external source!"
      call fatal_error()
    end select

    ! Sample energy distribution
    select case (external_source % type_energy)
    case (SRC_ENERGY_MONO)
      ! Monoenergtic source
      site % E = external_source % params_energy(1)

    case (SRC_ENERGY_MAXWELL)
      a = external_source % params_energy(1)
      do
        ! Sample Maxwellian fission spectrum
        site % E = maxwell_spectrum(a)

        ! resample if energy is >= 20 MeV
        if (site % E < 20) exit
      end do

    case (SRC_ENERGY_WATT)
      a = external_source % params_energy(1)
      b = external_source % params_energy(2)
      do
        ! Sample Watt fission spectrum
        site % E = watt_spectrum(a, b)

        ! resample if energy is >= 20 MeV
        if (site % E < 20) exit
      end do

    case default
      message = "No energy distribution specified for external source!"
      call fatal_error()
    end select

    ! Set the random number generator back to the tracking stream.
    call prn_set_stream(STREAM_TRACKING)

  end subroutine sample_external_source

!===============================================================================
! GET_SOURCE_PARTICLE returns the next source particle
!===============================================================================

  subroutine get_source_particle(p, index_source)

    type(Particle), intent(inout) :: p
    integer(8),     intent(in)    :: index_source

    integer(8) :: particle_seed  ! unique index for particle
    integer :: i
    type(Bank), pointer, save :: src => null()
!$omp threadprivate(src)

    if (.not. dd_run) then

      ! set defaults
      call p % initialize()

      ! Copy attributes from source to particle
      src => source_bank(index_source)
      call copy_source_attributes(p, src)
    
      ! set identifier for particle
      p % id = work_index(rank) + index_source
      
      ! set random number seed
      particle_seed = (overall_gen - 1)*n_particles + p % id
      call set_particle_seed(particle_seed)
    
    else

      if (current_stage == 1) then

        ! On the first stage, we set the particle from the source bank like for
        ! non-DD runs

        ! set defaults
        call p % initialize()

        ! Copy attributes from source to particle
        src => source_bank(index_source)
        call copy_source_attributes(p, src)

      else

        ! On all other stages, we're running a particle in the buffer
        ! transferred from other domains, so all we need to do is set the coord
        call p % clear()
        allocate(p % coord0)
        p % coord0 % universe = BASE_UNIVERSE
        p % coord             => p % coord0
        p % coord0 % xyz =  p % stored_xyz
        p % coord0 % uvw =  p % stored_uvw

        ! Re-initialize the stored outscatter_destination
        p % outscatter_destination = NO_OUTSCATTER

      end if

      ! The order of the source bank is scrambled for domain-decomposed runs,
      ! so unless we want to do a distributed sort over all n_partcles, we're
      ! not going to have particle id numbers that are reproducible with
      ! different numbers of processes.
      p % id = index_source

      ! Results will still be reproducible for DD runs with varying numbers of
      ! domains/proceses since we're carrying around the random number streams
      prn_seed = p % prn_seed

      ! Note: tally results will not match the non-DD version of the same run
      ! (unless you run in DD mode with one domain).

    end if

    ! set particle trace
    trace = .false.
    if (current_batch == trace_batch .and. current_gen == trace_gen .and. &
         p % id == trace_particle) trace = .true.
    
    ! Set particle track.
    p % write_track = .false.
    if (write_all_tracks) then
      p % write_track = .true.
    else if (allocated(track_identifiers)) then
      do i=1, size(track_identifiers(1,:))
        if (current_batch == track_identifiers(1,i) .and. &
             &current_gen == track_identifiers(2,i) .and. &
             &p % id == track_identifiers(3,i)) then
          p % write_track = .true.
          exit
        end if
      end do
    end if

  end subroutine get_source_particle

!===============================================================================
! COPY_SOURCE_ATTRIBUTES
!===============================================================================

  subroutine copy_source_attributes(p, src)

    type(Particle), intent(inout) :: p
    type(Bank),     pointer       :: src

    ! copy attributes from source bank site
    p % wgt         = src % wgt
    p % last_wgt    = src % wgt
    p % coord % xyz = src % xyz
    p % coord % uvw = src % uvw
    p % last_xyz    = src % xyz
    p % last_uvw    = src % uvw
    p % E           = src % E
    p % last_E      = src % E
    p % prn_seed    = src % prn_seed
    p % xs_seed     = src % prn_seed

  end subroutine copy_source_attributes

end module source<|MERGE_RESOLUTION|>--- conflicted
+++ resolved
@@ -11,11 +11,7 @@
   use output,           only: write_message
   use output_interface, only: BinaryOutput
   use particle_header,  only: Particle
-<<<<<<< HEAD
-  use random_lcg,       only: prn, set_particle_seed, prn_seed
-=======
-  use random_lcg,       only: prn, set_particle_seed, prn_set_stream
->>>>>>> 49f600ee
+  use random_lcg,       only: prn, set_particle_seed, prn_set_stream, prn_seed
   use string,           only: to_str
 
 #ifdef MPI

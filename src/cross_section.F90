--- conflicted
+++ resolved
@@ -7,13 +7,8 @@
   use global
   use list_header,     only: ListElemInt
   use material_header, only: Material
-<<<<<<< HEAD
   use particle_header, only: Particle
   use random_lcg,      only: prn, prn_seed
-=======
-  use particle_header, only: LocalCoord, Particle
-  use random_lcg,      only: prn
->>>>>>> ac4bcb6a
   use search,          only: binary_search
 
   implicit none

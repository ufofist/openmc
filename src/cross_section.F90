module cross_section

  use ace_header,      only: Nuclide, SAlphaBeta, Reaction, UrrData
  use constants
  use energy_grid,     only: grid_method, log_spacing
  use error,           only: fatal_error
  use fission,         only: nu_total
  use global
  use list_header,     only: ListElemInt
  use material_header, only: Material
  use particle_header, only: Particle
  use random_lcg,      only: prn, prn_seed
  use search,          only: binary_search

  implicit none
  save

  integer :: union_grid_index
!$omp threadprivate(union_grid_index)

contains

!===============================================================================
! CALCULATE_XS determines the macroscopic cross sections for the material the
! particle is currently traveling through.
!===============================================================================

  subroutine calculate_xs(p)

    type(Particle), intent(inout) :: p

    integer :: i             ! loop index over nuclides
    integer :: i_nuclide     ! index into nuclides array
    integer :: i_sab         ! index into sab_tables array
    integer :: j             ! index in mat % i_sab_nuclides
    integer :: u             ! index into logarithmic mapping array
    real(8) :: atom_density  ! atom density of a nuclide
    logical :: check_sab     ! should we check for S(a,b) table?
    type(Material), pointer :: mat ! current material

    ! Set all material macroscopic cross sections to zero
    material_xs % total          = ZERO
    material_xs % elastic        = ZERO
    material_xs % absorption     = ZERO
    material_xs % fission        = ZERO
    material_xs % nu_fission     = ZERO
    material_xs % kappa_fission  = ZERO

    ! Exit subroutine if material is void
    if (p % material == MATERIAL_VOID) return

    mat => materials(p % material)

    ! Find energy index on energy grid
    u = 0
    if (grid_method == GRID_MAT_UNION) then
      call find_energy_index(p % E, p % material)
    else if (grid_method == GRID_LOGARITHM) then
      u = int(log(p % E/energy_min_neutron)/log_spacing)
    end if

    ! Determine if this material has S(a,b) tables
    check_sab = (mat % n_sab > 0)

    ! Initialize position in i_sab_nuclides
    j = 1

    ! Add contribution from each nuclide in material
    do i = 1, mat % n_nuclides
      ! ========================================================================
      ! CHECK FOR S(A,B) TABLE

      i_sab = 0

      ! Check if this nuclide matches one of the S(a,b) tables specified -- this
      ! relies on i_sab_nuclides being in sorted order
      if (check_sab) then
        if (i == mat % i_sab_nuclides(j)) then
          ! Get index in sab_tables
          i_sab = mat % i_sab_tables(j)

          ! If particle energy is greater than the highest energy for the S(a,b)
          ! table, don't use the S(a,b) table
          if (p % E > sab_tables(i_sab) % threshold_inelastic) i_sab = 0

          ! Increment position in i_sab_nuclides
          j = j + 1

          ! Don't check for S(a,b) tables if there are no more left
          if (j > mat % n_sab) check_sab = .false.
        end if
      end if

      ! ========================================================================
      ! CALCULATE MICROSCOPIC CROSS SECTION

      ! Determine microscopic cross sections for this nuclide
      i_nuclide = mat % nuclide(i)

      ! Calculate microscopic cross section for this nuclide
<<<<<<< HEAD
      if (p % E /= micro_xs(i_nuclide) % last_E .or. &
          i_sab /= micro_xs(i_nuclide) % last_index_sab) then
        if (i == 1) p % xs_seed = prn_seed
        call calculate_nuclide_xs(i_nuclide, i_sab, p % E, p % material, i)
=======
      if (p % E /= micro_xs(i_nuclide) % last_E) then
        call calculate_nuclide_xs(i_nuclide, i_sab, p % E, p % material, i, u)
      else if (i_sab /= micro_xs(i_nuclide) % last_index_sab) then
        call calculate_nuclide_xs(i_nuclide, i_sab, p % E, p % material, i, u)
>>>>>>> aee19458
      end if

      ! ========================================================================
      ! ADD TO MACROSCOPIC CROSS SECTION

      ! Copy atom density of nuclide in material
      atom_density = mat % get_density(p % inst, i)

      ! Add contributions to material macroscopic total cross section
      material_xs % total = material_xs % total + &
           atom_density * micro_xs(i_nuclide) % total

      ! Add contributions to material macroscopic scattering cross section
      material_xs % elastic = material_xs % elastic + &
           atom_density * micro_xs(i_nuclide) % elastic

      ! Add contributions to material macroscopic absorption cross section
      material_xs % absorption = material_xs % absorption + &
           atom_density * micro_xs(i_nuclide) % absorption

      ! Add contributions to material macroscopic fission cross section
      material_xs % fission = material_xs % fission + &
           atom_density * micro_xs(i_nuclide) % fission

      ! Add contributions to material macroscopic nu-fission cross section
      material_xs % nu_fission = material_xs % nu_fission + &
           atom_density * micro_xs(i_nuclide) % nu_fission

      ! Add contributions to material macroscopic energy release from fission
      material_xs % kappa_fission = material_xs % kappa_fission + &
           atom_density * micro_xs(i_nuclide) % kappa_fission
    end do

  end subroutine calculate_xs

!===============================================================================
! CALCULATE_NUCLIDE_XS determines microscopic cross sections for a nuclide of a
! given index in the nuclides array at the energy of the given particle
!===============================================================================

  subroutine calculate_nuclide_xs(i_nuclide, i_sab, E, i_mat, i_nuc_mat, u)

    integer, intent(in) :: i_nuclide ! index into nuclides array
    integer, intent(in) :: i_sab     ! index into sab_tables array
    integer, intent(in) :: i_mat     ! index into materials array
    integer, intent(in) :: i_nuc_mat ! index into nuclides array for a material
    integer, intent(in) :: u         ! index into logarithmic mapping array
    integer :: i_grid ! index on nuclide energy grid
    integer :: i_low  ! lower logarithmic mapping index
    integer :: i_high ! upper logarithmic mapping index
    real(8), intent(in) :: E ! energy
    real(8) :: f             ! interp factor on nuclide energy grid
    type(Nuclide),  pointer :: nuc
    type(Material), pointer :: mat

    ! Set pointer to nuclide and material
    nuc => nuclides(i_nuclide)
    mat => materials(i_mat)

    ! Determine index on nuclide energy grid
    select case (grid_method)
    case (GRID_MAT_UNION)

      i_grid = mat % nuclide_grid_index(i_nuc_mat, union_grid_index)

    case (GRID_LOGARITHM)
      ! Determine the energy grid index using a logarithmic mapping to reduce
      ! the energy range over which a binary search needs to be performed

      if (E < nuc % energy(1)) then
        i_grid = 1
      elseif (E > nuc % energy(nuc % n_grid)) then
        i_grid = nuc % n_grid - 1
      else
        ! Determine bounding indices based on which equal log-spaced interval
        ! the energy is in
        i_low  = nuc % grid_index(u)
        i_high = nuc % grid_index(u + 1) + 1

        ! Perform binary search over reduced range
        i_grid = binary_search(nuc % energy(i_low:i_high), &
             i_high - i_low + 1, E) + i_low - 1
      end if

    case (GRID_NUCLIDE)
      ! Perform binary search on the nuclide energy grid in order to determine
      ! which points to interpolate between

      if (E <= nuc % energy(1)) then
        i_grid = 1
      elseif (E > nuc % energy(nuc % n_grid)) then
        i_grid = nuc % n_grid - 1
      else
        i_grid = binary_search(nuc % energy, nuc % n_grid, E)
      end if

    end select

    ! check for rare case where two energy points are the same
    if (nuc % energy(i_grid) == nuc % energy(i_grid+1)) i_grid = i_grid + 1

    ! calculate interpolation factor
    f = (E - nuc%energy(i_grid))/(nuc%energy(i_grid+1) - nuc%energy(i_grid))

    micro_xs(i_nuclide) % index_grid    = i_grid
    micro_xs(i_nuclide) % interp_factor = f

    ! Initialize sab treatment to false
    micro_xs(i_nuclide) % index_sab   = NONE
    micro_xs(i_nuclide) % elastic_sab = ZERO

    ! Initialize URR probability table treatment to false
    micro_xs(i_nuclide) % use_ptable  = .false.

    ! Initialize nuclide cross-sections to zero
    micro_xs(i_nuclide) % fission    = ZERO
    micro_xs(i_nuclide) % nu_fission = ZERO
    micro_xs(i_nuclide) % kappa_fission  = ZERO

    ! Calculate microscopic nuclide total cross section
    micro_xs(i_nuclide) % total = (ONE - f) * nuc % total(i_grid) &
         + f * nuc % total(i_grid+1)

    ! Calculate microscopic nuclide elastic cross section
    micro_xs(i_nuclide) % elastic = (ONE - f) * nuc % elastic(i_grid) &
         + f * nuc % elastic(i_grid+1)

    ! Calculate microscopic nuclide absorption cross section
    micro_xs(i_nuclide) % absorption = (ONE - f) * nuc % absorption( &
         i_grid) + f * nuc % absorption(i_grid+1)

    if (nuc % fissionable) then
      ! Calculate microscopic nuclide total cross section
      micro_xs(i_nuclide) % fission = (ONE - f) * nuc % fission(i_grid) &
           + f * nuc % fission(i_grid+1)

      ! Calculate microscopic nuclide nu-fission cross section
      micro_xs(i_nuclide) % nu_fission = (ONE - f) * nuc % nu_fission( &
           i_grid) + f * nuc % nu_fission(i_grid+1)

      ! Calculate microscopic nuclide kappa-fission cross section
      ! The ENDF standard (ENDF-102) states that MT 18 stores
      ! the fission energy as the Q_value (fission(1))
      micro_xs(i_nuclide) % kappa_fission = &
           nuc % reactions(nuc % index_fission(1)) % Q_value * &
           micro_xs(i_nuclide) % fission
    end if

    ! If there is S(a,b) data for this nuclide, we need to do a few
    ! things. Since the total cross section was based on non-S(a,b) data, we
    ! need to correct it by subtracting the non-S(a,b) elastic cross section and
    ! then add back in the calculated S(a,b) elastic+inelastic cross section.

    if (i_sab > 0) call calculate_sab_xs(i_nuclide, i_sab, E)

    ! if the particle is in the unresolved resonance range and there are
    ! probability tables, we need to determine cross sections from the table

    if (urr_ptables_on .and. nuc % urr_present) then
      if (E > nuc % urr_data % energy(1) .and. &
           E < nuc % urr_data % energy(nuc % urr_data % n_energy)) then
        call calculate_urr_xs(i_nuclide, E)
      end if
    end if

    micro_xs(i_nuclide) % last_E = E
    micro_xs(i_nuclide) % last_index_sab = i_sab

  end subroutine calculate_nuclide_xs

!===============================================================================
! CALCULATE_SAB_XS determines the elastic and inelastic scattering
! cross-sections in the thermal energy range. These cross sections replace
! whatever data were taken from the normal Nuclide table.
!===============================================================================

  subroutine calculate_sab_xs(i_nuclide, i_sab, E)

    integer, intent(in) :: i_nuclide ! index into nuclides array
    integer, intent(in) :: i_sab     ! index into sab_tables array
    real(8), intent(in) :: E         ! energy

    integer :: i_grid    ! index on S(a,b) energy grid
    real(8) :: f         ! interp factor on S(a,b) energy grid
    real(8) :: inelastic ! S(a,b) inelastic cross section
    real(8) :: elastic   ! S(a,b) elastic cross section
    type(SAlphaBeta), pointer :: sab

    ! Set flag that S(a,b) treatment should be used for scattering
    micro_xs(i_nuclide) % index_sab = i_sab

    ! Get pointer to S(a,b) table
    sab => sab_tables(i_sab)

    ! Get index and interpolation factor for inelastic grid
    if (E < sab % inelastic_e_in(1)) then
      i_grid = 1
      f = ZERO
    else
      i_grid = binary_search(sab % inelastic_e_in, sab % n_inelastic_e_in, E)
      f = (E - sab%inelastic_e_in(i_grid)) / &
           (sab%inelastic_e_in(i_grid+1) - sab%inelastic_e_in(i_grid))
    end if

    ! Calculate S(a,b) inelastic scattering cross section
    inelastic = (ONE - f) * sab % inelastic_sigma(i_grid) + &
         f * sab % inelastic_sigma(i_grid + 1)

    ! Check for elastic data
    if (E < sab % threshold_elastic) then
      ! Determine whether elastic scattering is given in the coherent or
      ! incoherent approximation. For coherent, the cross section is
      ! represented as P/E whereas for incoherent, it is simply P

      if (sab % elastic_mode == SAB_ELASTIC_EXACT) then
        if (E < sab % elastic_e_in(1)) then
          ! If energy is below that of the lowest Bragg peak, the elastic
          ! cross section will be zero
          elastic = ZERO
        else
          i_grid = binary_search(sab % elastic_e_in, &
               sab % n_elastic_e_in, E)
          elastic = sab % elastic_P(i_grid) / E
        end if
      else
        ! Determine index on elastic energy grid
        if (E < sab % elastic_e_in(1)) then
          i_grid = 1
        else
          i_grid = binary_search(sab % elastic_e_in, &
               sab % n_elastic_e_in, E)
        end if

        ! Get interpolation factor for elastic grid
        f = (E - sab%elastic_e_in(i_grid))/(sab%elastic_e_in(i_grid+1) - &
             sab%elastic_e_in(i_grid))

        ! Calculate S(a,b) elastic scattering cross section
        elastic = (ONE - f) * sab % elastic_P(i_grid) + &
             f * sab % elastic_P(i_grid + 1)
      end if
    else
      ! No elastic data
      elastic = ZERO
    end if

    ! Correct total and elastic cross sections
    micro_xs(i_nuclide) % total = micro_xs(i_nuclide) % total - &
         micro_xs(i_nuclide) % elastic + inelastic + elastic
    micro_xs(i_nuclide) % elastic = inelastic + elastic

    ! Store S(a,b) elastic cross section for sampling later
    micro_xs(i_nuclide) % elastic_sab = elastic

  end subroutine calculate_sab_xs

!===============================================================================
! CALCULATE_URR_XS determines cross sections in the unresolved resonance range
! from probability tables
!===============================================================================

  subroutine calculate_urr_xs(i_nuclide, E)

    integer, intent(in) :: i_nuclide ! index into nuclides array
    real(8), intent(in) :: E         ! energy

    integer :: i            ! loop index
    integer :: i_energy     ! index for energy
    integer :: i_low        ! band index at lower bounding energy
    integer :: i_up         ! band index at upper bounding energy
    integer :: same_nuc_idx ! index of same nuclide
    real(8) :: f            ! interpolation factor
    real(8) :: r            ! pseudo-random number
    real(8) :: elastic      ! elastic cross section
    real(8) :: capture      ! (n,gamma) cross section
    real(8) :: fission      ! fission cross section
    real(8) :: inelastic    ! inelastic cross section
    logical :: same_nuc     ! do we know the xs for this nuclide at this energy?
    type(UrrData),  pointer :: urr
    type(Nuclide),  pointer :: nuc
    type(Reaction), pointer :: rxn

    micro_xs(i_nuclide) % use_ptable = .true.

    ! get pointer to probability table
    nuc => nuclides(i_nuclide)
    urr => nuc % urr_data

    ! determine energy table
    i_energy = 1
    do
      if (E < urr % energy(i_energy + 1)) exit
      i_energy = i_energy + 1
    end do

    ! determine interpolation factor on table
    f = (E - urr % energy(i_energy)) / &
         (urr % energy(i_energy + 1) - urr % energy(i_energy))

    ! sample probability table using the cumulative distribution

    ! if we're dealing with a nuclide that we've previously encountered at
    ! this energy but a different temperature, use the original random number to
    ! preserve correlation of temperature in probability tables
    same_nuc = .false.
    do i = 1, nuc % nuc_list % size()
      if (E /= ZERO .and. E == micro_xs(nuc % nuc_list % get_item(i)) % last_E) then
        same_nuc = .true.
        same_nuc_idx = i
        exit
      end if
    end do

    if (same_nuc) then
      r = micro_xs(nuc % nuc_list % get_item(same_nuc_idx)) % last_prn
    else
      r = prn()
      micro_xs(i_nuclide) % last_prn = r
    end if

    i_low = 1
    do
      if (urr % prob(i_energy, URR_CUM_PROB, i_low) > r) exit
      i_low = i_low + 1
    end do
    i_up = 1
    do
      if (urr % prob(i_energy + 1, URR_CUM_PROB, i_up) > r) exit
      i_up = i_up + 1
    end do

    ! determine elastic, fission, and capture cross sections from probability
    ! table
    if (urr % interp == LINEAR_LINEAR) then
      elastic = (ONE - f) * urr % prob(i_energy, URR_ELASTIC, i_low) + &
           f * urr % prob(i_energy + 1, URR_ELASTIC, i_up)
      fission = (ONE - f) * urr % prob(i_energy, URR_FISSION, i_low) + &
           f * urr % prob(i_energy + 1, URR_FISSION, i_up)
      capture = (ONE - f) * urr % prob(i_energy, URR_N_GAMMA, i_low) + &
           f * urr % prob(i_energy + 1, URR_N_GAMMA, i_up)
    elseif (urr % interp == LOG_LOG) then
      ! Get logarithmic interpolation factor
      f = log(E / urr % energy(i_energy)) / &
           log(urr % energy(i_energy + 1) / urr % energy(i_energy))

      ! Calculate elastic cross section/factor
      elastic = ZERO
      if (urr % prob(i_energy, URR_ELASTIC, i_low) > ZERO .and. &
           urr % prob(i_energy + 1, URR_ELASTIC, i_up) > ZERO) then
        elastic = exp((ONE - f) * log(urr % prob(i_energy, URR_ELASTIC, &
             i_low)) + f * log(urr % prob(i_energy + 1, URR_ELASTIC, &
             i_up)))
      end if

      ! Calculate fission cross section/factor
      fission = ZERO
      if (urr % prob(i_energy, URR_FISSION, i_low) > ZERO .and. &
           urr % prob(i_energy + 1, URR_FISSION, i_up) > ZERO) then
        fission = exp((ONE - f) * log(urr % prob(i_energy, URR_FISSION, &
             i_low)) + f * log(urr % prob(i_energy + 1, URR_FISSION, &
             i_up)))
      end if

      ! Calculate capture cross section/factor
      capture = ZERO
      if (urr % prob(i_energy, URR_N_GAMMA, i_low) > ZERO .and. &
           urr % prob(i_energy + 1, URR_N_GAMMA, i_up) > ZERO) then
        capture = exp((ONE - f) * log(urr % prob(i_energy, URR_N_GAMMA, &
             i_low)) + f * log(urr % prob(i_energy + 1, URR_N_GAMMA, &
             i_up)))
      end if
    end if

    ! Determine treatment of inelastic scattering
    inelastic = ZERO
    if (urr % inelastic_flag > 0) then
      ! Get pointer to inelastic scattering reaction
      rxn => nuc % reactions(nuc % urr_inelastic)

      ! Get index on energy grid and interpolation factor
      i_energy = micro_xs(i_nuclide) % index_grid
      f = micro_xs(i_nuclide) % interp_factor

      ! Determine inelastic scattering cross section
      if (i_energy >= rxn % threshold) then
        inelastic = (ONE - f) * rxn % sigma(i_energy - rxn%threshold + 1) + &
             f * rxn % sigma(i_energy - rxn%threshold + 2)
      end if
    end if

    ! Multiply by smooth cross-section if needed
    if (urr % multiply_smooth) then
      elastic = elastic * micro_xs(i_nuclide) % elastic
      capture = capture * (micro_xs(i_nuclide) % absorption - &
           micro_xs(i_nuclide) % fission)
      fission = fission * micro_xs(i_nuclide) % fission
    end if

    ! Check for negative values
    if (elastic < ZERO) elastic = ZERO
    if (fission < ZERO) fission = ZERO
    if (capture < ZERO) capture = ZERO

    ! Set elastic, absorption, fission, and total cross sections. Note that the
    ! total cross section is calculated as sum of partials rather than using the
    ! table-provided value
    micro_xs(i_nuclide) % elastic = elastic
    micro_xs(i_nuclide) % absorption = capture + fission
    micro_xs(i_nuclide) % fission = fission
    micro_xs(i_nuclide) % total = elastic + inelastic + capture + fission

    ! Determine nu-fission cross section
    if (nuc % fissionable) then
      micro_xs(i_nuclide) % nu_fission = nu_total(nuc, E) * &
           micro_xs(i_nuclide) % fission
    end if

  end subroutine calculate_urr_xs

!===============================================================================
! FIND_ENERGY_INDEX determines the index on the union energy grid at a certain
! energy
!===============================================================================

  subroutine find_energy_index(E, i_mat)

    real(8), intent(in) :: E       ! energy of particle
    integer, intent(in) :: i_mat   ! material index
    type(Material), pointer :: mat ! pointer to current material

    mat => materials(i_mat)

    ! if the energy is outside of energy grid range, set to first or last
    ! index. Otherwise, do a binary search through the union energy grid.
    if (E <= mat % e_grid(1)) then
      union_grid_index = 1
    elseif (E > mat % e_grid(mat % n_grid)) then
      union_grid_index = mat % n_grid - 1
    else
      union_grid_index = binary_search(mat % e_grid, mat % n_grid, E)
    end if

  end subroutine find_energy_index

!===============================================================================
! 0K_ELASTIC_XS determines the microscopic 0K elastic cross section
! for a given nuclide at the trial relative energy used in resonance scattering
!===============================================================================

  function elastic_xs_0K(E, nuc) result(xs_out)

    type(Nuclide), pointer :: nuc    ! target nuclide at temperature
    integer                :: i_grid ! index on nuclide energy grid
    real(8)                :: f      ! interp factor on nuclide energy grid
    real(8), intent(inout) :: E      ! trial energy
    real(8)                :: xs_out ! 0K xs at trial energy

    ! Determine index on nuclide energy grid
    if (E < nuc % energy_0K(1)) then
      i_grid = 1
    elseif (E > nuc % energy_0K(nuc % n_grid_0K)) then
      i_grid = nuc % n_grid_0K - 1
    else
      i_grid = binary_search(nuc % energy_0K, nuc % n_grid_0K, E)
    end if

    ! check for rare case where two energy points are the same
    if (nuc % energy_0K(i_grid) == nuc % energy_0K(i_grid+1)) then
      i_grid = i_grid + 1
    end if

    ! calculate interpolation factor
    f = (E - nuc % energy_0K(i_grid)) &
         & / (nuc % energy_0K(i_grid + 1) - nuc % energy_0K(i_grid))

    ! Calculate microscopic nuclide elastic cross section
    xs_out = (ONE - f) * nuc % elastic_0K(i_grid) &
         & + f * nuc % elastic_0K(i_grid + 1)

  end function elastic_xs_0K

end module cross_section<|MERGE_RESOLUTION|>--- conflicted
+++ resolved
@@ -98,17 +98,12 @@
       i_nuclide = mat % nuclide(i)
 
       ! Calculate microscopic cross section for this nuclide
-<<<<<<< HEAD
-      if (p % E /= micro_xs(i_nuclide) % last_E .or. &
-          i_sab /= micro_xs(i_nuclide) % last_index_sab) then
+      if (p % E /= micro_xs(i_nuclide) % last_E) then
         if (i == 1) p % xs_seed = prn_seed
-        call calculate_nuclide_xs(i_nuclide, i_sab, p % E, p % material, i)
-=======
-      if (p % E /= micro_xs(i_nuclide) % last_E) then
         call calculate_nuclide_xs(i_nuclide, i_sab, p % E, p % material, i, u)
       else if (i_sab /= micro_xs(i_nuclide) % last_index_sab) then
+        if (i == 1) p % xs_seed = prn_seed
         call calculate_nuclide_xs(i_nuclide, i_sab, p % E, p % material, i, u)
->>>>>>> aee19458
       end if
 
       ! ========================================================================

module output

  use, intrinsic :: ISO_FORTRAN_ENV

  use ace_header,      only: Nuclide, Reaction, UrrData
  use constants
  use endf,            only: reaction_name
  use error,           only: fatal_error, warning
  use geometry_header, only: Cell, Universe, Surface, BASE_UNIVERSE
  use global
  use math,            only: t_percentile
  use mesh_header,     only: StructuredMesh
  use mesh,            only: mesh_indices_to_bin, bin_to_mesh_indices
  use particle_header, only: LocalCoord, Particle
  use plot_header
  use string,          only: upper_case, to_str
  use tally_header,    only: TallyObject

  implicit none

  ! Short names for output and error units
  integer :: ou = OUTPUT_UNIT
  integer :: eu = ERROR_UNIT

contains

!===============================================================================
! TITLE prints the main title banner as well as information about the program
! developers, version, and date/time which the problem was run.
!===============================================================================

  subroutine title()

#ifdef _OPENMP
    use omp_lib
#endif

    write(UNIT=OUTPUT_UNIT, FMT='(/11(A/))') &
         '       .d88888b.                             888b     d888  .d8888b.', &
         '      d88P" "Y88b                            8888b   d8888 d88P  Y88b', &
         '      888     888                            88888b.d88888 888    888', &
         '      888     888 88888b.   .d88b.  88888b.  888Y88888P888 888       ', &
         '      888     888 888 "88b d8P  Y8b 888 "88b 888 Y888P 888 888       ', &
         '      888     888 888  888 88888888 888  888 888  Y8P  888 888    888', &
         '      Y88b. .d88P 888 d88P Y8b.     888  888 888   "   888 Y88b  d88P', &
         '       "Y88888P"  88888P"   "Y8888  888  888 888       888  "Y8888P"', &
         '__________________888______________________________________________________', &
         '                  888', &
         '                  888'

    ! Write version information
    write(UNIT=OUTPUT_UNIT, FMT=*) &
         '     Copyright:      2011-2014 Massachusetts Institute of Technology'
    write(UNIT=OUTPUT_UNIT, FMT=*) &
         '     License:        http://mit-crpg.github.io/openmc/license.html'
    write(UNIT=OUTPUT_UNIT, FMT='(6X,"Version:",8X,I1,".",I1,".",I1)') &
         VERSION_MAJOR, VERSION_MINOR, VERSION_RELEASE
#ifdef GIT_SHA1
    write(UNIT=OUTPUT_UNIT, FMT='(6X,"Git SHA1:",7X,A)') GIT_SHA1
#endif

    ! Write the date and time
    write(UNIT=OUTPUT_UNIT, FMT='(6X,"Date/Time:",6X,A)') &
         time_stamp()

#ifdef MPI
    ! Write number of processors
    write(UNIT=OUTPUT_UNIT, FMT='(6X,"MPI Processes:",2X,A)') &
         trim(to_str(n_procs))
#endif

#ifdef _OPENMP
    ! Write number of OpenMP threads
    write(UNIT=OUTPUT_UNIT, FMT='(6X,"OpenMP Threads:",1X,A)') &
         trim(to_str(omp_get_max_threads()))
#endif

  end subroutine title

!===============================================================================
! TIME_STAMP returns the current date and time in a formatted string
!===============================================================================

  function time_stamp() result(current_time)

    character(19) :: current_time ! ccyy-mm-dd hh:mm:ss
    character(8)  :: date_        ! ccyymmdd
    character(10) :: time_        ! hhmmss.sss

    call date_and_time(DATE=date_, TIME=time_)
    current_time = date_(1:4) // "-" // date_(5:6) // "-" // date_(7:8) // &
         " " // time_(1:2) // ":" // time_(3:4) // ":" // time_(5:6)

  end function time_stamp

!===============================================================================
! HEADER displays a header block according to a specified level. If no level is
! specified, it is assumed to be a minor header block (H3).
!===============================================================================

  subroutine header(msg, unit, level)

    character(*), intent(in) :: msg ! header message
    integer, optional :: unit       ! unit to write to
    integer, optional :: level      ! specified header level

    integer :: n            ! number of = signs on left
    integer :: m            ! number of = signs on right
    integer :: unit_        ! unit to write to
    integer :: header_level ! actual header level
    character(MAX_LINE_LEN) :: line

    ! set default level
    if (present(level)) then
      header_level = level
    else
      header_level = 3
    end if

    ! set default unit
    if (present(unit)) then
      unit_ = unit
    else
      unit_ = OUTPUT_UNIT
    end if

    ! determine how many times to repeat '=' character
    n = (63 - len_trim(msg))/2
    m = n
    if (mod(len_trim(msg),2) == 0) m = m + 1

    ! convert line to upper case
    line = msg
    call upper_case(line)

    ! print header based on level
    select case (header_level)
    case (1)
      write(UNIT=unit_, FMT='(/3(1X,A/))') repeat('=', 75), &
           repeat('=', n) // '>     ' // trim(line) // '     <' // &
           repeat('=', m), repeat('=', 75)
    case (2)
      write(UNIT=unit_, FMT='(/2(1X,A/))') trim(line), repeat('-', 75)
    case (3)
      write(UNIT=unit_, FMT='(/1X,A/)') repeat('=', n) // '>     ' // &
           trim(line) // '     <' // repeat('=', m)
    end select

  end subroutine header

!===============================================================================
! PRINT_VERSION shows the current version as well as copright and license
! information
!===============================================================================

  subroutine print_version()

    if (master) then
      write(UNIT=OUTPUT_UNIT, FMT='(1X,A,1X,I1,".",I1,".",I1)') &
           "OpenMC version", VERSION_MAJOR, VERSION_MINOR, VERSION_RELEASE
      write(UNIT=OUTPUT_UNIT, FMT=*) "Copyright (c) 2011-2013 &
           &Massachusetts Institute of Technology"
      write(UNIT=OUTPUT_UNIT, FMT=*) "MIT/X license at &
           &<http://mit-crpg.github.io/openmc/license.html>"
    end if

  end subroutine print_version

!===============================================================================
! PRINT_USAGE displays information about command line usage of OpenMC
!===============================================================================

  subroutine print_usage()

    if (master) then
      write(OUTPUT_UNIT,*) 'Usage: openmc [options] [directory]'
      write(OUTPUT_UNIT,*)
      write(OUTPUT_UNIT,*) 'Options:'
      write(OUTPUT_UNIT,*) '  -g, --geometry-debug   Run in geometry debugging mode'
      write(OUTPUT_UNIT,*) '  -n, --particles        Number of particles per generation'
      write(OUTPUT_UNIT,*) '  -p, --plot             Run in plotting mode'
      write(OUTPUT_UNIT,*) '  -r, --restart          Restart a previous run from a state point'
      write(OUTPUT_UNIT,*) '                         or a particle restart file'
      write(OUTPUT_UNIT,*) '  -s, --threads          Number of OpenMP threads'
      write(OUTPUT_UNIT,*) '  -t, --track            Write tracks for all particles'
      write(OUTPUT_UNIT,*) '  -v, --version          Show version information'
      write(OUTPUT_UNIT,*) '  -h, --help             Show this message'
    end if

  end subroutine print_usage

!===============================================================================
! WRITE_MESSAGE displays an informational message to the log file and the
! standard output stream.
!===============================================================================

  subroutine write_message(level)

    integer, optional :: level ! verbosity level

    integer :: i_start    ! starting position
    integer :: i_end      ! ending position
    integer :: line_wrap  ! length of line
    integer :: length     ! length of message
    integer :: last_space ! index of last space (relative to start)

    ! Set length of line
    line_wrap = 80

    ! Only allow master to print to screen
    if (.not. master .and. present(level)) return

    if (.not. present(level) .or. level <= verbosity) then
      ! Determine length of message
      length = len_trim(message)

      i_start = 0
      do
        if (length - i_start < line_wrap - 1) then
          ! Remainder of message will fit on line
          write(ou, fmt='(1X,A)') message(i_start+1:length)
          exit

        else
          ! Determine last space in current line
          last_space = index(message(i_start+1:i_start+line_wrap), &
               ' ', BACK=.true.)
          if (last_space == 0) then
            i_end = min(length + 1, i_start+line_wrap) - 1
            write(ou, fmt='(1X,A)') message(i_start+1:i_end)
          else
            i_end = i_start + last_space
            write(ou, fmt='(1X,A)') message(i_start+1:i_end-1)
          end if

          ! Write up to last space

          ! Advance starting position
          i_start = i_end
          if (i_start > length) exit
        end if
      end do
    end if

  end subroutine write_message

!===============================================================================
! PRINT_PARTICLE displays the attributes of a particle
!===============================================================================

  subroutine print_particle(p)

    type(Particle), intent(in) :: p

    integer :: i ! index for coordinate levels
    type(Cell),       pointer :: c => null()
    type(Surface),    pointer :: s => null()
    type(Universe),   pointer :: u => null()
    type(Lattice),    pointer :: l => null()
    type(LocalCoord), pointer :: coord => null()

    ! display type of particle
    select case (p % type)
    case (NEUTRON)
      write(ou,*) 'Neutron ' // to_str(p % id)
    case (PHOTON)
      write(ou,*) 'Photon ' // to_str(p % id)
    case (ELECTRON)
      write(ou,*) 'Electron ' // to_str(p % id)
    case default
      write(ou,*) 'Unknown Particle ' // to_str(p % id)
    end select

    ! loop through each level of universes
    coord => p % coord0
    i = 0
    do while(associated(coord))
      ! Print level
      write(ou,*) '  Level ' // trim(to_str(i))

      ! Print cell for this level
      if (coord % cell /= NONE) then
        c => cells(coord % cell)
        write(ou,*) '    Cell             = ' // trim(to_str(c % id))
      end if

      ! Print universe for this level
      if (coord % universe /= NONE) then
        u => universes(coord % universe)
        write(ou,*) '    Universe         = ' // trim(to_str(u % id))
      end if

      ! Print information on lattice
      if (coord % lattice /= NONE) then
        l => lattices(coord % lattice)
        write(ou,*) '    Lattice          = ' // trim(to_str(l % id))
        write(ou,*) '    Lattice position = (' // trim(to_str(&
             p % coord % lattice_x)) // ',' // trim(to_str(&
             p % coord % lattice_y)) // ')'
      end if

      ! Print local coordinates
      write(ou,'(1X,A,3ES12.4)') '    xyz = ', coord % xyz
      write(ou,'(1X,A,3ES12.4)') '    uvw = ', coord % uvw

      coord => coord % next
      i = i + 1
    end do

    ! Print surface
    if (p % surface /= NONE) then
      s => surfaces(abs(p % surface))
      write(ou,*) '  Surface = ' // to_str(sign(s % id, p % surface))
    end if

    ! Display weight, energy, grid index, and interpolation factor
    write(ou,*) '  Weight = ' // to_str(p % wgt)
    write(ou,*) '  Energy = ' // to_str(p % E)
    write(ou,*)

  end subroutine print_particle

!===============================================================================
! PRINT_REACTION displays the attributes of a reaction
!===============================================================================

  subroutine print_reaction(rxn)

    type(Reaction), pointer :: rxn

    write(ou,*) 'Reaction ' // reaction_name(rxn % MT)
    write(ou,*) '    MT = ' // to_str(rxn % MT)
    write(ou,*) '    Q-value = ' // to_str(rxn % Q_value)
    write(ou,*) '    Multiplicity = ' // to_str(rxn % multiplicity)
    write(ou,*) '    Threshold = ' // to_str(rxn % threshold)
    if (rxn % has_energy_dist) then
      write(ou,*) '    Energy: Law ' // to_str(rxn % edist % law)
    end if
    write(ou,*)

  end subroutine print_reaction

!===============================================================================
! PRINT_CELL displays the attributes of a cell
!===============================================================================

  subroutine print_cell(c, unit)

    type(Cell), pointer :: c
    integer,   optional :: unit ! specified unit to write to

    integer :: index_cell ! index in cells array
    integer :: i          ! loop index for surfaces
    integer :: index_surf ! index in surfaces array
    integer :: unit_      ! unit to write to
    character(MAX_LINE_LEN) :: string
    type(Universe), pointer :: u => null()
    type(Lattice),  pointer :: l => null()
    type(Material), pointer :: m => null()

    ! Set unit to stdout if not already set
    if (present(unit)) then
      unit_ = unit
    else
      unit_ = OUTPUT_UNIT
    end if

    ! Write user-specified id for cell
    write(unit_,*) 'Cell ' // to_str(c % id)

    ! Find index in cells array and write
    index_cell = cell_dict % get_key(c % id)
    write(unit_,*) '    Array Index = ' // to_str(index_cell)

    ! Write what universe this cell is in
    u => universes(c % universe)
    write(unit_,*) '    Universe = ' // to_str(u % id)

    ! Write information on fill for cell
    select case (c % type)
    case (CELL_NORMAL)
      write(unit_,*) '    Fill = NONE'
    case (CELL_FILL)
      u => universes(c % fill)
      write(unit_,*) '    Fill = Universe ' // to_str(u % id)
    case (CELL_LATTICE)
      l => lattices(c % fill)
      write(unit_,*) '    Fill = Lattice ' // to_str(l % id)
    end select

    ! Write information on material
    if (c % material == 0) then
      write(unit_,*) '    Material = NONE'
    elseif (c % material == MATERIAL_VOID) then
      write(unit_,*) '    Material = Void'
    else
      m => materials(c % material)
      write(unit_,*) '    Material = ' // to_str(m % id)
    end if

    ! Write surface specification
    string = ""
    do i = 1, c % n_surfaces
      select case (c % surfaces(i))
      case (OP_LEFT_PAREN)
        string = trim(string) // ' ('
      case (OP_RIGHT_PAREN)
        string = trim(string) // ' )'
      case (OP_UNION)
        string = trim(string) // ' :'
      case (OP_DIFFERENCE)
        string = trim(string) // ' !'
      case default
        index_surf = abs(c % surfaces(i))
        string = trim(string) // ' ' // to_str(sign(&
             surfaces(index_surf) % id, c % surfaces(i)))
      end select
    end do
    write(unit_,*) '    Surface Specification:' // trim(string)
    write(unit_,*)

  end subroutine print_cell

!===============================================================================
! PRINT_UNIVERSE displays the attributes of a universe
!===============================================================================

  subroutine print_universe(univ, unit)

    type(Universe), pointer :: univ
    integer,       optional :: unit

    integer :: i     ! loop index for cells in this universe
    integer :: unit_ ! unit to write to
    character(MAX_LINE_LEN) :: string
    type(Cell), pointer     :: c => null()
    type(Universe), pointer :: base_u => null()

    ! Set default unit to stdout if not specified
    if (present(unit)) then
      unit_ = unit
    else
      unit_ = OUTPUT_UNIT
    end if

    ! Get a pointer to the base universe
    base_u => universes(BASE_UNIVERSE)

    ! Write user-specified id for this universe
    write(unit_,*) 'Universe ' // to_str(univ % id)

    ! If this is the base universe, indicate so
    if (associated(univ, base_u)) then
      write(unit_,*) '    Base Universe'
    end if

    ! Write list of cells in this universe
    string = ""
    do i = 1, univ % n_cells
      c => cells(univ % cells(i))
      string = trim(string) // ' ' // to_str(c % id)
    end do
    write(unit_,*) '    Cells =' // trim(string)
    write(unit_,*)

  end subroutine print_universe

!===============================================================================
! PRINT_LATTICE displays the attributes of a lattice
!===============================================================================

  subroutine print_lattice(lat, unit)

    type(Lattice), pointer :: lat
    integer,      optional :: unit

    integer :: i     ! loop index
    integer :: unit_ ! unit to write to
    character(MAX_LINE_LEN) :: string


    ! set default unit if not specified
    if (present(unit)) then
      unit_ = unit
    else
      unit_ = OUTPUT_UNIT
    end if

    ! Write information about lattice
    write(unit_,*) 'Lattice ' // to_str(lat % id)

    ! Write dimension of lattice
    string = ""
    do i = 1, lat % n_dimension
      string = trim(string) // ' ' // to_str(lat % dimension(i))
    end do
    write(unit_,*) '    Dimension =' // string

    ! Write lower-left coordinates of lattice
    string = ""
    do i = 1, lat % n_dimension
      string = trim(string) // ' ' // to_str(lat % lower_left(i))
    end do
    write(unit_,*) '    Lower-left =' // string

    ! Write width of each lattice cell
    string = ""
    do i = 1, lat % n_dimension
      string = trim(string) // ' ' // to_str(lat % width(i))
    end do
    write(unit_,*) '    Width =' // string
    write(unit_,*)

  end subroutine print_lattice

!===============================================================================
! PRINT_SURFACE displays the attributes of a surface
!===============================================================================

  subroutine print_surface(surf, unit)

    type(Surface), pointer :: surf
    integer,      optional :: unit ! specified unit to write to

    integer :: i     ! loop index for coefficients
    integer :: unit_ ! unit to write to
    character(MAX_LINE_LEN) :: string
    type(Cell), pointer :: c => null()

    ! set default unit if not specified
    if (present(unit)) then
      unit_ = unit
    else
      unit_ = OUTPUT_UNIT
    end if

    ! Write user-specified id of surface
    write(unit_,*) 'Surface ' // to_str(surf % id)

    ! Write type of surface
    select case (surf % type)
    case (SURF_PX)
      string = "X Plane"
    case (SURF_PY)
      string = "Y Plane"
    case (SURF_PZ)
      string = "Z Plane"
    case (SURF_PLANE)
      string = "Plane"
    case (SURF_CYL_X)
      string = "X Cylinder"
    case (SURF_CYL_Y)
      string = "Y Cylinder"
    case (SURF_CYL_Z)
      string = "Z Cylinder"
    case (SURF_SPHERE)
      string = "Sphere"
    case (SURF_CONE_X)
      string = "X Cone"
    case (SURF_CONE_Y)
      string = "Y Cone"
    case (SURF_CONE_Z)
      string = "Z Cone"
    end select
    write(unit_,*) '    Type = ' // trim(string)

    ! Write coefficients for this surface
    string = ""
    do i = 1, size(surf % coeffs)
      string = trim(string) // ' ' // to_str(surf % coeffs(i), 4)
    end do
    write(unit_,*) '    Coefficients = ' // trim(string)

    ! Write neighboring cells on positive side of this surface
    string = ""
    if (allocated(surf % neighbor_pos)) then
      do i = 1, size(surf % neighbor_pos)
        c => cells(abs(surf % neighbor_pos(i)))
        string = trim(string) // ' ' // to_str(&
             sign(c % id, surf % neighbor_pos(i)))
      end do
    end if
    write(unit_,*) '    Positive Neighbors = ' // trim(string)

    ! Write neighboring cells on negative side of this surface
    string = ""
    if (allocated(surf % neighbor_neg)) then
      do i = 1, size(surf % neighbor_neg)
        c => cells(abs(surf % neighbor_neg(i)))
        string = trim(string) // ' ' // to_str(&
             sign(c % id, surf % neighbor_neg(i)))
      end do
    end if
    write(unit_,*) '    Negative Neighbors =' // trim(string)

    ! Write boundary condition for this surface
    select case (surf % bc)
    case (BC_TRANSMIT)
      write(unit_,*) '    Boundary Condition = Transmission'
    case (BC_VACUUM)
      write(unit_,*) '    Boundary Condition = Vacuum'
    case (BC_REFLECT)
      write(unit_,*) '    Boundary Condition = Reflective'
    case (BC_PERIODIC)
      write(unit_,*) '    Boundary Condition = Periodic'
    end select
    write(unit_,*)

  end subroutine print_surface

!===============================================================================
! PRINT_MATERIAL displays the attributes of a material
!===============================================================================

  subroutine print_material(mat, unit)

    type(Material), pointer :: mat
    integer,       optional :: unit

    integer :: i       ! loop index for nuclides
    integer :: unit_   ! unit to write to
    real(8) :: density ! density in atom/b-cm
    character(MAX_LINE_LEN) :: string
    type(Nuclide),  pointer :: nuc => null()

    ! set default unit to stdout if not specified
    if (present(unit)) then
      unit_ = unit
    else
      unit_ = OUTPUT_UNIT
    end if

    ! Write identifier for material
    write(unit_,*) 'Material ' // to_str(mat % id)

    if (size(mat % comp) > 1 .OR. size(mat % density % density) > 1) then
      ! Material is distributed. No current support for material outputs.
      write(unit_,*) 'Material is distributed. No current support for ' & 
          // ' distributed material outputs.'

    else
        
      ! Write total atom density in atom/b-cm
      write(unit_,*) '    Atom Density = ' // trim(to_str(mat % density % density(1))) &
           // ' atom/b-cm'

      ! Write atom density for each nuclide in material
      write(unit_,*) '    Nuclides:'
      do i = 1, mat % n_nuclides
        nuc => nuclides(mat % nuclide(i))
        density = mat % comp(1) % atom_density(i)
        string = '        ' // trim(nuc % name) // ' = ' // &
             trim(to_str(density)) // ' atom/b-cm'
        write(unit_,*) trim(string)
      end do

      ! Write information on S(a,b) table
      if (mat % n_sab > 0) then
          write(unit_,*) '    S(a,b) tables:'
        do i = 1, mat % n_sab
          write(unit_,*) '      ' // trim(&
               sab_tables(mat % i_sab_tables(i)) % name)
        end do
      end if
    endif
    write(unit_,*)

  end subroutine print_material

!===============================================================================
! PRINT_TALLY displays the attributes of a tally
!===============================================================================

  subroutine print_tally(t, unit)

    type(TallyObject), pointer :: t
    integer,          optional :: unit

    integer :: i     ! index for filter or score bins
    integer :: j     ! index in filters array
    integer :: id    ! user-specified id
    integer :: unit_ ! unit to write to
    integer :: n     ! moment order to include in name
    character(MAX_LINE_LEN) :: string
    character(MAX_WORD_LEN) :: pn_string
    type(Cell),           pointer :: c => null()
    type(Surface),        pointer :: s => null()
    type(Universe),       pointer :: u => null()
    type(Material),       pointer :: m => null()
    type(StructuredMesh), pointer :: sm => null()

    ! set default unit to stdout if not specified
    if (present(unit)) then
      unit_ = unit
    else
      unit_ = OUTPUT_UNIT
    end if

    ! Write user-specified id of tally
    write(unit_,*) 'Tally ' // to_str(t % id)

    ! Write the type of tally
    select case(t % type)
    case (TALLY_VOLUME)
      write(unit_,*) '    Type: Volume'
    case (TALLY_SURFACE_CURRENT)
      write(unit_,*) '    Type: Surface Current'
    end select

    ! Write the estimator used
    select case(t % estimator)
    case(ESTIMATOR_ANALOG)
      write(unit_,*) '    Estimator: Analog'
    case(ESTIMATOR_TRACKLENGTH)
      write(unit_,*) '    Estimator: Track-length'
    end select

    ! Write any cells bins if present
    j = t % find_filter(FILTER_DISTRIBCELL)
    if (j > 0) then
      string = ""
      do i = 1, t % filters(j) % n_bins
        id = t % filters(j) % int_bins(i)
        c => cells(id)
        string = trim(string) // ' ' // trim(to_str(c % id))
      end do
      write(unit_, *) '    Cell Bins:' // trim(string)
    end if

    ! Write any cells bins if present
    j = t % find_filter(FILTER_CELL)
    if (j > 0) then
      string = ""
      do i = 1, t % filters(j) % n_bins
        id = t % filters(j) % int_bins(i)
        c => cells(id)
        string = trim(string) // ' ' // trim(to_str(c % id))
      end do
      write(unit_, *) '    Cell Bins:' // trim(string)
    end if

    ! Write any surface bins if present
    j = t % find_filter(FILTER_SURFACE)
    if (j > 0) then
      string = ""
      do i = 1, t % filters(j) % n_bins
        id = t % filters(j) % int_bins(i)
        s => surfaces(id)
        string = trim(string) // ' ' // trim(to_str(s % id))
      end do
      write(unit_, *) '    Surface Bins:' // trim(string)
    end if

    ! Write any universe bins if present
    j = t % find_filter(FILTER_UNIVERSE)
    if (j > 0) then
      string = ""
      do i = 1, t % filters(j) % n_bins
        id = t % filters(j) % int_bins(i)
        u => universes(id)
        string = trim(string) // ' ' // trim(to_str(u % id))
      end do
      write(unit_, *) '    Universe Bins:' // trim(string)
    end if

    ! Write any material bins if present
    j = t % find_filter(FILTER_MATERIAL)
    if (j > 0) then
      string = ""
      do i = 1, t % filters(j) % n_bins
        id = t % filters(j) % int_bins(i)
        m => materials(id)
        string = trim(string) // ' ' // trim(to_str(m % id))
      end do
      write(unit_, *) '    Material Bins:' // trim(string)
    end if

    ! Write any mesh bins if present
    j = t % find_filter(FILTER_MESH)
    if (j > 0) then
      string = ""
      id = t % filters(j) % int_bins(1)
      sm => meshes(id)
      string = trim(string) // ' ' // trim(to_str(sm % dimension(1)))
      do i = 2, sm % n_dimension
        string = trim(string) // ' x ' // trim(to_str(sm % dimension(i)))
      end do
      write(unit_, *) '    Mesh Bins:' // trim(string)
    end if

    ! Write any birth region bins if present
    j = t % find_filter(FILTER_CELLBORN)
    if (j > 0) then
      string = ""
      do i = 1, t % filters(j) % n_bins
        id = t % filters(j) % int_bins(i)
        c => cells(id)
        string = trim(string) // ' ' // trim(to_str(c % id))
      end do
      write(unit_, *) '    Birth Region Bins:' // trim(string)
    end if

    ! Write any incoming energy bins if present
    j = t % find_filter(FILTER_ENERGYIN)
    if (j > 0) then
      string = ""
      do i = 1, t % filters(j) % n_bins + 1
        string = trim(string) // ' ' // trim(to_str(&
             t % filters(j) % real_bins(i)))
      end do
      write(unit_,*) '    Incoming Energy Bins:' // trim(string)
    end if

    ! Write any outgoing energy bins if present
    j = t % find_filter(FILTER_ENERGYOUT)
    if (j > 0) then
      string = ""
      do i = 1, t % filters(j) % n_bins + 1
        string = trim(string) // ' ' // trim(to_str(&
             t % filters(j) % real_bins(i)))
      end do
      write(unit_,*) '    Outgoing Energy Bins:' // trim(string)
    end if

    ! Write nuclides bins
    write(unit_,fmt='(1X,A)',advance='no') '    Nuclide Bins:'
    do i = 1, t % n_nuclide_bins
      if (t % nuclide_bins(i) == -1) then
        write(unit_,fmt='(A)',advance='no') ' total'
      else
        write(unit_,fmt='(A)',advance='no') ' ' // trim(adjustl(&
             nuclides(t % nuclide_bins(i)) % name))
      end if
      if (mod(i,4) == 0 .and. i /= t % n_nuclide_bins) &
           write(unit_,'(/18X)',advance='no')
    end do
    write(unit_,*)


    ! Write score bins
    string   = ""
    j = 0
    do i = 1, t % n_user_score_bins
      j = j + 1
      select case (t % score_bins(j))
      case (SCORE_FLUX)
        string = trim(string) // ' flux'
      case (SCORE_FLUX_YN)
        pn_string = ' flux'
        string = trim(string) // pn_string
        do n = 1, t % moment_order(j)
          pn_string = ' flux-y' // trim(to_str(n))
          string = trim(string) // pn_string
        end do
        j = j + n - 1
      case (SCORE_TOTAL)
        string = trim(string) // ' total'
      case (SCORE_TOTAL_YN)
        pn_string = ' total'
        string = trim(string) // pn_string
        do n = 1, t % moment_order(j)
          pn_string = ' total-y' // trim(to_str(n))
          string = trim(string) // pn_string
        end do
        j = j + n - 1
      case (SCORE_SCATTER)
        string = trim(string) // ' scatter'
      case (SCORE_NU_SCATTER)
        string = trim(string) // ' nu-scatter'
      case (SCORE_SCATTER_N)
        pn_string = ' scatter-' // trim(to_str(t % moment_order(j)))
        string = trim(string) // pn_string
      case (SCORE_SCATTER_PN)
        pn_string = ' scatter'
        string = trim(string) // pn_string
        do n = 1, t % moment_order(j)
          pn_string = ' scatter-p' // trim(to_str(n))
          string = trim(string) // pn_string
        end do
        j = j + n - 1
      case (SCORE_NU_SCATTER_N)
        pn_string = ' nu-scatter-' // trim(to_str(t % moment_order(j)))
        string = trim(string) // pn_string
      case (SCORE_NU_SCATTER_PN)
        pn_string = ' nu-scatter'
        string = trim(string) // pn_string
        do n = 1, t % moment_order(j)
          pn_string = ' nu-scatter-p' // trim(to_str(n))
          string = trim(string) // pn_string
        end do
        j = j + n - 1
      case (SCORE_SCATTER_YN)
        pn_string = ' scatter'
        string = trim(string) // pn_string
        do n = 1, t % moment_order(j)
          pn_string = ' scatter-y' // trim(to_str(n))
          string = trim(string) // pn_string
        end do
        j = j + n - 1
      case (SCORE_NU_SCATTER_YN)
        pn_string = ' nu-scatter'
        string = trim(string) // pn_string
        do n = 1, t % moment_order(j)
          pn_string = ' nu-scatter-y' // trim(to_str(n))
          string = trim(string) // pn_string
        end do
        j = j + n - 1
      case (SCORE_TRANSPORT)
        string = trim(string) // ' transport'
      case (SCORE_N_1N)
        string = trim(string) // ' n1n'
      case (SCORE_ABSORPTION)
        string = trim(string) // ' absorption'
      case (SCORE_FISSION)
        string = trim(string) // ' fission'
      case (SCORE_NU_FISSION)
        string = trim(string) // ' nu-fission'
      case (SCORE_KAPPA_FISSION)
        string = trim(string) // ' kappa-fission'
      case (SCORE_CURRENT)
        string = trim(string) // ' current'
      case default
        string = trim(string) // ' ' // reaction_name(t % score_bins(j))
      end select
    end do
    write(unit_,*) '    Scores:' // trim(string)
    write(unit_,*)

  end subroutine print_tally

!===============================================================================
! PRINT_GEOMETRY displays the attributes of all cells, surfaces, universes,
! surfaces, and lattices read in the input files.
!===============================================================================

  subroutine print_geometry()

    integer :: i ! loop index for various arrays
    type(Surface),     pointer :: s => null()
    type(Cell),        pointer :: c => null()
    type(Universe),    pointer :: u => null()
    type(Lattice),     pointer :: l => null()

    ! print summary of surfaces
    call header("SURFACE SUMMARY", unit=UNIT_SUMMARY)
    do i = 1, n_surfaces
      s => surfaces(i)
      call print_surface(s, unit=UNIT_SUMMARY)
    end do

    ! print summary of cells
    call header("CELL SUMMARY", unit=UNIT_SUMMARY)
    do i = 1, n_cells
      c => cells(i)
      call print_cell(c, unit=UNIT_SUMMARY)
    end do

    ! print summary of universes
    call header("UNIVERSE SUMMARY", unit=UNIT_SUMMARY)
    do i = 1, n_universes
      u => universes(i)
      call print_universe(u, unit=UNIT_SUMMARY)
    end do

    ! print summary of lattices
    if (n_lattices > 0) then
      call header("LATTICE SUMMARY", unit=UNIT_SUMMARY)
      do i = 1, n_lattices
        l => lattices(i)
        call print_lattice(l, unit=UNIT_SUMMARY)
      end do
    end if

  end subroutine print_geometry

!===============================================================================
! PRINT_NUCLIDE displays information about a continuous-energy neutron
! cross_section table and its reactions and secondary angle/energy distributions
!===============================================================================

  subroutine print_nuclide(nuc, unit)

    type(Nuclide), pointer :: nuc
    integer,      optional :: unit

    integer :: i                 ! loop index over nuclides
    integer :: unit_             ! unit to write to
    integer :: size_total        ! memory used by nuclide (bytes)
    integer :: size_angle_total  ! total memory used for angle dist. (bytes)
    integer :: size_energy_total ! total memory used for energy dist. (bytes)
    integer :: size_xs           ! memory used for cross-sections (bytes)
    integer :: size_angle        ! memory used for an angle distribution (bytes)
    integer :: size_energy       ! memory used for a  energy distributions (bytes)
    integer :: size_urr          ! memory used for probability tables (bytes)
    character(11) :: law         ! secondary energy distribution law
    type(Reaction), pointer :: rxn => null()
    type(UrrData),  pointer :: urr => null()

    ! set default unit for writing information
    if (present(unit)) then
      unit_ = unit
    else
      unit_ = OUTPUT_UNIT
    end if

    ! Initialize totals
    size_angle_total = 0
    size_energy_total = 0
    size_urr = 0
    size_xs = 0

    ! Basic nuclide information
    write(unit_,*) 'Nuclide ' // trim(nuc % name)
    write(unit_,*) '  zaid = ' // trim(to_str(nuc % zaid))
    write(unit_,*) '  awr = ' // trim(to_str(nuc % awr))
    write(unit_,*) '  kT = ' // trim(to_str(nuc % kT))
    write(unit_,*) '  # of grid points = ' // trim(to_str(nuc % n_grid))
    write(unit_,*) '  Fissionable = ', nuc % fissionable
    write(unit_,*) '  # of fission reactions = ' // trim(to_str(nuc % n_fission))
    write(unit_,*) '  # of reactions = ' // trim(to_str(nuc % n_reaction))

    ! Information on each reaction
    write(unit_,*) '  Reaction     Q-value  COM  Law    IE    size(angle) size(energy)'
    do i = 1, nuc % n_reaction
      rxn => nuc % reactions(i)

      ! Determine size of angle distribution
      if (rxn % has_angle_dist) then
        size_angle = rxn % adist % n_energy * 16 + size(rxn % adist % data) * 8
      else
        size_angle = 0
      end if

      ! Determine size of energy distribution and law
      if (rxn % has_energy_dist) then
        size_energy = size(rxn % edist % data) * 8
        law = to_str(rxn % edist % law)
      else
        size_energy = 0
        law = 'None'
      end if

      write(unit_,'(3X,A11,1X,F8.3,3X,L1,3X,A4,1X,I6,1X,I11,1X,I11)') &
           reaction_name(rxn % MT), rxn % Q_value, rxn % scatter_in_cm, &
           law(1:4), rxn % threshold, size_angle, size_energy

      ! Accumulate data size
      size_xs = size_xs + (nuc % n_grid - rxn%threshold + 1) * 8
      size_angle_total = size_angle_total + size_angle
      size_energy_total = size_energy_total + size_energy
    end do

    ! Add memory required for summary reactions (total, absorption, fission,
    ! nu-fission)
    size_xs = 8 * nuc % n_grid * 4

    ! Write information about URR probability tables
    size_urr = 0
    if (nuc % urr_present) then
      urr => nuc % urr_data
      write(unit_,*) '  Unresolved resonance probability table:'
      write(unit_,*) '    # of energies = ' // trim(to_str(urr % n_energy))
      write(unit_,*) '    # of probabilities = ' // trim(to_str(urr % n_prob))
      write(unit_,*) '    Interpolation =  ' // trim(to_str(urr % interp))
      write(unit_,*) '    Inelastic flag = ' // trim(to_str(urr % inelastic_flag))
      write(unit_,*) '    Absorption flag = ' // trim(to_str(urr % absorption_flag))
      write(unit_,*) '    Multiply by smooth? ', urr % multiply_smooth
      write(unit_,*) '    Min energy = ', trim(to_str(urr % energy(1)))
      write(unit_,*) '    Max energy = ', trim(to_str(urr % energy(urr % n_energy)))

      ! Calculate memory used by probability tables and add to total
      size_urr = urr % n_energy * (urr % n_prob * 6 + 1) * 8
    end if

    ! Calculate total memory
    size_total = size_xs + size_angle_total + size_energy_total + size_urr

    ! Write memory used
    write(unit_,*) '  Memory Requirements'
    write(unit_,*) '    Cross sections = ' // trim(to_str(size_xs)) // ' bytes'
    write(unit_,*) '    Secondary angle distributions = ' // &
         trim(to_str(size_angle_total)) // ' bytes'
    write(unit_,*) '    Secondary energy distributions = ' // &
         trim(to_str(size_energy_total)) // ' bytes'
    write(unit_,*) '    Probability Tables = ' // &
         trim(to_str(size_urr)) // ' bytes'
    write(unit_,*) '    Total = ' // trim(to_str(size_total)) // ' bytes'

    ! Blank line at end of nuclide
    write(unit_,*)

  end subroutine print_nuclide

!===============================================================================
! PRINT_SAB_TABLE displays information about a S(a,b) table containing data
! describing thermal scattering from bound materials such as hydrogen in water.
!===============================================================================

  subroutine print_sab_table(sab, unit)

    type(SAlphaBeta), pointer :: sab
    integer,         optional :: unit

    integer :: size_sab   ! memory used by S(a,b) table
    integer :: unit_      ! unit to write to
    integer :: i          ! Loop counter for parsing through sab % zaid
    integer :: char_count ! Counter for the number of characters on a line

    ! set default unit for writing information
    if (present(unit)) then
      unit_ = unit
    else
      unit_ = OUTPUT_UNIT
    end if

    ! Basic S(a,b) table information
    write(unit_,*) 'S(a,b) Table ' // trim(sab % name)
    write(unit_,'(A)',advance="no") '   zaids = '
    ! Initialize the counter based on the above string
    char_count = 11
    do i = 1, sab % n_zaid
      ! Deal with a line thats too long
      if (char_count >= 73) then  ! 73 = 80 - (5 ZAID chars + 1 space + 1 comma)
        ! End the line
        write(unit_,*) ""
        ! Add 11 leading blanks
        write(unit_,'(A)', advance="no") "           "
        ! reset the counter to 11
        char_count = 11
      end if
      if (i < sab % n_zaid) then
        ! Include a comma
        write(unit_,'(A)',advance="no") trim(to_str(sab % zaid(i))) // ", "
        char_count = char_count + len(trim(to_str(sab % zaid(i)))) + 2
      else
        ! Don't include a comma, since we are all done
        write(unit_,'(A)',advance="no") trim(to_str(sab % zaid(i)))
      end if

    end do
    write(unit_,*) "" ! Move to next line
    write(unit_,*) '  awr = ' // trim(to_str(sab % awr))
    write(unit_,*) '  kT = ' // trim(to_str(sab % kT))

    ! Inelastic data
    write(unit_,*) '  # of Incoming Energies (Inelastic) = ' // &
         trim(to_str(sab % n_inelastic_e_in))
    write(unit_,*) '  # of Outgoing Energies (Inelastic) = ' // &
         trim(to_str(sab % n_inelastic_e_out))
    write(unit_,*) '  # of Outgoing Angles (Inelastic) = ' // &
         trim(to_str(sab % n_inelastic_mu))
    write(unit_,*) '  Threshold for Inelastic = ' // &
         trim(to_str(sab % threshold_inelastic))

    ! Elastic data
    if (sab % n_elastic_e_in > 0) then
      write(unit_,*) '  # of Incoming Energies (Elastic) = ' // &
           trim(to_str(sab % n_elastic_e_in))
      write(unit_,*) '  # of Outgoing Angles (Elastic) = ' // &
           trim(to_str(sab % n_elastic_mu))
      write(unit_,*) '  Threshold for Elastic = ' // &
           trim(to_str(sab % threshold_elastic))
    end if

    ! Determine memory used by S(a,b) table and write out
    size_sab = 8 * (sab % n_inelastic_e_in * (2 + sab % n_inelastic_e_out * &
         (1 + sab % n_inelastic_mu)) + sab % n_elastic_e_in * &
         (2 + sab % n_elastic_mu))
    write(unit_,*) '  Memory Used = ' // trim(to_str(size_sab)) // ' bytes'

    ! Blank line at end
    write(unit_,*)

  end subroutine print_sab_table

!===============================================================================
! WRITE_SUMMARY displays summary information about the problem about to be run
! after reading all input files
!===============================================================================

  subroutine write_summary()

    integer                 :: i      ! loop index
    character(MAX_FILE_LEN) :: path   ! path of summary file
    type(Material),    pointer :: m => null()
    type(TallyObject), pointer :: t => null()

    ! Create filename for log file
    path = trim(path_output) // "summary.out"

    ! Open log file for writing
    open(UNIT=UNIT_SUMMARY, FILE=path, STATUS='replace', ACTION='write')

    call header("OpenMC Monte Carlo Code", unit=UNIT_SUMMARY, level=1)
    write(UNIT=UNIT_SUMMARY, FMT=*) &
         "Copyright:     2011-2013 Massachusetts Institute of Technology"
    write(UNIT=UNIT_SUMMARY, FMT='(1X,A,7X,2(I1,"."),I1)') &
         "Version:", VERSION_MAJOR, VERSION_MINOR, VERSION_RELEASE
#ifdef GIT_SHA1
    write(UNIT=UNIT_SUMMARY, FMT='(1X,"Git SHA1:",6X,A)') GIT_SHA1
#endif
    write(UNIT=UNIT_SUMMARY, FMT='(1X,"Date/Time:",5X,A)') &
         time_stamp()

    ! Write information on number of processors
#ifdef MPI
    write(UNIT=UNIT_SUMMARY, FMT='(1X,"MPI Processes:",1X,A)') &
         trim(to_str(n_procs))
#endif

    ! Display problem summary
    call header("PROBLEM SUMMARY", unit=UNIT_SUMMARY)
    select case(run_mode)
    case (MODE_EIGENVALUE)
      write(UNIT_SUMMARY,100) 'Problem type:', 'k eigenvalue'
      write(UNIT_SUMMARY,101) 'Number of Batches:', n_batches
      write(UNIT_SUMMARY,101) 'Number of Inactive Batches:', n_inactive
      write(UNIT_SUMMARY,101) 'Generations per Batch:', gen_per_batch
    case (MODE_FIXEDSOURCE)
      write(UNIT_SUMMARY,100) 'Problem type:', 'fixed source'
    end select
    write(UNIT_SUMMARY,101) 'Number of Particles:', n_particles

    ! Display geometry summary
    call header("GEOMETRY SUMMARY", unit=UNIT_SUMMARY)
    write(UNIT_SUMMARY,101) 'Number of Cells:', n_cells
    write(UNIT_SUMMARY,101) 'Number of Surfaces:', n_surfaces
    write(UNIT_SUMMARY,101) 'Number of Materials:', n_materials

    ! print summary of all geometry
    call print_geometry()

    ! print summary of materials
    call header("MATERIAL SUMMARY", unit=UNIT_SUMMARY)
    do i = 1, n_materials
      m => materials(i)
      call print_material(m, unit=UNIT_SUMMARY)
    end do

    ! print summary of tallies
    if (n_tallies > 0) then
      call header("TALLY SUMMARY", unit=UNIT_SUMMARY)
      do i = 1, n_tallies
        t=> tallies(i)
        call print_tally(t, unit=UNIT_SUMMARY)
      end do
    end if

    ! print summary of unionized energy grid
    call header("UNIONIZED ENERGY GRID", unit=UNIT_SUMMARY)
    write(UNIT_SUMMARY,*) "Points on energy grid:  " // trim(to_str(n_grid))
    write(UNIT_SUMMARY,*) "Extra storage required: " // trim(to_str(&
         n_grid*n_nuclides_total*4)) // " bytes"

    ! print summary of variance reduction
    call header("VARIANCE REDUCTION", unit=UNIT_SUMMARY)
    if (survival_biasing) then
      write(UNIT_SUMMARY,100) "Survival Biasing:", "on"
    else
      write(UNIT_SUMMARY,100) "Survival Biasing:", "off"
    end if
    write(UNIT_SUMMARY,100) "Weight Cutoff:", trim(to_str(weight_cutoff))
    write(UNIT_SUMMARY,100) "Survival weight:", trim(to_str(weight_survive))

    ! Close summary file
    close(UNIT_SUMMARY)

    ! Format descriptor for columns
100 format (1X,A,T35,A)
101 format (1X,A,T35,I11)

  end subroutine write_summary

!===============================================================================
! WRITE_XS_SUMMARY writes information about each nuclide and S(a,b) table to a
! file called cross_sections.out. This file shows the list of reactions as well
! as information about their secondary angle/energy distributions, how much
! memory is consumed, thresholds, etc.
!===============================================================================

  subroutine write_xs_summary()

    integer                  :: i    ! loop index
    character(MAX_FILE_LEN)  :: path ! path of summary file
    type(Nuclide),    pointer :: nuc => null()
    type(SAlphaBeta), pointer :: sab => null()

    ! Create filename for log file
    path = trim(path_output) // "cross_sections.out"

    ! Open log file for writing
    open(UNIT=UNIT_XS, FILE=path, STATUS='replace', ACTION='write')

    ! Write header
    call header("CROSS SECTION TABLES", unit=UNIT_XS)

    NUCLIDE_LOOP: do i = 1, n_nuclides_total
      ! Get pointer to nuclide
      nuc => nuclides(i)

      ! Print information about nuclide
      call print_nuclide(nuc, unit=UNIT_XS)
    end do NUCLIDE_LOOP

    SAB_TABLES_LOOP: do i = 1, n_sab_tables
      ! Get pointer to S(a,b) table
      sab => sab_tables(i)

      ! Print information about S(a,b) table
      call print_sab_table(sab, unit=UNIT_XS)
    end do SAB_TABLES_LOOP

    ! Close cross section summary file
    close(UNIT_XS)

  end subroutine write_xs_summary

!===============================================================================
! PRINT_COLUMNS displays a header listing what physical values will displayed
! below them
!===============================================================================

  subroutine print_columns()

    write(UNIT=ou, FMT='(2X,A9,3X)', ADVANCE='NO') "Bat./Gen."
    write(UNIT=ou, FMT='(A8,3X)', ADVANCE='NO') "   k    "
    if (entropy_on) write(UNIT=ou, FMT='(A8,3X)', ADVANCE='NO') "Entropy "
    write(UNIT=ou, FMT='(A20,3X)', ADVANCE='NO') "     Average k      "
    if (cmfd_run) then
      write(UNIT=ou, FMT='(A8,3X)', ADVANCE='NO') " CMFD k "
      select case(trim(cmfd_display))
        case('entropy')
          write(UNIT=ou, FMT='(A8,3X)', ADVANCE='NO') "CMFD Ent"
        case('balance')
          write(UNIT=ou, FMT='(A8,3X)', ADVANCE='NO') "RMS Bal "
        case('source')
          write(UNIT=ou, FMT='(A8,3X)', ADVANCE='NO') "RMS Src "
        case('dominance')
          write(UNIT=ou, FMT='(A8,3X)', ADVANCE='NO') "Dom Rat "
      end select
    end if
    write(UNIT=ou, FMT=*)

    write(UNIT=ou, FMT='(2X,A9,3X)', ADVANCE='NO') "========="
    write(UNIT=ou, FMT='(A8,3X)', ADVANCE='NO') "========"
    if (entropy_on) write(UNIT=ou, FMT='(A8,3X)', ADVANCE='NO') "========"
    write(UNIT=ou, FMT='(A20,3X)', ADVANCE='NO') "===================="
    if (cmfd_run) then
      write(UNIT=ou, FMT='(A8,3X)', ADVANCE='NO') "========"
      if (cmfd_display /= '') &
        write(UNIT=ou, FMT='(A8,3X)', ADVANCE='NO') "========"
    end if
    write(UNIT=ou, FMT=*)

  end subroutine print_columns

!===============================================================================
! PRINT_GENERATION displays information for a generation of neutrons.
!===============================================================================

  subroutine print_generation()

    ! write out information about batch and generation
    write(UNIT=OUTPUT_UNIT, FMT='(2X,A9)', ADVANCE='NO') &
         trim(to_str(current_batch)) // "/" // trim(to_str(current_gen))
    write(UNIT=OUTPUT_UNIT, FMT='(3X,F8.5)', ADVANCE='NO') &
         k_generation(overall_gen)

    ! write out entropy info
    if (entropy_on) write(UNIT=OUTPUT_UNIT, FMT='(3X, F8.5)', ADVANCE='NO') &
         entropy(overall_gen)

    if (overall_gen - n_inactive*gen_per_batch > 1) then
      write(UNIT=OUTPUT_UNIT, FMT='(3X, F8.5," +/-",F8.5)', ADVANCE='NO') &
           keff, keff_std
    end if

    ! next line
    write(UNIT=OUTPUT_UNIT, FMT=*)

  end subroutine print_generation

!===============================================================================
! PRINT_BATCH_KEFF displays the last batch's tallied value of the neutron
! multiplication factor as well as the average value if we're in active batches
!===============================================================================

  subroutine print_batch_keff()

    ! write out information batch and option independent output
    write(UNIT=OUTPUT_UNIT, FMT='(2X,A9)', ADVANCE='NO') &
         trim(to_str(current_batch)) // "/" // trim(to_str(gen_per_batch))
    write(UNIT=OUTPUT_UNIT, FMT='(3X,F8.5)', ADVANCE='NO') &
         k_generation(overall_gen)

    ! write out entropy info
    if (entropy_on) write(UNIT=OUTPUT_UNIT, FMT='(3X, F8.5)', ADVANCE='NO') &
         entropy(current_batch*gen_per_batch)

    ! write out accumulated k-effective if after first active batch
    if (overall_gen - n_inactive*gen_per_batch > 1) then
      write(UNIT=OUTPUT_UNIT, FMT='(3X, F8.5," +/-",F8.5)', ADVANCE='NO') &
           keff, keff_std
    else
      write(UNIT=OUTPUT_UNIT, FMT='(23X)', ADVANCE='NO')
    end if

    ! write out cmfd keff if it is active and other display info
    if (cmfd_on) then
      write(UNIT=OUTPUT_UNIT, FMT='(3X, F8.5)', ADVANCE='NO') &
         cmfd % k_cmfd(current_batch)
      select case(trim(cmfd_display))
        case('entropy')
          write(UNIT=OUTPUT_UNIT, FMT='(3X, F8.5)', ADVANCE='NO') &
            cmfd % entropy(current_batch)
        case('balance')
          write(UNIT=OUTPUT_UNIT, FMT='(3X, F8.5)', ADVANCE='NO') &
            cmfd % balance(current_batch)
        case('source')
          write(UNIT=OUTPUT_UNIT, FMT='(3X, F8.5)', ADVANCE='NO') &
            cmfd % src_cmp(current_batch)
        case('dominance')
          write(UNIT=OUTPUT_UNIT, FMT='(3X, F8.5)', ADVANCE='NO') &
            cmfd % dom(current_batch)
      end select
    end if

    ! next line
    write(UNIT=OUTPUT_UNIT, FMT=*)

  end subroutine print_batch_keff

!===============================================================================
! PRINT_PLOT displays selected options for plotting
!===============================================================================

  subroutine print_plot()

    integer :: i ! loop index for plots
    type(ObjectPlot), pointer :: pl => null()

    ! Display header for plotting
    call header("PLOTTING SUMMARY")

    do i = 1, n_plots
      pl => plots(i)

      ! Plot id
      write(ou,100) "Plot ID:", trim(to_str(pl % id))

      ! Plot type
      if (pl % type == PLOT_TYPE_SLICE) then
        write(ou,100) "Plot Type:", "Slice"
      else if (pl % type == PLOT_TYPE_VOXEL) then
        write(ou,100) "Plot Type:", "Voxel"
      end if

      ! Plot parameters
      write(ou,100) "Origin:", trim(to_str(pl % origin(1))) // &
           " " // trim(to_str(pl % origin(2))) // " " // &
           trim(to_str(pl % origin(3)))
      if (pl % type == PLOT_TYPE_SLICE) then
        write(ou,100) "Width:", trim(to_str(pl % width(1))) // &
             " " // trim(to_str(pl % width(2)))
      else if (pl % type == PLOT_TYPE_VOXEL) then
        write(ou,100) "Width:", trim(to_str(pl % width(1))) // &
             " " // trim(to_str(pl % width(2))) // &
             " " // trim(to_str(pl % width(3)))
      end if
      if (pl % color_by == PLOT_COLOR_CELLS) then
        write(ou,100) "Coloring:", "Cells"
      else if (pl % color_by == PLOT_COLOR_MATS) then
        write(ou,100) "Coloring:", "Materials"
      end if
      if (pl % type == PLOT_TYPE_SLICE) then
        select case (pl % basis)
        case (PLOT_BASIS_XY)
          write(ou,100) "Basis:", "xy"
        case (PLOT_BASIS_XZ)
          write(ou,100) "Basis:", "xz"
        case (PLOT_BASIS_YZ)
          write(ou,100) "Basis:", "yz"
        end select
        write(ou,100) "Pixels:", trim(to_str(pl % pixels(1))) // " " // &
             trim(to_str(pl % pixels(2)))
      else if (pl % type == PLOT_TYPE_VOXEL) then
        write(ou,100) "Voxels:", trim(to_str(pl % pixels(1))) // " " // &
             trim(to_str(pl % pixels(2))) // " " // trim(to_str(pl % pixels(3)))
      end if

      write(ou,*)

    end do

    ! Format descriptor for columns
100 format (1X,A,T25,A)

  end subroutine print_plot

!===============================================================================
! PRINT_RUNTIME displays the total time elapsed for the entire run, for
! initialization, for computation, and for intergeneration synchronization.
!===============================================================================

  subroutine print_runtime()

    real(8)       :: speed_inactive  ! # of neutrons/second in inactive batches
    real(8)       :: speed_active    ! # of neutrons/second in active batches
    character(15) :: string

    ! display header block
    call header("Timing Statistics")

    ! display time elapsed for various sections
    write(ou,100) "Total time for initialization", time_initialize % elapsed
    write(ou,100) "  Reading cross sections", time_read_xs % elapsed
    write(ou,100) "  Unionizing energy grid", time_unionize % elapsed
    write(ou,100) "Total time in simulation", time_inactive % elapsed + &
         time_active % elapsed
    write(ou,100) "  Time in transport only", time_transport % elapsed
    write(ou,100) "  Time in inactive batches", time_inactive % elapsed
    write(ou,100) "  Time in active batches", time_active % elapsed
    write(ou,100) "  Time synchronizing fission bank", time_bank % elapsed
    write(ou,100) "    Sampling source sites", time_bank_sample % elapsed
    write(ou,100) "    SEND/RECV source sites", time_bank_sendrecv % elapsed
    write(ou,100) "  Time accumulating tallies", time_tallies % elapsed
    if (cmfd_run) write(ou,100) "  Time in CMFD", time_cmfd % elapsed
    if (cmfd_run) write(ou,100) "    Building matrices", &
                  time_cmfdbuild % elapsed
    if (cmfd_run) write(ou,100) "    Solving matrices", &
                  time_cmfdsolve % elapsed
    write(ou,100) "Total time for finalization", time_finalize % elapsed
    write(ou,100) "Total time elapsed", time_total % elapsed

    ! Calculate particle rate in active/inactive batches
    if (restart_run) then
      if (restart_batch < n_inactive) then
        speed_inactive = real(n_particles * (n_inactive - restart_batch) * &
             gen_per_batch) / time_inactive % elapsed
        speed_active = real(n_particles * n_active * gen_per_batch) / &
           time_active % elapsed
      else
        speed_inactive = ZERO
        speed_active = real(n_particles * (n_batches - restart_batch) * &
             gen_per_batch) / time_active % elapsed
      end if
    else
      if (n_inactive > 0) then
        speed_inactive = real(n_particles * n_inactive * gen_per_batch) / &
             time_inactive % elapsed
      end if
      speed_active = real(n_particles * n_active * gen_per_batch) / &
           time_active % elapsed
    end if

    ! display calculation rate
    if (.not. (restart_run .and. (restart_batch >= n_inactive)) &
         .and. n_inactive > 0) then
      string = to_str(speed_inactive)
      write(ou,101) "Calculation Rate (inactive)", trim(string)
    end if
    string = to_str(speed_active)
    write(ou,101) "Calculation Rate (active)", trim(string)

    ! format for write statements
100 format (1X,A,T36,"= ",ES11.4," seconds")
101 format (1X,A,T36,"=  ",A," neutrons/second")

  end subroutine print_runtime

!===============================================================================
! PRINT_RESULTS displays various estimates of k-effective as well as the global
! leakage rate.
!===============================================================================

  subroutine print_results()

    real(8) :: alpha   ! significance level for CI
    real(8) :: t_value ! t-value for confidence intervals

    ! display header block for results
    call header("Results")

    if (confidence_intervals) then
      ! Calculate t-value for confidence intervals
      alpha = ONE - CONFIDENCE_LEVEL
      t_value = t_percentile(ONE - alpha/TWO, n_realizations - 1)

      ! Adjust sum_sq
      global_tallies(:) % sum_sq = t_value * global_tallies(:) % sum_sq

      ! Adjust combined estimator
      if (n_realizations > 3) then
        t_value = t_percentile(ONE - alpha/TWO, n_realizations - 3)
        k_combined(2) = t_value * k_combined(2)
      end if
    end if

    ! write global tallies
    if (n_realizations > 1) then
      write(ou,102) "k-effective (Collision)", global_tallies(K_COLLISION) &
           % sum, global_tallies(K_COLLISION) % sum_sq
      write(ou,102) "k-effective (Track-length)", global_tallies(K_TRACKLENGTH) &
           % sum, global_tallies(K_TRACKLENGTH) % sum_sq
      write(ou,102) "k-effective (Absorption)", global_tallies(K_ABSORPTION) &
           % sum, global_tallies(K_ABSORPTION) % sum_sq
      if (n_realizations > 3) write(ou,102) "Combined k-effective", k_combined
      write(ou,102) "Leakage Fraction", global_tallies(LEAKAGE) % sum, &
           global_tallies(LEAKAGE) % sum_sq
    else
      message = "Could not compute uncertainties -- only one active batch simulated!"
      call warning()

      write(ou,103) "k-effective (Collision)", global_tallies(K_COLLISION) % sum
      write(ou,103) "k-effective (Track-length)", global_tallies(K_TRACKLENGTH)  % sum
      write(ou,103) "k-effective (Absorption)", global_tallies(K_ABSORPTION) % sum
      write(ou,103) "Leakage Fraction", global_tallies(LEAKAGE) % sum
    end if
    write(ou,*)

102 format (1X,A,T30,"= ",F8.5," +/- ",F8.5)
103 format (1X,A,T30,"= ",F8.5)

  end subroutine print_results

!===============================================================================
! PRINT_OVERLAP_DEBUG displays information regarding overlap checking results
!===============================================================================

  subroutine print_overlap_check

    integer :: i, j
    integer :: num_sparse = 0

    ! display header block for geometry debugging section
    call header("Cell Overlap Check Summary")

    write(ou,100) 'Cell ID','No. Overlap Checks'

    do i = 1, n_cells
      write(ou,101) cells(i) % id, overlap_check_cnt(i)
      if (overlap_check_cnt(i) < 10) num_sparse = num_sparse + 1
    end do
    write(ou,*)
    write(ou,'(1X,A)') 'There were ' // trim(to_str(num_sparse)) // &
                       ' cells with less than 10 overlap checks'
    j = 0
    do i = 1, n_cells
      if (overlap_check_cnt(i) < 10) then
        j = j + 1
        write(ou,'(1X,A8)', advance='no') trim(to_str(cells(i) % id))
        if (modulo(j,8) == 0) write(ou,*)
      end if
    end do
    write(ou,*)

100 format (1X,A,T15,A)
101 format (1X,I8,T15,I12)

  end subroutine print_overlap_check

!===============================================================================
! WRITE_TALLIES creates an output file and writes out the mean values of all
! tallies and their standard deviations
!===============================================================================

  subroutine write_tallies()

    integer :: i            ! index in tallies array
    integer :: j            ! level in tally hierarchy
    integer :: k            ! loop index for scoring bins
    integer :: n            ! loop index for nuclides
    integer :: l            ! loop index for user scores
    integer :: type         ! type of tally filter
    integer :: indent       ! number of spaces to preceed output
    integer :: filter_index ! index in results array for filters
    integer :: score_index  ! scoring bin index
    integer :: i_nuclide    ! index in nuclides array
    integer :: i_listing    ! index in xs_listings array
    integer :: n_order      ! loop index for moment orders
    integer :: nm_order     ! loop index for Ynm moment orders
    real(8) :: t_value      ! t-values for confidence intervals
    real(8) :: alpha        ! significance level for CI
    character(MAX_FILE_LEN) :: filename                    ! name of output file
<<<<<<< HEAD
    character(16)           :: filter_name(N_FILTER_TYPES) ! names of tally filters
    character(27)           :: score_names(N_SCORE_TYPES)  ! names of scoring function
    character(27)           :: score_name                  ! names of scoring function
=======
    character(15)           :: filter_name(N_FILTER_TYPES) ! names of tally filters
    character(36)           :: score_names(N_SCORE_TYPES)  ! names of scoring function
    character(36)           :: score_name                  ! names of scoring function
>>>>>>> 1a2093f5
                                                           ! to be applied at write-time
    type(TallyObject), pointer :: t

    ! Skip if there are no tallies
    if (n_tallies == 0) return

    ! Initialize names for tally filter types
    filter_name(FILTER_UNIVERSE)    = "Universe"
    filter_name(FILTER_MATERIAL)    = "Material"
    filter_name(FILTER_DISTRIBCELL) = "Distributed Cell"
    filter_name(FILTER_CELL)        = "Cell"
    filter_name(FILTER_CELLBORN)    = "Birth Cell"
    filter_name(FILTER_SURFACE)     = "Surface"
    filter_name(FILTER_MESH)        = "Mesh"
    filter_name(FILTER_ENERGYIN)    = "Incoming Energy"
    filter_name(FILTER_ENERGYOUT)   = "Outgoing Energy"

    ! Initialize names for scores
    score_names(abs(SCORE_FLUX))          = "Flux"
    score_names(abs(SCORE_TOTAL))         = "Total Reaction Rate"
    score_names(abs(SCORE_SCATTER))       = "Scattering Rate"
    score_names(abs(SCORE_NU_SCATTER))    = "Scattering Production Rate"
    score_names(abs(SCORE_TRANSPORT))     = "Transport Rate"
    score_names(abs(SCORE_N_1N))          = "(n,1n) Rate"
    score_names(abs(SCORE_ABSORPTION))    = "Absorption Rate"
    score_names(abs(SCORE_FISSION))       = "Fission Rate"
    score_names(abs(SCORE_NU_FISSION))    = "Nu-Fission Rate"
    score_names(abs(SCORE_KAPPA_FISSION)) = "Kappa-Fission Rate"
    score_names(abs(SCORE_EVENTS))        = "Events"
    score_names(abs(SCORE_FLUX_YN))       = "Flux Moment"
    score_names(abs(SCORE_TOTAL_YN))      = "Total Reaction Rate Moment"
    score_names(abs(SCORE_SCATTER_N))     = "Scattering Rate Moment"
    score_names(abs(SCORE_SCATTER_PN))    = "Scattering Rate Moment"
    score_names(abs(SCORE_SCATTER_YN))    = "Scattering Rate Moment"
    score_names(abs(SCORE_NU_SCATTER_N))  = "Scattering Prod. Rate Moment"
    score_names(abs(SCORE_NU_SCATTER_PN)) = "Scattering Prod. Rate Moment"
    score_names(abs(SCORE_NU_SCATTER_YN)) = "Scattering Prod. Rate Moment"

    ! Create filename for tally output
    filename = trim(path_output) // "tallies.out"

    ! Open tally file for writing
    open(FILE=filename, UNIT=UNIT_TALLY, STATUS='replace', ACTION='write')

    ! Calculate t-value for confidence intervals
    if (confidence_intervals) then
      alpha = ONE - CONFIDENCE_LEVEL
      t_value = t_percentile(ONE - alpha/TWO, n_realizations - 1)
    end if

    TALLY_LOOP: do i = 1, n_tallies
      t => tallies(i)

      if (confidence_intervals) then
        ! Calculate t-value for confidence intervals
        if (confidence_intervals) then
          alpha = ONE - CONFIDENCE_LEVEL
          t_value = t_percentile(ONE - alpha/TWO, t % n_realizations - 1)
        end if

        ! Multiply uncertainty by t-value
        t % results % sum_sq = t_value * t % results % sum_sq
      end if

      ! Write header block
      if (t % label == "") then
        call header("TALLY " // trim(to_str(t % id)), unit=UNIT_TALLY, &
             level=3)
      else
        call header("TALLY " // trim(to_str(t % id)) // ": " &
             // trim(t % label), unit=UNIT_TALLY, level=3)
      endif

      ! Handle surface current tallies separately
      if (t % type == TALLY_SURFACE_CURRENT) then
        call write_surface_current(t)
        cycle
      end if

      ! WARNING: Admittedly, the logic for moving for printing results is
      ! extremely confusing and took quite a bit of time to get correct. The
      ! logic is structured this way since it is not practical to have a do
      ! loop for each filter variable (given that only a few filters are likely
      ! to be used for a given tally.

      ! Initialize bins, filter level, and indentation
      matching_bins(1:t%n_filters) = 0
      j = 1
      indent = 0

      print_bin: do
        find_bin: do
          ! Check for no filters
          if (t % n_filters == 0) exit find_bin

          ! Increment bin combination
          matching_bins(j) = matching_bins(j) + 1

          ! =================================================================
          ! REACHED END OF BINS FOR THIS FILTER, MOVE TO NEXT FILTER

          if (matching_bins(j) > t % filters(j) % n_bins) then
            ! If this is the first filter, then exit
            if (j == 1) exit print_bin

            matching_bins(j) = 0
            j = j - 1
            indent = indent - 2

            ! =================================================================
            ! VALID BIN -- WRITE FILTER INFORMATION OR EXIT TO WRITE RESULTS

          else
            ! Check if this is last filter
            if (j == t % n_filters) exit find_bin

            ! Print current filter information
            type = t % filters(j) % type
            write(UNIT=UNIT_TALLY, FMT='(1X,2A,1X,A)') repeat(" ", indent), &
                 trim(filter_name(type)), trim(get_label(t, j))
            indent = indent + 2
            j = j + 1
          end if

        end do find_bin

        ! Print filter information
        if (t % n_filters > 0) then
          type = t % filters(j) % type
          write(UNIT=UNIT_TALLY, FMT='(1X,2A,1X,A)') repeat(" ", indent), &
               trim(filter_name(type)), trim(get_label(t, j))
        end if

        ! Determine scoring index for this bin combination -- note that unlike
        ! in the score_tally subroutine, we have to use max(bins,1) since all
        ! bins below the lowest filter level will be zeros

        if (t % n_filters > 0) then
          filter_index = sum((max(matching_bins(1:t%n_filters),1) - 1) * t % stride) + 1
        else
          filter_index = 1
        end if

        ! Write results for this filter bin combination
        score_index = 0
        if (t % n_filters > 0) indent = indent + 2
        do n = 1, t % n_nuclide_bins
          ! Write label for nuclide
          i_nuclide = t % nuclide_bins(n)
          if (i_nuclide == -1) then
            write(UNIT=UNIT_TALLY, FMT='(1X,2A,1X,A)') repeat(" ", indent), &
                 "Total Material"
          else
            i_listing = nuclides(i_nuclide) % listing
            write(UNIT=UNIT_TALLY, FMT='(1X,2A,1X,A)') repeat(" ", indent), &
                 trim(xs_listings(i_listing) % alias)
          end if

          indent = indent + 2
          k = 0
          do l = 1, t % n_user_score_bins
            k = k + 1
            score_index = score_index + 1
            select case(t % score_bins(k))
            case (SCORE_SCATTER_N, SCORE_NU_SCATTER_N)
              score_name = 'P' // trim(to_str(t % moment_order(k))) // " " // &
                score_names(abs(t % score_bins(k)))
              write(UNIT=UNIT_TALLY, FMT='(1X,2A,1X,A,"+/- ",A)') &
                repeat(" ", indent), score_name, &
                to_str(t % results(score_index,filter_index) % sum), &
                trim(to_str(t % results(score_index,filter_index) % sum_sq))
            case (SCORE_SCATTER_PN, SCORE_NU_SCATTER_PN)
              score_index = score_index - 1
              do n_order = 0, t % moment_order(k)
                score_index = score_index + 1
                score_name = 'P' // trim(to_str(n_order)) //  " " //&
                  score_names(abs(t % score_bins(k)))
                write(UNIT=UNIT_TALLY, FMT='(1X,2A,1X,A,"+/- ",A)') &
                  repeat(" ", indent), score_name, &
                  to_str(t % results(score_index,filter_index) % sum), &
                  trim(to_str(t % results(score_index,filter_index) % sum_sq))
              end do
              k = k + t % moment_order(k)
            case (SCORE_SCATTER_YN, SCORE_NU_SCATTER_YN, SCORE_FLUX_YN, &
                  SCORE_TOTAL_YN)
              score_index = score_index - 1
              do n_order = 0, t % moment_order(k)
                do nm_order = -n_order, n_order
                  score_index = score_index + 1
                  score_name = 'Y' // trim(to_str(n_order)) // ',' // &
                    trim(to_str(nm_order)) // " " // score_names(abs(t % score_bins(k)))
                  write(UNIT=UNIT_TALLY, FMT='(1X,2A,1X,A,"+/- ",A)') &
                    repeat(" ", indent), score_name, &
                    to_str(t % results(score_index,filter_index) % sum), &
                    trim(to_str(t % results(score_index,filter_index) % sum_sq))
                end do
              end do
              k = k + (t % moment_order(k) + 1)**2 - 1
            case default
              if (t % score_bins(k) > 0) then
                score_name = reaction_name(t % score_bins(k))
              else
                score_name = score_names(abs(t % score_bins(k)))
              end if
              write(UNIT=UNIT_TALLY, FMT='(1X,2A,1X,A,"+/- ",A)') &
                repeat(" ", indent), score_name, &
                to_str(t % results(score_index,filter_index) % sum), &
                trim(to_str(t % results(score_index,filter_index) % sum_sq))
            end select
          end do
          indent = indent - 2

        end do
        indent = indent - 2

        if (t % n_filters == 0) exit print_bin

      end do print_bin

    end do TALLY_LOOP

    close(UNIT=UNIT_TALLY)

  end subroutine write_tallies

!===============================================================================
! WRITE_SURFACE_CURRENT writes out surface current tallies over a mesh to the
! tallies.out file.
!===============================================================================

  subroutine write_surface_current(t)

    type(TallyObject), pointer :: t

    integer :: i                    ! mesh index for x
    integer :: j                    ! mesh index for y
    integer :: k                    ! mesh index for z
    integer :: l                    ! index for energy
    integer :: i_filter_mesh        ! index for mesh filter
    integer :: i_filter_ein         ! index for incoming energy filter
    integer :: i_filter_surf        ! index for surface filter
    integer :: n                    ! number of incoming energy bins
    integer :: len1                 ! length of string
    integer :: len2                 ! length of string
    integer :: filter_index         ! index in results array for filters
    logical :: print_ebin           ! should incoming energy bin be displayed?
    character(MAX_LINE_LEN) :: string
    type(StructuredMesh), pointer :: m => null()

    ! Get pointer to mesh
    i_filter_mesh = t % find_filter(FILTER_MESH)
    i_filter_surf = t % find_filter(FILTER_SURFACE)
    m => meshes(t % filters(i_filter_mesh) % int_bins(1))

    ! initialize bins array
    matching_bins(1:t%n_filters) = 1

    ! determine how many energy in bins there are
    i_filter_ein = t % find_filter(FILTER_ENERGYIN)
    if (i_filter_ein > 0) then
      print_ebin = .true.
      n = t % filters(i_filter_ein) % n_bins
    else
      print_ebin = .false.
      n = 1
    end if

    do i = 1, m % dimension(1)
      string = "Mesh Index (" // trim(to_str(i)) // ", "
      len1 = len_trim(string)
      do j = 1, m % dimension(2)
        string = string(1:len1+1) // trim(to_str(j)) // ", "
        len2 = len_trim(string)
        do k = 1, m % dimension(3)
          ! Write mesh cell index
          string = string(1:len2+1) // trim(to_str(k)) // ")"
          write(UNIT=UNIT_TALLY, FMT='(1X,A)') trim(string)

          do l = 1, n
            if (print_ebin) then
              ! Set incoming energy bin
              matching_bins(i_filter_ein) = l

              ! Write incoming energy bin
              write(UNIT=UNIT_TALLY, FMT='(3X,A,1X,A)') &
                   "Incoming Energy", trim(get_label(t, i_filter_ein))
            end if

            ! Left Surface
            matching_bins(i_filter_mesh) = &
                 mesh_indices_to_bin(m, (/ i-1, j, k /) + 1, .true.)
            matching_bins(i_filter_surf) = IN_RIGHT
            filter_index = sum((matching_bins(1:t%n_filters) - 1) * t % stride) + 1
            write(UNIT=UNIT_TALLY, FMT='(5X,A,T35,A,"+/- ",A)') &
                 "Outgoing Current to Left", &
                 to_str(t % results(1,filter_index) % sum), &
                 trim(to_str(t % results(1,filter_index) % sum_sq))

            matching_bins(i_filter_surf) = OUT_RIGHT
            filter_index = sum((matching_bins(1:t%n_filters) - 1) * t % stride) + 1
            write(UNIT=UNIT_TALLY, FMT='(5X,A,T35,A,"+/- ",A)') &
                 "Incoming Current from Left", &
                 to_str(t % results(1,filter_index) % sum), &
                 trim(to_str(t % results(1,filter_index) % sum_sq))

            ! Right Surface
            matching_bins(i_filter_mesh) = &
                 mesh_indices_to_bin(m, (/ i, j, k /) + 1, .true.)
            matching_bins(i_filter_surf) = IN_RIGHT
            filter_index = sum((matching_bins(1:t%n_filters) - 1) * t % stride) + 1
            write(UNIT=UNIT_TALLY, FMT='(5X,A,T35,A,"+/- ",A)') &
                 "Incoming Current from Right", &
                 to_str(t % results(1,filter_index) % sum), &
                 trim(to_str(t % results(1,filter_index) % sum_sq))

            matching_bins(i_filter_surf) = OUT_RIGHT
            filter_index = sum((matching_bins(1:t%n_filters) - 1) * t % stride) + 1
            write(UNIT=UNIT_TALLY, FMT='(5X,A,T35,A,"+/- ",A)') &
                 "Outgoing Current to Right", &
                 to_str(t % results(1,filter_index) % sum), &
                 trim(to_str(t % results(1,filter_index) % sum_sq))

            ! Back Surface
            matching_bins(i_filter_mesh) = &
                 mesh_indices_to_bin(m, (/ i, j-1, k /) + 1, .true.)
            matching_bins(i_filter_surf) = IN_FRONT
            filter_index = sum((matching_bins(1:t%n_filters) - 1) * t % stride) + 1
            write(UNIT=UNIT_TALLY, FMT='(5X,A,T35,A,"+/- ",A)') &
                 "Outgoing Current to Back", &
                 to_str(t % results(1,filter_index) % sum), &
                 trim(to_str(t % results(1,filter_index) % sum_sq))

            matching_bins(i_filter_surf) = OUT_FRONT
            filter_index = sum((matching_bins(1:t%n_filters) - 1) * t % stride) + 1
            write(UNIT=UNIT_TALLY, FMT='(5X,A,T35,A,"+/- ",A)') &
                 "Incoming Current from Back", &
                 to_str(t % results(1,filter_index) % sum), &
                 trim(to_str(t % results(1,filter_index) % sum_sq))

            ! Front Surface
            matching_bins(i_filter_mesh) = &
                 mesh_indices_to_bin(m, (/ i, j, k /) + 1, .true.)
            matching_bins(i_filter_surf) = IN_FRONT
            filter_index = sum((matching_bins(1:t%n_filters) - 1) * t % stride) + 1
            write(UNIT=UNIT_TALLY, FMT='(5X,A,T35,A,"+/- ",A)') &
                 "Incoming Current from Front", &
                 to_str(t % results(1,filter_index) % sum), &
                 trim(to_str(t % results(1,filter_index) % sum_sq))

            matching_bins(i_filter_surf) = OUT_FRONT
            filter_index = sum((matching_bins(1:t%n_filters) - 1) * t % stride) + 1
            write(UNIT=UNIT_TALLY, FMT='(5X,A,T35,A,"+/- ",A)') &
                 "Outgoing Current to Front", &
                 to_str(t % results(1,filter_index) % sum), &
                 trim(to_str(t % results(1,filter_index) % sum_sq))

            ! Bottom Surface
            matching_bins(i_filter_mesh) = &
                 mesh_indices_to_bin(m, (/ i, j, k-1 /) + 1, .true.)
            matching_bins(i_filter_surf) = IN_TOP
            filter_index = sum((matching_bins(1:t%n_filters) - 1) * t % stride) + 1
            write(UNIT=UNIT_TALLY, FMT='(5X,A,T35,A,"+/- ",A)') &
                 "Outgoing Current to Bottom", &
                 to_str(t % results(1,filter_index) % sum), &
                 trim(to_str(t % results(1,filter_index) % sum_sq))

            matching_bins(i_filter_surf) = OUT_TOP
            filter_index = sum((matching_bins(1:t%n_filters) - 1) * t % stride) + 1
            write(UNIT=UNIT_TALLY, FMT='(5X,A,T35,A,"+/- ",A)') &
                 "Incoming Current from Bottom", &
                 to_str(t % results(1,filter_index) % sum), &
                 trim(to_str(t % results(1,filter_index) % sum_sq))

            ! Top Surface
            matching_bins(i_filter_mesh) = &
                 mesh_indices_to_bin(m, (/ i, j, k /) + 1, .true.)
            matching_bins(i_filter_surf) = IN_TOP
            filter_index = sum((matching_bins(1:t%n_filters) - 1) * t % stride) + 1
            write(UNIT=UNIT_TALLY, FMT='(5X,A,T35,A,"+/- ",A)') &
                 "Incoming Current from Top", &
                 to_str(t % results(1,filter_index) % sum), &
                 trim(to_str(t % results(1,filter_index) % sum_sq))

            matching_bins(i_filter_surf) = OUT_TOP
            filter_index = sum((matching_bins(1:t%n_filters) - 1) * t % stride) + 1
            write(UNIT=UNIT_TALLY, FMT='(5X,A,T35,A,"+/- ",A)') &
                 "Outgoing Current to Top", &
                 to_str(t % results(1,filter_index) % sum), &
                 trim(to_str(t % results(1,filter_index) % sum_sq))
          end do

        end do
      end do
    end do

  end subroutine write_surface_current

!===============================================================================
! GET_LABEL returns a label for a cell/surface/etc given a tally, filter type,
! and corresponding bin
!===============================================================================

  function get_label(t, i_filter) result(label)

    type(TallyObject), pointer :: t        ! tally object
    integer, intent(in)        :: i_filter ! index in filters array
    character(100)              :: label    ! user-specified identifier

    integer :: i      ! index in cells/surfaces/etc array
    integer :: bin
    integer :: offset
    integer, allocatable :: ijk(:) ! indices in mesh
    real(8)              :: E0     ! lower bound for energy bin
    real(8)              :: E1     ! upper bound for energy bin
    type(StructuredMesh), pointer :: m => null()
    type(Universe), pointer :: univ => null()

    bin = matching_bins(i_filter)

    select case(t % filters(i_filter) % type)
    case (FILTER_UNIVERSE)
      i = t % filters(i_filter) % int_bins(bin)
      label = to_str(universes(i) % id)
    case (FILTER_MATERIAL)
      i = t % filters(i_filter) % int_bins(bin)
      label = to_str(materials(i) % id)
    case (FILTER_CELL, FILTER_CELLBORN)
      i = t % filters(i_filter) % int_bins(bin)
      label = to_str(cells(i) % id)
    case (FILTER_DISTRIBCELL)
      label = ''
      univ => universes(BASE_UNIVERSE)
      offset = 0
      call find_offset(t % filters(i_filter) % offset, t % filters(i_filter) % int_bins(1), &
              univ, bin-1, offset,label)
    case (FILTER_SURFACE)
      i = t % filters(i_filter) % int_bins(bin)
      label = to_str(surfaces(i) % id)
    case (FILTER_MESH)
      m => meshes(t % filters(i_filter) % int_bins(1))
      allocate(ijk(m % n_dimension))
      call bin_to_mesh_indices(m, bin, ijk)
      if (m % n_dimension == 2) then
        label = "Index (" // trim(to_str(ijk(1))) // ", " // &
             trim(to_str(ijk(2))) // ")"
      elseif (m % n_dimension == 3) then
        label = "Index (" // trim(to_str(ijk(1))) // ", " // &
             trim(to_str(ijk(2))) // ", " // trim(to_str(ijk(3))) // ")"
      end if
    case (FILTER_ENERGYIN, FILTER_ENERGYOUT)
      E0 = t % filters(i_filter) % real_bins(bin)
      E1 = t % filters(i_filter) % real_bins(bin + 1)
      label = "[" // trim(to_str(E0)) // ", " // trim(to_str(E1)) // ")"
    end select

  end function get_label

!===============================================================================
! FIND_OFFSET uses a given map number, a target cell ID, and a target offset 
! to build a string which is the path from the base universe to the target cell
! with the given offset
!===============================================================================

  recursive subroutine find_offset(map, goal, univ, final, offset, path, mat)

    integer, intent(in) :: map                   ! index of the map in the
                                                 ! vector of maps
    integer, intent(in) :: goal                  ! The target cell / material ID
    type(Universe), pointer, intent(in) :: univ  ! universe to begin searching
    integer, intent(in) :: final                 ! target offset
    integer, intent(inout) :: offset             ! current offset, starts at 0
    character(100) :: path                       ! path to offset
    logical, intent(in), optional :: mat         ! material instead of cell?
    
    integer :: i,j                  ! index over cells
    integer :: i_x, i_y, i_z        ! indices in lattice
    integer :: n_x, n_y, n_z        ! size of lattice
    integer :: n                    ! number of cells to search
    integer :: index_cell           ! index in cells array
    integer :: latoffset            ! offset from lattice
    integer :: temp_offset          ! looped sum of offsets
    logical :: this_cell = .false.  ! advance in this cell?
    logical :: later_cell = .false. ! non-normal cells after this one?
    logical :: material = .false.   ! material instead of cell         
    type(Cell),     pointer, save :: c => null()    ! pointer to cell
    type(Lattice),  pointer, save :: lat => null()  ! pointer to lattice
    type(Universe), pointer, save :: univ_next => null() ! next universe to loop through
!$omp threadprivate(c, lat, univ_next)

    if (present(mat)) material = mat

    n = univ % n_cells

    ! write to the geometry stack
    if (univ%id == 0) then
      path = trim(path) // to_str(univ%id)
    else
      path = trim(path) // "->" // to_str(univ%id)
    end if
    ! Look through all cells in this universe
    ! Just check if the final target is right here
    do i = 1, n
      ! get cell index
      index_cell = univ % cells(i)        
      ! get pointer to cell
      c => cells(index_cell)

      if (material) then
        ! If the material matches the goal and the offset matches final, we're done
        if (c % material == goal .AND. offset == final) then
          ! write to the geometry stack
          path = trim(path) // "->" // to_str(c%id)
          return
        end if
      else 
        ! If the cell ID matches the goal and the offset matches final, we're done
        if (cell_dict % get_key(c % id) == goal .AND. offset == final) then
          ! write to the geometry stack
          path = trim(path) // "->" // to_str(c%id)
          return
        end if
      end if

    end do

    ! Loop over all cells
    ! Find the fill cell or lattice cell that we need to enter
    do i = 1, n

      later_cell = .false.

      ! get cell index
      index_cell = univ % cells(i)        
      ! get pointer to cell
      c => cells(index_cell)

      this_cell = .false.  
      ! If we got here, we still think the target is in this universe
      ! or further down, but it's not this exact cell. 
      ! Compare offset to next cell to see if we should enter this cell  
      if (i /= n) then

        do j = i+1, n
          ! get cell index to NEXT cell
          index_cell = univ % cells(j)        
          ! get pointer to cell
          c => cells(index_cell)
          ! no offsets for normal cells, so skip
          if (c % type == CELL_NORMAL) then
            cycle
          end if
          ! break loop once we've found the next cell with an offset    
          exit   
        end do
        ! lets make sure we didn't just end the loop by iteration
        if (c % type /= CELL_NORMAL) then
          ! There are more cells in this universe that it could be in
          later_cell = .true.
          ! Two cases, lattice or fill cell
          if (c % type == CELL_FILL) then
            temp_offset = c % offset(map)
          else
            lat => lattices(c % fill)            
            ! Get the offset of the first lattice location
            temp_offset = lat % offset(map,1,1,1)
          end if   
          ! If the final offset is in the range of offset - temp_offset+offset
          ! then the goal is in this cell         
          if (final < temp_offset + offset) then
            this_cell = .true.
          end if  
        end if
      end if
      if (n == 1 .and. c % type /= 1) then
        this_cell = .true.
      end if
      if (.not. later_cell) this_cell = .true.
      if (this_cell) then
        ! get pointer to THIS cell because we
        ! know that the target is in this cell
        index_cell = univ % cells(i)
        c => cells(index_cell)
        path = trim(path) // "->" // to_str(c%id)

        if (c % type == CELL_NORMAL) then      
          ! ====================================================================
          ! AT LOWEST UNIVERSE, TERMINATE SEARCH
          ! NOTE: THIS SHOULD NOT HAPPEN
          message = "Unexpected end of search with normal cell: " // path
          call fatal_error()          

        elseif (c % type == CELL_FILL) then
          ! ====================================================================
          ! CELL CONTAINS LOWER UNIVERSE, RECURSIVELY FIND CELL

          ! if we got here, we are going into this cell
          ! update the current offset
          offset = c % offset(map) + offset

          univ_next => universes(c % fill)
          call find_offset(map, goal, univ_next, final, offset, path, material)
          return

        elseif (c % type == CELL_LATTICE) then
          ! ====================================================================
          ! CELL CONTAINS LATTICE, RECURSIVELY FIND CELL

          ! Set current lattice
          lat => lattices(c % fill)

          ! write to the geometry stack
          path = trim(path) // "->" // to_str(lat%id)

          n_x = lat % dimension(1)
          n_y = lat % dimension(2)
          if (lat % n_dimension == 3) then
            n_z = lat % dimension(3)
          else
            n_z = 1
          end if
          ! Loop over lattice coordinates
          do i_x = 1, n_x
            do i_y = 1, n_y
              do i_z = 1, n_z
                if (i_z == n_z .AND. i_y == n_y .AND. i_x == n_x) then
                  univ_next => universes(lat % universes(i_x,i_y,i_z))                          
                else
                  if (i_z + 1 <= n_z) then
                    latoffset = lat % offset(map,i_x,i_y,i_z+1)

                  elseif (i_y + 1 <= n_y) then
                    latoffset = lat % offset(map,i_x,i_y+1,1)

                  elseif (i_x + 1 <= n_x) then
                    latoffset = lat % offset(map,i_x+1,1,1)

                  end if
                  if (final >= latoffset + offset) then
                    cycle
                  end if      

                end if
                if (latoffset == offset .and. (i_x /= n_x .or. i_y /= n_y .or. i_z /= n_z)) then
                  cycle
                end if

                ! target is at this lattice position
                latoffset = lat % offset(map,i_x,i_y,i_z)
                offset = offset + latoffset

                univ_next => universes(lat % universes(i_x,i_y,i_z))  
                path = trim(path) // "(" // trim(to_str(i_x)) // "," // trim(to_str(i_y)) // "," // trim(to_str(i_z)) // ")"

                call find_offset(map, goal, univ_next, final, offset, path, material)

                return

              end do
            end do
          end do

        end if
      end if
    end do              
  end subroutine find_offset

end module output<|MERGE_RESOLUTION|>--- conflicted
+++ resolved
@@ -1682,15 +1682,9 @@
     real(8) :: t_value      ! t-values for confidence intervals
     real(8) :: alpha        ! significance level for CI
     character(MAX_FILE_LEN) :: filename                    ! name of output file
-<<<<<<< HEAD
     character(16)           :: filter_name(N_FILTER_TYPES) ! names of tally filters
-    character(27)           :: score_names(N_SCORE_TYPES)  ! names of scoring function
-    character(27)           :: score_name                  ! names of scoring function
-=======
-    character(15)           :: filter_name(N_FILTER_TYPES) ! names of tally filters
     character(36)           :: score_names(N_SCORE_TYPES)  ! names of scoring function
     character(36)           :: score_name                  ! names of scoring function
->>>>>>> 1a2093f5
                                                            ! to be applied at write-time
     type(TallyObject), pointer :: t
 

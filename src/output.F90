module output

  use, intrinsic :: ISO_FORTRAN_ENV

  use ace_header,      only: Nuclide, Reaction, UrrData
  use constants
  use endf,            only: reaction_name
  use error,           only: fatal_error, warning
<<<<<<< HEAD
  use geometry_header, only: Cell, Universe, Surface, BASE_UNIVERSE
=======
  use geometry_header, only: Cell, Universe, Surface, Lattice, RectLattice, &
                             &HexLattice, BASE_UNIVERSE
>>>>>>> 058fc2ea
  use global
  use math,            only: t_percentile
  use mesh_header,     only: StructuredMesh
  use mesh,            only: mesh_indices_to_bin, bin_to_mesh_indices
  use output_header,   only: output_message
  use particle_header, only: LocalCoord, Particle
  use plot_header
  use string,          only: to_upper, to_str, zero_padded, count_digits
  use tally_header,    only: TallyObject

  implicit none

  ! Short names for output and error units
  integer :: ou = OUTPUT_UNIT
  integer :: eu = ERROR_UNIT

contains

!===============================================================================
! TITLE prints the main title banner as well as information about the program
! developers, version, and date/time which the problem was run.
!===============================================================================

  subroutine title()

#ifdef _OPENMP
    use omp_lib
#endif

    write(UNIT=OUTPUT_UNIT, FMT='(/11(A/))') &
         '       .d88888b.                             888b     d888  .d8888b.', &
         '      d88P" "Y88b                            8888b   d8888 d88P  Y88b', &
         '      888     888                            88888b.d88888 888    888', &
         '      888     888 88888b.   .d88b.  88888b.  888Y88888P888 888       ', &
         '      888     888 888 "88b d8P  Y8b 888 "88b 888 Y888P 888 888       ', &
         '      888     888 888  888 88888888 888  888 888  Y8P  888 888    888', &
         '      Y88b. .d88P 888 d88P Y8b.     888  888 888   "   888 Y88b  d88P', &
         '       "Y88888P"  88888P"   "Y8888  888  888 888       888  "Y8888P"', &
         '__________________888______________________________________________________', &
         '                  888', &
         '                  888'

    ! Write version information
    write(UNIT=OUTPUT_UNIT, FMT=*) &
         '     Copyright:      2011-2015 Massachusetts Institute of Technology'
    write(UNIT=OUTPUT_UNIT, FMT=*) &
         '     License:        http://mit-crpg.github.io/openmc/license.html'
    write(UNIT=OUTPUT_UNIT, FMT='(6X,"Version:",8X,I1,".",I1,".",I1)') &
         VERSION_MAJOR, VERSION_MINOR, VERSION_RELEASE
#ifdef GIT_SHA1
    write(UNIT=OUTPUT_UNIT, FMT='(6X,"Git SHA1:",7X,A)') GIT_SHA1
#endif

    ! Write the date and time
    write(UNIT=OUTPUT_UNIT, FMT='(6X,"Date/Time:",6X,A)') &
         time_stamp()

#ifdef MPI
    ! Write number of processors
    write(UNIT=OUTPUT_UNIT, FMT='(6X,"MPI Processes:",2X,A)') &
         trim(to_str(n_procs))
#endif

#ifdef _OPENMP
    ! Write number of OpenMP threads
    write(UNIT=OUTPUT_UNIT, FMT='(6X,"OpenMP Threads:",1X,A)') &
         trim(to_str(omp_get_max_threads()))
#endif

  end subroutine title

!===============================================================================
! TIME_STAMP returns the current date and time in a formatted string
!===============================================================================

  function time_stamp() result(current_time)

    character(19) :: current_time ! ccyy-mm-dd hh:mm:ss
    character(8)  :: date_        ! ccyymmdd
    character(10) :: time_        ! hhmmss.sss

    call date_and_time(DATE=date_, TIME=time_)
    current_time = date_(1:4) // "-" // date_(5:6) // "-" // date_(7:8) // &
         " " // time_(1:2) // ":" // time_(3:4) // ":" // time_(5:6)

  end function time_stamp

!===============================================================================
! HEADER displays a header block according to a specified level. If no level is
! specified, it is assumed to be a minor header block (H3).
!===============================================================================

  subroutine header(msg, unit, level)

    character(*), intent(in) :: msg ! header message
    integer, optional :: unit       ! unit to write to
    integer, optional :: level      ! specified header level

    integer :: n            ! number of = signs on left
    integer :: m            ! number of = signs on right
    integer :: unit_        ! unit to write to
    integer :: header_level ! actual header level
    character(MAX_LINE_LEN) :: line

    ! set default level
    if (present(level)) then
      header_level = level
    else
      header_level = 3
    end if

    ! set default unit
    if (present(unit)) then
      unit_ = unit
    else
      unit_ = OUTPUT_UNIT
    end if

    ! determine how many times to repeat '=' character
    n = (63 - len_trim(msg))/2
    m = n
    if (mod(len_trim(msg),2) == 0) m = m + 1

    ! convert line to upper case
    line = to_upper(msg)

    ! print header based on level
    select case (header_level)
    case (1)
      write(UNIT=unit_, FMT='(/3(1X,A/))') repeat('=', 75), &
           repeat('=', n) // '>     ' // trim(line) // '     <' // &
           repeat('=', m), repeat('=', 75)
    case (2)
      write(UNIT=unit_, FMT='(/2(1X,A/))') trim(line), repeat('-', 75)
    case (3)
      write(UNIT=unit_, FMT='(/1X,A/)') repeat('=', n) // '>     ' // &
           trim(line) // '     <' // repeat('=', m)
    end select

  end subroutine header

!===============================================================================
! PRINT_VERSION shows the current version as well as copright and license
! information
!===============================================================================

  subroutine print_version()

    if (master) then
      write(UNIT=OUTPUT_UNIT, FMT='(1X,A,1X,I1,".",I1,".",I1)') &
           "OpenMC version", VERSION_MAJOR, VERSION_MINOR, VERSION_RELEASE
      write(UNIT=OUTPUT_UNIT, FMT=*) "Copyright (c) 2011-2015 &
           &Massachusetts Institute of Technology"
      write(UNIT=OUTPUT_UNIT, FMT=*) "MIT/X license at &
           &<http://mit-crpg.github.io/openmc/license.html>"
    end if

  end subroutine print_version

!===============================================================================
! PRINT_USAGE displays information about command line usage of OpenMC
!===============================================================================

  subroutine print_usage()

    if (master) then
      write(OUTPUT_UNIT,*) 'Usage: openmc [options] [directory]'
      write(OUTPUT_UNIT,*)
      write(OUTPUT_UNIT,*) 'Options:'
      write(OUTPUT_UNIT,*) '  -g, --geometry-debug   Run in geometry debugging mode'
      write(OUTPUT_UNIT,*) '  -n, --particles        Number of particles per generation'
      write(OUTPUT_UNIT,*) '  -p, --plot             Run in plotting mode'
      write(OUTPUT_UNIT,*) '  -r, --restart          Restart a previous run from a state point'
      write(OUTPUT_UNIT,*) '                         or a particle restart file'
      write(OUTPUT_UNIT,*) '  -s, --threads          Number of OpenMP threads'
      write(OUTPUT_UNIT,*) '  -t, --track            Write tracks for all particles'
      write(OUTPUT_UNIT,*) '  -d, --distribution     Show distribution help'
      write(OUTPUT_UNIT,*) '  -v, --version          Show version information'
      write(OUTPUT_UNIT,*) '  -h, --help             Show this message'
    end if

  end subroutine print_usage

!===============================================================================
! WRITE_MESSAGE displays an informational message to the log file and the
! standard output stream only for master, respecting verbosity settings.
!===============================================================================

  subroutine write_message(message, level)

    character(*) :: message
    integer, optional :: level ! verbosity level

    ! Only allow master to print to screen
    if (.not. master .and. present(level)) return

    if (.not. present(level) .or. level <= verbosity) then
<<<<<<< HEAD
        call output_message(message)
=======
      ! Determine length of message
      length = len_trim(message)

      i_start = 0
      do
        if (length - i_start < line_wrap + 1) then
          ! Remainder of message will fit on line
          write(ou, fmt='(1X,A)') message(i_start+1:length)
          exit

        else
          ! Determine last space in current line
          last_space = index(message(i_start+1:i_start+line_wrap), &
               ' ', BACK=.true.)
          if (last_space == 0) then
            i_end = min(length + 1, i_start+line_wrap) - 1
            write(ou, fmt='(1X,A)') message(i_start+1:i_end)
          else
            i_end = i_start + last_space
            write(ou, fmt='(1X,A)') message(i_start+1:i_end-1)
          end if

          ! Write up to last space

          ! Advance starting position
          i_start = i_end
          if (i_start > length) exit
        end if
      end do
>>>>>>> 058fc2ea
    end if

  end subroutine write_message

!===============================================================================
! PRINT_PARTICLE displays the attributes of a particle
!===============================================================================

  subroutine print_particle(p)

    type(Particle), intent(in) :: p

    integer :: i ! index for coordinate levels
    type(Cell),       pointer :: c => null()
    type(Surface),    pointer :: s => null()
    type(Universe),   pointer :: u => null()
    class(Lattice),   pointer :: l => null()
    type(LocalCoord), pointer :: coord => null()

    ! display type of particle
    select case (p % type)
    case (NEUTRON)
      write(ou,*) 'Neutron ' // to_str(p % id)
    case (PHOTON)
      write(ou,*) 'Photon ' // to_str(p % id)
    case (ELECTRON)
      write(ou,*) 'Electron ' // to_str(p % id)
    case default
      write(ou,*) 'Unknown Particle ' // to_str(p % id)
    end select

    ! loop through each level of universes
    coord => p % coord0
    i = 0
    do while(associated(coord))
      ! Print level
      write(ou,*) '  Level ' // trim(to_str(i))

      ! Print cell for this level
      if (coord % cell /= NONE) then
        c => cells(coord % cell)
        write(ou,*) '    Cell             = ' // trim(to_str(c % id))
      end if

      ! Print universe for this level
      if (coord % universe /= NONE) then
        u => universes(coord % universe)
        write(ou,*) '    Universe         = ' // trim(to_str(u % id))
      end if

      ! Print information on lattice
      if (coord % lattice /= NONE) then
        l => lattices(coord % lattice) % obj
        write(ou,*) '    Lattice          = ' // trim(to_str(l % id))
        write(ou,*) '    Lattice position = (' // trim(to_str(&
             p % coord % lattice_x)) // ',' // trim(to_str(&
             p % coord % lattice_y)) // ')'
      end if

      ! Print local coordinates
      write(ou,'(1X,A,3ES12.4)') '    xyz = ', coord % xyz
      write(ou,'(1X,A,3ES12.4)') '    uvw = ', coord % uvw

      coord => coord % next
      i = i + 1
    end do

    ! Print surface
    if (p % surface /= NONE) then
      s => surfaces(abs(p % surface))
      write(ou,*) '  Surface = ' // to_str(sign(s % id, p % surface))
    end if

    ! Display weight, energy, grid index, and interpolation factor
    write(ou,*) '  Weight = ' // to_str(p % wgt)
    write(ou,*) '  Energy = ' // to_str(p % E)
    write(ou,*)

  end subroutine print_particle

!===============================================================================
! PRINT_REACTION displays the attributes of a reaction
!===============================================================================

  subroutine print_reaction(rxn)

    type(Reaction), pointer :: rxn

    write(ou,*) 'Reaction ' // reaction_name(rxn % MT)
    write(ou,*) '    MT = ' // to_str(rxn % MT)
    write(ou,*) '    Q-value = ' // to_str(rxn % Q_value)
    write(ou,*) '    Multiplicity = ' // to_str(rxn % multiplicity)
    write(ou,*) '    Threshold = ' // to_str(rxn % threshold)
    if (rxn % has_energy_dist) then
      write(ou,*) '    Energy: Law ' // to_str(rxn % edist % law)
    end if
    write(ou,*)

  end subroutine print_reaction

!===============================================================================
! PRINT_CELL displays the attributes of a cell
!===============================================================================

  subroutine print_cell(c, unit)

    type(Cell), pointer :: c
    integer,   optional :: unit ! specified unit to write to

    integer :: index_cell ! index in cells array
    integer :: i          ! loop index for surfaces
    integer :: index_surf ! index in surfaces array
    integer :: unit_      ! unit to write to
    character(MAX_LINE_LEN) :: string
    type(Universe), pointer :: u => null()
    class(Lattice), pointer :: l => null()
    type(Material), pointer :: m => null()

    ! Set unit to stdout if not already set
    if (present(unit)) then
      unit_ = unit
    else
      unit_ = OUTPUT_UNIT
    end if

    ! Write user-specified id for cell
    write(unit_,*) 'Cell ' // to_str(c % id)

    ! Write user-specified name for cell
    write(unit_,*) '    Name = ' // c % name

    ! Find index in cells array and write
    index_cell = cell_dict % get_key(c % id)
    write(unit_,*) '    Array Index = ' // to_str(index_cell)

    ! Write what universe this cell is in
    u => universes(c % universe)
    write(unit_,*) '    Universe = ' // to_str(u % id)

    ! Write information on fill for cell
    select case (c % type)
    case (CELL_NORMAL)
      write(unit_,*) '    Fill = NONE'
    case (CELL_FILL)
      u => universes(c % fill)
      write(unit_,*) '    Fill = Universe ' // to_str(u % id)
    case (CELL_LATTICE)
      l => lattices(c % fill) % obj
      write(unit_,*) '    Fill = Lattice ' // to_str(l % id)
    end select

    ! Write information on material
    if (c % material == 0) then
      write(unit_,*) '    Material = NONE'
    elseif (c % material == MATERIAL_VOID) then
      write(unit_,*) '    Material = Void'
    else
      m => materials(c % material)
      write(unit_,*) '    Material = ' // to_str(m % id)
    end if

    ! Write surface specification
    string = ""
    do i = 1, c % n_surfaces
      select case (c % surfaces(i))
      case (OP_LEFT_PAREN)
        string = trim(string) // ' ('
      case (OP_RIGHT_PAREN)
        string = trim(string) // ' )'
      case (OP_UNION)
        string = trim(string) // ' :'
      case (OP_DIFFERENCE)
        string = trim(string) // ' !'
      case default
        index_surf = abs(c % surfaces(i))
        string = trim(string) // ' ' // to_str(sign(&
             surfaces(index_surf) % id, c % surfaces(i)))
      end select
    end do
    write(unit_,*) '    Surface Specification:' // trim(string)
    write(unit_,*)

  end subroutine print_cell

!===============================================================================
! PRINT_UNIVERSE displays the attributes of a universe
!===============================================================================

  subroutine print_universe(univ, unit)

    type(Universe), pointer :: univ
    integer,       optional :: unit

    integer :: i     ! loop index for cells in this universe
    integer :: unit_ ! unit to write to
    character(MAX_LINE_LEN) :: string
    type(Cell), pointer     :: c => null()
    type(Universe), pointer :: base_u => null()

    ! Set default unit to stdout if not specified
    if (present(unit)) then
      unit_ = unit
    else
      unit_ = OUTPUT_UNIT
    end if

    ! Get a pointer to the base universe
    base_u => universes(BASE_UNIVERSE)

    ! Write user-specified id for this universe
    write(unit_,*) 'Universe ' // to_str(univ % id)

    ! If this is the base universe, indicate so
    if (associated(univ, base_u)) then
      write(unit_,*) '    Base Universe'
    end if

    ! Write list of cells in this universe
    string = ""
    do i = 1, univ % n_cells
      c => cells(univ % cells(i))
      string = trim(string) // ' ' // to_str(c % id)
    end do
    write(unit_,*) '    Cells =' // trim(string)
    write(unit_,*)

  end subroutine print_universe

!===============================================================================
! PRINT_LATTICE displays the attributes of a lattice
!===============================================================================

  subroutine print_lattice(lat, unit)

    class(Lattice), pointer :: lat
    integer,       optional :: unit

    integer :: unit_ ! unit to write to

    ! set default unit if not specified
    if (present(unit)) then
      unit_ = unit
    else
      unit_ = OUTPUT_UNIT
    end if

    ! Write information about lattice
    write(unit_,*) 'Lattice ' // to_str(lat % id)

    ! Write user-specified name for lattice
    write(unit_,*) '    Name = ' // lat % name

    select type(lat)
    type is (RectLattice)
      ! Write dimension of lattice.
      if (lat % is_3d) then
        write(unit_, *) '    Dimension = ' // to_str(lat % n_cells(1)) &
             &// ' ' // to_str(lat % n_cells(2)) // ' ' &
             &// to_str(lat % n_cells(3))
      else
        write(unit_, *) '    Dimension = ' // to_str(lat % n_cells(1)) &
             &// ' ' // to_str(lat % n_cells(2))
      end if

      ! Write lower-left coordinates of lattice.
      if (lat % is_3d) then
        write(unit_, *) '    Lower-left = ' // to_str(lat % lower_left(1)) &
             &// ' ' // to_str(lat % lower_left(2)) // ' ' &
             &// to_str(lat % lower_left(3))
      else
        write(unit_, *) '    Lower-left = ' // to_str(lat % lower_left(1)) &
             &// ' ' // to_str(lat % lower_left(2))
      end if

      ! Write lattice pitch along each axis.
      if (lat % is_3d) then
        write(unit_, *) '    Pitch = ' // to_str(lat % pitch(1)) &
             &// ' ' // to_str(lat % pitch(2)) // ' ' &
             &// to_str(lat % pitch(3))
      else
        write(unit_, *) '    Pitch = ' // to_str(lat % pitch(1)) &
             &// ' ' // to_str(lat % pitch(2))
      end if
      write(unit_,*)

    type is (HexLattice)
      ! Write dimension of lattice.
      write(unit_,*) '    N-rings = ' // to_str(lat % n_rings)
      if (lat % is_3d) write(unit_,*) '    N-axial = ' // to_str(lat % n_axial)

      ! Write center coordinates of lattice.
      if (lat % is_3d) then
        write(unit_, *) '    Center = ' // to_str(lat % center(1)) &
             &// ' ' // to_str(lat % center(2)) // ' ' &
             &// to_str(lat % center(3))
      else
        write(unit_, *) '    Center = ' // to_str(lat % center(1)) &
             &// ' ' // to_str(lat % center(2))
      end if

      ! Write lattice pitch along each axis.
      if (lat % is_3d) then
        write(unit_, *) '    Pitch = ' // to_str(lat % pitch(1)) &
             &// ' ' // to_str(lat % pitch(2))
      else
        write(unit_, *) '    Pitch = ' // to_str(lat % pitch(1))
      end if
      write(unit_,*)
    end select


  end subroutine print_lattice

!===============================================================================
! PRINT_SURFACE displays the attributes of a surface
!===============================================================================

  subroutine print_surface(surf, unit)

    type(Surface), pointer :: surf
    integer,      optional :: unit ! specified unit to write to

    integer :: i     ! loop index for coefficients
    integer :: unit_ ! unit to write to
    character(MAX_LINE_LEN) :: string
    type(Cell), pointer :: c => null()

    ! set default unit if not specified
    if (present(unit)) then
      unit_ = unit
    else
      unit_ = OUTPUT_UNIT
    end if

    ! Write user-specified id of surface
    write(unit_,*) 'Surface ' // to_str(surf % id)

    ! Write user-specified name for surface
    write(unit_,*) '    Name = ' // surf % name

    ! Write type of surface
    select case (surf % type)
    case (SURF_PX)
      string = "X Plane"
    case (SURF_PY)
      string = "Y Plane"
    case (SURF_PZ)
      string = "Z Plane"
    case (SURF_PLANE)
      string = "Plane"
    case (SURF_CYL_X)
      string = "X Cylinder"
    case (SURF_CYL_Y)
      string = "Y Cylinder"
    case (SURF_CYL_Z)
      string = "Z Cylinder"
    case (SURF_SPHERE)
      string = "Sphere"
    case (SURF_CONE_X)
      string = "X Cone"
    case (SURF_CONE_Y)
      string = "Y Cone"
    case (SURF_CONE_Z)
      string = "Z Cone"
    end select
    write(unit_,*) '    Type = ' // trim(string)

    ! Write coefficients for this surface
    string = ""
    do i = 1, size(surf % coeffs)
      string = trim(string) // ' ' // to_str(surf % coeffs(i), 4)
    end do
    write(unit_,*) '    Coefficients = ' // trim(string)

    ! Write neighboring cells on positive side of this surface
    string = ""
    if (allocated(surf % neighbor_pos)) then
      do i = 1, size(surf % neighbor_pos)
        c => cells(abs(surf % neighbor_pos(i)))
        string = trim(string) // ' ' // to_str(&
             sign(c % id, surf % neighbor_pos(i)))
      end do
    end if
    write(unit_,*) '    Positive Neighbors = ' // trim(string)

    ! Write neighboring cells on negative side of this surface
    string = ""
    if (allocated(surf % neighbor_neg)) then
      do i = 1, size(surf % neighbor_neg)
        c => cells(abs(surf % neighbor_neg(i)))
        string = trim(string) // ' ' // to_str(&
             sign(c % id, surf % neighbor_neg(i)))
      end do
    end if
    write(unit_,*) '    Negative Neighbors =' // trim(string)

    ! Write boundary condition for this surface
    select case (surf % bc)
    case (BC_TRANSMIT)
      write(unit_,*) '    Boundary Condition = Transmission'
    case (BC_VACUUM)
      write(unit_,*) '    Boundary Condition = Vacuum'
    case (BC_REFLECT)
      write(unit_,*) '    Boundary Condition = Reflective'
    case (BC_PERIODIC)
      write(unit_,*) '    Boundary Condition = Periodic'
    end select
    write(unit_,*)

  end subroutine print_surface

!===============================================================================
! PRINT_MATERIAL displays the attributes of a material
!===============================================================================

  subroutine print_material(mat, unit)

    type(Material), pointer :: mat
    integer,       optional :: unit

    integer :: i       ! loop index for nuclides
    integer :: unit_   ! unit to write to
    real(8) :: density ! density in atom/b-cm
    character(MAX_LINE_LEN) :: string
    type(Nuclide),  pointer :: nuc => null()

    ! set default unit to stdout if not specified
    if (present(unit)) then
      unit_ = unit
    else
      unit_ = OUTPUT_UNIT
    end if

    ! Write identifier for material
    write(unit_,*) 'Material ' // to_str(mat % id)

<<<<<<< HEAD
    if (size(mat % comp) > 1 .OR. size(mat % density % density) > 1) then
      ! Material is distributed. No current support for material outputs.
      write(unit_,*) 'Material is distributed. No current support for ' & 
          // ' distributed material outputs.'
=======
    ! Write user-specified name for material
    write(unit_,*) '    Name = ' // mat % name

    ! Write total atom density in atom/b-cm
    write(unit_,*) '    Atom Density = ' // trim(to_str(mat % density)) &
         // ' atom/b-cm'

    ! Write atom density for each nuclide in material
    write(unit_,*) '    Nuclides:'
    do i = 1, mat % n_nuclides
      nuc => nuclides(mat % nuclide(i))
      density = mat % atom_density(i)
      string = '        ' // trim(nuc % name) // ' = ' // &
           trim(to_str(density)) // ' atom/b-cm'
      write(unit_,*) trim(string)
    end do
>>>>>>> 058fc2ea

    else
        
      ! Write total atom density in atom/b-cm
      write(unit_,*) '    Atom Density = ' // trim(to_str(mat % density % density(1))) &
           // ' atom/b-cm'

      ! Write atom density for each nuclide in material
      write(unit_,*) '    Nuclides:'
      do i = 1, mat % n_nuclides
        nuc => nuclides(mat % nuclide(i))
        density = mat % comp(1) % atom_density(i)
        string = '        ' // trim(nuc % name) // ' = ' // &
             trim(to_str(density)) // ' atom/b-cm'
        write(unit_,*) trim(string)
      end do

      ! Write information on S(a,b) table
      if (mat % n_sab > 0) then
          write(unit_,*) '    S(a,b) tables:'
        do i = 1, mat % n_sab
          write(unit_,*) '      ' // trim(&
               sab_tables(mat % i_sab_tables(i)) % name)
        end do
      end if
    endif
    write(unit_,*)

  end subroutine print_material

!===============================================================================
! PRINT_TALLY displays the attributes of a tally
!===============================================================================

  subroutine print_tally(t, unit)

    type(TallyObject), pointer :: t
    integer,          optional :: unit

    integer :: i     ! index for filter or score bins
    integer :: j     ! index in filters array
    integer :: id    ! user-specified id
    integer :: unit_ ! unit to write to
    integer :: n     ! moment order to include in name
    character(MAX_LINE_LEN) :: string
    character(MAX_WORD_LEN) :: pn_string
    type(Cell),           pointer :: c => null()
    type(Surface),        pointer :: s => null()
    type(Universe),       pointer :: u => null()
    type(Material),       pointer :: m => null()
    type(StructuredMesh), pointer :: sm => null()

    ! set default unit to stdout if not specified
    if (present(unit)) then
      unit_ = unit
    else
      unit_ = OUTPUT_UNIT
    end if

    ! Write user-specified id of tally
    write(unit_,*) 'Tally ' // to_str(t % id)

    ! Write the type of tally
    select case(t % type)
    case (TALLY_VOLUME)
      write(unit_,*) '    Type: Volume'
    case (TALLY_SURFACE_CURRENT)
      write(unit_,*) '    Type: Surface Current'
    end select

    ! Write the estimator used
    select case(t % estimator)
    case(ESTIMATOR_ANALOG)
      write(unit_,*) '    Estimator: Analog'
    case(ESTIMATOR_TRACKLENGTH)
      write(unit_,*) '    Estimator: Track-length'
    end select

    ! Write any cells bins if present
    j = t % find_filter(FILTER_DISTRIBCELL)
    if (j > 0) then
      string = ""
<<<<<<< HEAD
      do i = 1, t % filters(j) % n_bins
        id = t % filters(j) % int_bins(i)
        c => cells(id)
        string = trim(string) // ' ' // trim(to_str(c % id))
      end do
      write(unit_, *) '    Cell Bins:' // trim(string)
=======
      id = t % filters(j) % int_bins(1)
      c => cells(id)
      string = trim(string) // ' ' // trim(to_str(c % id))
      write(unit_, *) '    Distribcell Bins:' // trim(string)
>>>>>>> 058fc2ea
    end if

    ! Write any cells bins if present
    j = t % find_filter(FILTER_CELL)
    if (j > 0) then
      string = ""
      do i = 1, t % filters(j) % n_bins
        id = t % filters(j) % int_bins(i)
        c => cells(id)
        string = trim(string) // ' ' // trim(to_str(c % id))
      end do
      write(unit_, *) '    Cell Bins:' // trim(string)
    end if

    ! Write any surface bins if present
    j = t % find_filter(FILTER_SURFACE)
    if (j > 0) then
      string = ""
      do i = 1, t % filters(j) % n_bins
        id = t % filters(j) % int_bins(i)
        s => surfaces(id)
        string = trim(string) // ' ' // trim(to_str(s % id))
      end do
      write(unit_, *) '    Surface Bins:' // trim(string)
    end if

    ! Write any universe bins if present
    j = t % find_filter(FILTER_UNIVERSE)
    if (j > 0) then
      string = ""
      do i = 1, t % filters(j) % n_bins
        id = t % filters(j) % int_bins(i)
        u => universes(id)
        string = trim(string) // ' ' // trim(to_str(u % id))
      end do
      write(unit_, *) '    Universe Bins:' // trim(string)
    end if

    ! Write any material bins if present
    j = t % find_filter(FILTER_MATERIAL)
    if (j > 0) then
      string = ""
      do i = 1, t % filters(j) % n_bins
        id = t % filters(j) % int_bins(i)
        m => materials(id)
        string = trim(string) // ' ' // trim(to_str(m % id))
      end do
      write(unit_, *) '    Material Bins:' // trim(string)
    end if

    ! Write any mesh bins if present
    j = t % find_filter(FILTER_MESH)
    if (j > 0) then
      string = ""
      id = t % filters(j) % int_bins(1)
      sm => meshes(id)
      string = trim(string) // ' ' // trim(to_str(sm % dimension(1)))
      do i = 2, sm % n_dimension
        string = trim(string) // ' x ' // trim(to_str(sm % dimension(i)))
      end do
      write(unit_, *) '    Mesh Bins:' // trim(string)
    end if

    ! Write any birth region bins if present
    j = t % find_filter(FILTER_CELLBORN)
    if (j > 0) then
      string = ""
      do i = 1, t % filters(j) % n_bins
        id = t % filters(j) % int_bins(i)
        c => cells(id)
        string = trim(string) // ' ' // trim(to_str(c % id))
      end do
      write(unit_, *) '    Birth Region Bins:' // trim(string)
    end if

    ! Write any incoming energy bins if present
    j = t % find_filter(FILTER_ENERGYIN)
    if (j > 0) then
      string = ""
      do i = 1, t % filters(j) % n_bins + 1
        string = trim(string) // ' ' // trim(to_str(&
             t % filters(j) % real_bins(i)))
      end do
      write(unit_,*) '    Incoming Energy Bins:' // trim(string)
    end if

    ! Write any outgoing energy bins if present
    j = t % find_filter(FILTER_ENERGYOUT)
    if (j > 0) then
      string = ""
      do i = 1, t % filters(j) % n_bins + 1
        string = trim(string) // ' ' // trim(to_str(&
             t % filters(j) % real_bins(i)))
      end do
      write(unit_,*) '    Outgoing Energy Bins:' // trim(string)
    end if

    ! Write nuclides bins
    write(unit_,fmt='(1X,A)',advance='no') '    Nuclide Bins:'
    do i = 1, t % n_nuclide_bins
      if (t % nuclide_bins(i) == -1) then
        write(unit_,fmt='(A)',advance='no') ' total'
      else
        write(unit_,fmt='(A)',advance='no') ' ' // trim(adjustl(&
             nuclides(t % nuclide_bins(i)) % name))
      end if
      if (mod(i,4) == 0 .and. i /= t % n_nuclide_bins) &
           write(unit_,'(/18X)',advance='no')
    end do
    write(unit_,*)

    ! Write score bins
    string   = ""
    j = 0
    do i = 1, t % n_user_score_bins
      j = j + 1
      select case (t % score_bins(j))
      case (SCORE_FLUX)
        string = trim(string) // ' flux'
      case (SCORE_FLUX_YN)
        pn_string = ' flux'
        string = trim(string) // pn_string
        do n = 1, t % moment_order(j)
          pn_string = ' flux-y' // trim(to_str(n))
          string = trim(string) // pn_string
        end do
        j = j + n - 1
      case (SCORE_TOTAL)
        string = trim(string) // ' total'
      case (SCORE_TOTAL_YN)
        pn_string = ' total'
        string = trim(string) // pn_string
        do n = 1, t % moment_order(j)
          pn_string = ' total-y' // trim(to_str(n))
          string = trim(string) // pn_string
        end do
        j = j + n - 1
      case (SCORE_SCATTER)
        string = trim(string) // ' scatter'
      case (SCORE_NU_SCATTER)
        string = trim(string) // ' nu-scatter'
      case (SCORE_SCATTER_N)
        pn_string = ' scatter-' // trim(to_str(t % moment_order(j)))
        string = trim(string) // pn_string
      case (SCORE_SCATTER_PN)
        pn_string = ' scatter'
        string = trim(string) // pn_string
        do n = 1, t % moment_order(j)
          pn_string = ' scatter-p' // trim(to_str(n))
          string = trim(string) // pn_string
        end do
        j = j + n - 1
      case (SCORE_NU_SCATTER_N)
        pn_string = ' nu-scatter-' // trim(to_str(t % moment_order(j)))
        string = trim(string) // pn_string
      case (SCORE_NU_SCATTER_PN)
        pn_string = ' nu-scatter'
        string = trim(string) // pn_string
        do n = 1, t % moment_order(j)
          pn_string = ' nu-scatter-p' // trim(to_str(n))
          string = trim(string) // pn_string
        end do
        j = j + n - 1
      case (SCORE_SCATTER_YN)
        pn_string = ' scatter'
        string = trim(string) // pn_string
        do n = 1, t % moment_order(j)
          pn_string = ' scatter-y' // trim(to_str(n))
          string = trim(string) // pn_string
        end do
        j = j + n - 1
      case (SCORE_NU_SCATTER_YN)
        pn_string = ' nu-scatter'
        string = trim(string) // pn_string
        do n = 1, t % moment_order(j)
          pn_string = ' nu-scatter-y' // trim(to_str(n))
          string = trim(string) // pn_string
        end do
        j = j + n - 1
      case (SCORE_TRANSPORT)
        string = trim(string) // ' transport'
      case (SCORE_N_1N)
        string = trim(string) // ' n1n'
      case (SCORE_ABSORPTION)
        string = trim(string) // ' absorption'
      case (SCORE_FISSION)
        string = trim(string) // ' fission'
      case (SCORE_NU_FISSION)
        string = trim(string) // ' nu-fission'
      case (SCORE_KAPPA_FISSION)
        string = trim(string) // ' kappa-fission'
      case (SCORE_CURRENT)
        string = trim(string) // ' current'
      case default
        string = trim(string) // ' ' // reaction_name(t % score_bins(j))
      end select
    end do
    write(unit_,*) '    Scores:' // trim(string)
    write(unit_,*)

  end subroutine print_tally

!===============================================================================
! PRINT_GEOMETRY displays the attributes of all cells, surfaces, universes,
! surfaces, and lattices read in the input files.
!===============================================================================

  subroutine print_geometry()

    integer :: i ! loop index for various arrays
    type(Surface),     pointer :: s => null()
    type(Cell),        pointer :: c => null()
    type(Universe),    pointer :: u => null()
    class(Lattice),    pointer :: l => null()

    ! print summary of surfaces
    call header("SURFACE SUMMARY", unit=UNIT_SUMMARY)
    do i = 1, n_surfaces
      s => surfaces(i)
      call print_surface(s, unit=UNIT_SUMMARY)
    end do

    ! print summary of cells
    call header("CELL SUMMARY", unit=UNIT_SUMMARY)
    do i = 1, n_cells
      c => cells(i)
      call print_cell(c, unit=UNIT_SUMMARY)
    end do

    ! print summary of universes
    call header("UNIVERSE SUMMARY", unit=UNIT_SUMMARY)
    do i = 1, n_universes
      u => universes(i)
      call print_universe(u, unit=UNIT_SUMMARY)
    end do

    ! print summary of lattices
    if (n_lattices > 0) then
      call header("LATTICE SUMMARY", unit=UNIT_SUMMARY)
      do i = 1, n_lattices
        l => lattices(i) % obj
        call print_lattice(l, unit=UNIT_SUMMARY)
      end do
    end if

  end subroutine print_geometry

!===============================================================================
! PRINT_NUCLIDE displays information about a continuous-energy neutron
! cross_section table and its reactions and secondary angle/energy distributions
!===============================================================================

  subroutine print_nuclide(nuc, unit)

    type(Nuclide), pointer :: nuc
    integer,      optional :: unit

    integer :: i                 ! loop index over nuclides
    integer :: unit_             ! unit to write to
    integer :: size_total        ! memory used by nuclide (bytes)
    integer :: size_angle_total  ! total memory used for angle dist. (bytes)
    integer :: size_energy_total ! total memory used for energy dist. (bytes)
    integer :: size_xs           ! memory used for cross-sections (bytes)
    integer :: size_angle        ! memory used for an angle distribution (bytes)
    integer :: size_energy       ! memory used for a  energy distributions (bytes)
    integer :: size_urr          ! memory used for probability tables (bytes)
    character(11) :: law         ! secondary energy distribution law
    type(Reaction), pointer :: rxn => null()
    type(UrrData),  pointer :: urr => null()

    ! set default unit for writing information
    if (present(unit)) then
      unit_ = unit
    else
      unit_ = OUTPUT_UNIT
    end if

    ! Initialize totals
    size_angle_total = 0
    size_energy_total = 0
    size_urr = 0
    size_xs = 0

    ! Basic nuclide information
    write(unit_,*) 'Nuclide ' // trim(nuc % name)
    write(unit_,*) '  zaid = ' // trim(to_str(nuc % zaid))
    write(unit_,*) '  awr = ' // trim(to_str(nuc % awr))
    write(unit_,*) '  kT = ' // trim(to_str(nuc % kT))
    write(unit_,*) '  # of grid points = ' // trim(to_str(nuc % n_grid))
    write(unit_,*) '  Fissionable = ', nuc % fissionable
    write(unit_,*) '  # of fission reactions = ' // trim(to_str(nuc % n_fission))
    write(unit_,*) '  # of reactions = ' // trim(to_str(nuc % n_reaction))

    ! Information on each reaction
    write(unit_,*) '  Reaction     Q-value  COM  Law    IE    size(angle) size(energy)'
    do i = 1, nuc % n_reaction
      rxn => nuc % reactions(i)

      ! Determine size of angle distribution
      if (rxn % has_angle_dist) then
        size_angle = rxn % adist % n_energy * 16 + size(rxn % adist % data) * 8
      else
        size_angle = 0
      end if

      ! Determine size of energy distribution and law
      if (rxn % has_energy_dist) then
        size_energy = size(rxn % edist % data) * 8
        law = to_str(rxn % edist % law)
      else
        size_energy = 0
        law = 'None'
      end if

      write(unit_,'(3X,A11,1X,F8.3,3X,L1,3X,A4,1X,I6,1X,I11,1X,I11)') &
           reaction_name(rxn % MT), rxn % Q_value, rxn % scatter_in_cm, &
           law(1:4), rxn % threshold, size_angle, size_energy

      ! Accumulate data size
      size_xs = size_xs + (nuc % n_grid - rxn%threshold + 1) * 8
      size_angle_total = size_angle_total + size_angle
      size_energy_total = size_energy_total + size_energy
    end do

    ! Add memory required for summary reactions (total, absorption, fission,
    ! nu-fission)
    size_xs = 8 * nuc % n_grid * 4

    ! Write information about URR probability tables
    size_urr = 0
    if (nuc % urr_present) then
      urr => nuc % urr_data
      write(unit_,*) '  Unresolved resonance probability table:'
      write(unit_,*) '    # of energies = ' // trim(to_str(urr % n_energy))
      write(unit_,*) '    # of probabilities = ' // trim(to_str(urr % n_prob))
      write(unit_,*) '    Interpolation =  ' // trim(to_str(urr % interp))
      write(unit_,*) '    Inelastic flag = ' // trim(to_str(urr % inelastic_flag))
      write(unit_,*) '    Absorption flag = ' // trim(to_str(urr % absorption_flag))
      write(unit_,*) '    Multiply by smooth? ', urr % multiply_smooth
      write(unit_,*) '    Min energy = ', trim(to_str(urr % energy(1)))
      write(unit_,*) '    Max energy = ', trim(to_str(urr % energy(urr % n_energy)))

      ! Calculate memory used by probability tables and add to total
      size_urr = urr % n_energy * (urr % n_prob * 6 + 1) * 8
    end if

    ! Calculate total memory
    size_total = size_xs + size_angle_total + size_energy_total + size_urr

    ! Write memory used
    write(unit_,*) '  Memory Requirements'
    write(unit_,*) '    Cross sections = ' // trim(to_str(size_xs)) // ' bytes'
    write(unit_,*) '    Secondary angle distributions = ' // &
         trim(to_str(size_angle_total)) // ' bytes'
    write(unit_,*) '    Secondary energy distributions = ' // &
         trim(to_str(size_energy_total)) // ' bytes'
    write(unit_,*) '    Probability Tables = ' // &
         trim(to_str(size_urr)) // ' bytes'
    write(unit_,*) '    Total = ' // trim(to_str(size_total)) // ' bytes'

    ! Blank line at end of nuclide
    write(unit_,*)

  end subroutine print_nuclide

!===============================================================================
! PRINT_SAB_TABLE displays information about a S(a,b) table containing data
! describing thermal scattering from bound materials such as hydrogen in water.
!===============================================================================

  subroutine print_sab_table(sab, unit)

    type(SAlphaBeta), pointer :: sab
    integer,         optional :: unit

    integer :: size_sab   ! memory used by S(a,b) table
    integer :: unit_      ! unit to write to
    integer :: i          ! Loop counter for parsing through sab % zaid
    integer :: char_count ! Counter for the number of characters on a line

    ! set default unit for writing information
    if (present(unit)) then
      unit_ = unit
    else
      unit_ = OUTPUT_UNIT
    end if

    ! Basic S(a,b) table information
    write(unit_,*) 'S(a,b) Table ' // trim(sab % name)
    write(unit_,'(A)',advance="no") '   zaids = '
    ! Initialize the counter based on the above string
    char_count = 11
    do i = 1, sab % n_zaid
      ! Deal with a line thats too long
      if (char_count >= 73) then  ! 73 = 80 - (5 ZAID chars + 1 space + 1 comma)
        ! End the line
        write(unit_,*) ""
        ! Add 11 leading blanks
        write(unit_,'(A)', advance="no") "           "
        ! reset the counter to 11
        char_count = 11
      end if
      if (i < sab % n_zaid) then
        ! Include a comma
        write(unit_,'(A)',advance="no") trim(to_str(sab % zaid(i))) // ", "
        char_count = char_count + len(trim(to_str(sab % zaid(i)))) + 2
      else
        ! Don't include a comma, since we are all done
        write(unit_,'(A)',advance="no") trim(to_str(sab % zaid(i)))
      end if

    end do
    write(unit_,*) "" ! Move to next line
    write(unit_,*) '  awr = ' // trim(to_str(sab % awr))
    write(unit_,*) '  kT = ' // trim(to_str(sab % kT))

    ! Inelastic data
    write(unit_,*) '  # of Incoming Energies (Inelastic) = ' // &
         trim(to_str(sab % n_inelastic_e_in))
    write(unit_,*) '  # of Outgoing Energies (Inelastic) = ' // &
         trim(to_str(sab % n_inelastic_e_out))
    write(unit_,*) '  # of Outgoing Angles (Inelastic) = ' // &
         trim(to_str(sab % n_inelastic_mu))
    write(unit_,*) '  Threshold for Inelastic = ' // &
         trim(to_str(sab % threshold_inelastic))

    ! Elastic data
    if (sab % n_elastic_e_in > 0) then
      write(unit_,*) '  # of Incoming Energies (Elastic) = ' // &
           trim(to_str(sab % n_elastic_e_in))
      write(unit_,*) '  # of Outgoing Angles (Elastic) = ' // &
           trim(to_str(sab % n_elastic_mu))
      write(unit_,*) '  Threshold for Elastic = ' // &
           trim(to_str(sab % threshold_elastic))
    end if

    ! Determine memory used by S(a,b) table and write out
    size_sab = 8 * (sab % n_inelastic_e_in * (2 + sab % n_inelastic_e_out * &
         (1 + sab % n_inelastic_mu)) + sab % n_elastic_e_in * &
         (2 + sab % n_elastic_mu))
    write(unit_,*) '  Memory Used = ' // trim(to_str(size_sab)) // ' bytes'

    ! Blank line at end
    write(unit_,*)

  end subroutine print_sab_table

!===============================================================================
! WRITE_SUMMARY displays summary information about the problem about to be run
! after reading all input files
!===============================================================================

  subroutine write_summary()

    integer                 :: i      ! loop index
    character(MAX_FILE_LEN) :: path   ! path of summary file
    type(Material),    pointer :: m => null()
    type(TallyObject), pointer :: t => null()

    ! Create filename for log file
    path = trim(path_output) // "summary.out"

    ! Open log file for writing
    open(UNIT=UNIT_SUMMARY, FILE=path, STATUS='replace', ACTION='write')

    call header("OpenMC Monte Carlo Code", unit=UNIT_SUMMARY, level=1)
    write(UNIT=UNIT_SUMMARY, FMT=*) &
         "Copyright:     2011-2015 Massachusetts Institute of Technology"
    write(UNIT=UNIT_SUMMARY, FMT='(1X,A,7X,2(I1,"."),I1)') &
         "Version:", VERSION_MAJOR, VERSION_MINOR, VERSION_RELEASE
#ifdef GIT_SHA1
    write(UNIT=UNIT_SUMMARY, FMT='(1X,"Git SHA1:",6X,A)') GIT_SHA1
#endif
    write(UNIT=UNIT_SUMMARY, FMT='(1X,"Date/Time:",5X,A)') &
         time_stamp()

    ! Write information on number of processors
#ifdef MPI
    write(UNIT=UNIT_SUMMARY, FMT='(1X,"MPI Processes:",1X,A)') &
         trim(to_str(n_procs))
#endif

    ! Display problem summary
    call header("PROBLEM SUMMARY", unit=UNIT_SUMMARY)
    select case(run_mode)
    case (MODE_EIGENVALUE)
      write(UNIT_SUMMARY,100) 'Problem type:', 'k eigenvalue'
      write(UNIT_SUMMARY,101) 'Number of Batches:', n_batches
      write(UNIT_SUMMARY,101) 'Number of Inactive Batches:', n_inactive
      write(UNIT_SUMMARY,101) 'Generations per Batch:', gen_per_batch
    case (MODE_FIXEDSOURCE)
      write(UNIT_SUMMARY,100) 'Problem type:', 'fixed source'
    end select
    write(UNIT_SUMMARY,101) 'Number of Particles:', n_particles

    ! Display geometry summary
    call header("GEOMETRY SUMMARY", unit=UNIT_SUMMARY)
    write(UNIT_SUMMARY,101) 'Number of Cells:', n_cells
    write(UNIT_SUMMARY,101) 'Number of Surfaces:', n_surfaces
    write(UNIT_SUMMARY,101) 'Number of Materials:', n_materials

    ! print summary of all geometry
    call print_geometry()

    ! print summary of materials
    call header("MATERIAL SUMMARY", unit=UNIT_SUMMARY)
    do i = 1, n_materials
      m => materials(i)
      call print_material(m, unit=UNIT_SUMMARY)
    end do

    ! print summary of tallies
    if (n_tallies > 0) then
      call header("TALLY SUMMARY", unit=UNIT_SUMMARY)
      do i = 1, n_tallies
        t=> tallies(i)
        call print_tally(t, unit=UNIT_SUMMARY)
      end do
    end if

    ! print summary of variance reduction
    call header("VARIANCE REDUCTION", unit=UNIT_SUMMARY)
    if (survival_biasing) then
      write(UNIT_SUMMARY,100) "Survival Biasing:", "on"
    else
      write(UNIT_SUMMARY,100) "Survival Biasing:", "off"
    end if
    write(UNIT_SUMMARY,100) "Weight Cutoff:", trim(to_str(weight_cutoff))
    write(UNIT_SUMMARY,100) "Survival weight:", trim(to_str(weight_survive))

    ! Close summary file
    close(UNIT_SUMMARY)

    ! Format descriptor for columns
100 format (1X,A,T35,A)
101 format (1X,A,T35,I11)

  end subroutine write_summary

!===============================================================================
! WRITE_XS_SUMMARY writes information about each nuclide and S(a,b) table to a
! file called cross_sections.out. This file shows the list of reactions as well
! as information about their secondary angle/energy distributions, how much
! memory is consumed, thresholds, etc.
!===============================================================================

  subroutine write_xs_summary()

    integer                  :: i    ! loop index
    character(MAX_FILE_LEN)  :: path ! path of summary file
    type(Nuclide),    pointer :: nuc => null()
    type(SAlphaBeta), pointer :: sab => null()

    ! Create filename for log file
    path = trim(path_output) // "cross_sections.out"

    ! Open log file for writing
    open(UNIT=UNIT_XS, FILE=path, STATUS='replace', ACTION='write')

    ! Write header
    call header("CROSS SECTION TABLES", unit=UNIT_XS)

    NUCLIDE_LOOP: do i = 1, n_nuclides_total
      ! Get pointer to nuclide
      nuc => nuclides(i)

      ! Print information about nuclide
      call print_nuclide(nuc, unit=UNIT_XS)
    end do NUCLIDE_LOOP

    SAB_TABLES_LOOP: do i = 1, n_sab_tables
      ! Get pointer to S(a,b) table
      sab => sab_tables(i)

      ! Print information about S(a,b) table
      call print_sab_table(sab, unit=UNIT_XS)
    end do SAB_TABLES_LOOP

    ! Close cross section summary file
    close(UNIT_XS)

  end subroutine write_xs_summary

!===============================================================================
! PRINT_COLUMNS displays a header listing what physical values will displayed
! below them
!===============================================================================

  subroutine print_columns()

    write(UNIT=ou, FMT='(2X,A9,3X)', ADVANCE='NO') "Bat./Gen."
    write(UNIT=ou, FMT='(A8,3X)', ADVANCE='NO') "   k    "
    if (entropy_on) write(UNIT=ou, FMT='(A8,3X)', ADVANCE='NO') "Entropy "
    write(UNIT=ou, FMT='(A20,3X)', ADVANCE='NO') "     Average k      "
    if (cmfd_run) then
      write(UNIT=ou, FMT='(A8,3X)', ADVANCE='NO') " CMFD k "
      select case(trim(cmfd_display))
        case('entropy')
          write(UNIT=ou, FMT='(A8,3X)', ADVANCE='NO') "CMFD Ent"
        case('balance')
          write(UNIT=ou, FMT='(A8,3X)', ADVANCE='NO') "RMS Bal "
        case('source')
          write(UNIT=ou, FMT='(A8,3X)', ADVANCE='NO') "RMS Src "
        case('dominance')
          write(UNIT=ou, FMT='(A8,3X)', ADVANCE='NO') "Dom Rat "
      end select
    end if
    write(UNIT=ou, FMT=*)

    write(UNIT=ou, FMT='(2X,A9,3X)', ADVANCE='NO') "========="
    write(UNIT=ou, FMT='(A8,3X)', ADVANCE='NO') "========"
    if (entropy_on) write(UNIT=ou, FMT='(A8,3X)', ADVANCE='NO') "========"
    write(UNIT=ou, FMT='(A20,3X)', ADVANCE='NO') "===================="
    if (cmfd_run) then
      write(UNIT=ou, FMT='(A8,3X)', ADVANCE='NO') "========"
      if (cmfd_display /= '') &
        write(UNIT=ou, FMT='(A8,3X)', ADVANCE='NO') "========"
    end if
    write(UNIT=ou, FMT=*)

  end subroutine print_columns

!===============================================================================
! PRINT_GENERATION displays information for a generation of neutrons.
!===============================================================================

  subroutine print_generation()

    ! write out information about batch and generation
    write(UNIT=OUTPUT_UNIT, FMT='(2X,A9)', ADVANCE='NO') &
         trim(to_str(current_batch)) // "/" // trim(to_str(current_gen))
    write(UNIT=OUTPUT_UNIT, FMT='(3X,F8.5)', ADVANCE='NO') &
         k_generation(overall_gen)

    ! write out entropy info
    if (entropy_on) write(UNIT=OUTPUT_UNIT, FMT='(3X, F8.5)', ADVANCE='NO') &
         entropy(overall_gen)

    if (overall_gen - n_inactive*gen_per_batch > 1) then
      write(UNIT=OUTPUT_UNIT, FMT='(3X, F8.5," +/-",F8.5)', ADVANCE='NO') &
           keff, keff_std
    end if

    ! next line
    write(UNIT=OUTPUT_UNIT, FMT=*)

  end subroutine print_generation

!===============================================================================
! PRINT_BATCH_KEFF displays the last batch's tallied value of the neutron
! multiplication factor as well as the average value if we're in active batches
!===============================================================================

  subroutine print_batch_keff()

    ! write out information batch and option independent output
    write(UNIT=OUTPUT_UNIT, FMT='(2X,A9)', ADVANCE='NO') &
         trim(to_str(current_batch)) // "/" // trim(to_str(gen_per_batch))
    write(UNIT=OUTPUT_UNIT, FMT='(3X,F8.5)', ADVANCE='NO') &
         k_generation(overall_gen)

    ! write out entropy info
    if (entropy_on) write(UNIT=OUTPUT_UNIT, FMT='(3X, F8.5)', ADVANCE='NO') &
         entropy(current_batch*gen_per_batch)

    ! write out accumulated k-effective if after first active batch
    if (overall_gen - n_inactive*gen_per_batch > 1) then
      write(UNIT=OUTPUT_UNIT, FMT='(3X, F8.5," +/-",F8.5)', ADVANCE='NO') &
           keff, keff_std
    else
      write(UNIT=OUTPUT_UNIT, FMT='(23X)', ADVANCE='NO')
    end if

    ! write out cmfd keff if it is active and other display info
    if (cmfd_on) then
      write(UNIT=OUTPUT_UNIT, FMT='(3X, F8.5)', ADVANCE='NO') &
         cmfd % k_cmfd(current_batch)
      select case(trim(cmfd_display))
        case('entropy')
          write(UNIT=OUTPUT_UNIT, FMT='(3X, F8.5)', ADVANCE='NO') &
            cmfd % entropy(current_batch)
        case('balance')
          write(UNIT=OUTPUT_UNIT, FMT='(3X, F8.5)', ADVANCE='NO') &
            cmfd % balance(current_batch)
        case('source')
          write(UNIT=OUTPUT_UNIT, FMT='(3X, F8.5)', ADVANCE='NO') &
            cmfd % src_cmp(current_batch)
        case('dominance')
          write(UNIT=OUTPUT_UNIT, FMT='(3X, F8.5)', ADVANCE='NO') &
            cmfd % dom(current_batch)
      end select
    end if

    ! next line
    write(UNIT=OUTPUT_UNIT, FMT=*)

  end subroutine print_batch_keff

!===============================================================================
! PRINT_PLOT displays selected options for plotting
!===============================================================================

  subroutine print_plot()

    integer :: i ! loop index for plots
    type(ObjectPlot), pointer :: pl => null()

    ! Display header for plotting
    call header("PLOTTING SUMMARY")

    do i = 1, n_plots
      pl => plots(i)

      ! Plot id
      write(ou,100) "Plot ID:", trim(to_str(pl % id))

      ! Plot filename
      write(ou,100) "Plot file:", trim(pl % path_plot)

      ! Plot level
      write(ou,100) "Universe depth:", trim(to_str(pl % level))

      ! Plot type
      if (pl % type == PLOT_TYPE_SLICE) then
        write(ou,100) "Plot Type:", "Slice"
      else if (pl % type == PLOT_TYPE_VOXEL) then
        write(ou,100) "Plot Type:", "Voxel"
      end if

      ! Plot parameters
      write(ou,100) "Origin:", trim(to_str(pl % origin(1))) // &
           " " // trim(to_str(pl % origin(2))) // " " // &
           trim(to_str(pl % origin(3)))
      if (pl % type == PLOT_TYPE_SLICE) then
        write(ou,100) "Width:", trim(to_str(pl % width(1))) // &
             " " // trim(to_str(pl % width(2)))
      else if (pl % type == PLOT_TYPE_VOXEL) then
        write(ou,100) "Width:", trim(to_str(pl % width(1))) // &
             " " // trim(to_str(pl % width(2))) // &
             " " // trim(to_str(pl % width(3)))
      end if
      if (pl % color_by == PLOT_COLOR_CELLS) then
        write(ou,100) "Coloring:", "Cells"
      else if (pl % color_by == PLOT_COLOR_MATS) then
        write(ou,100) "Coloring:", "Materials"
      end if
      if (pl % type == PLOT_TYPE_SLICE) then
        select case (pl % basis)
        case (PLOT_BASIS_XY)
          write(ou,100) "Basis:", "xy"
        case (PLOT_BASIS_XZ)
          write(ou,100) "Basis:", "xz"
        case (PLOT_BASIS_YZ)
          write(ou,100) "Basis:", "yz"
        end select
        write(ou,100) "Pixels:", trim(to_str(pl % pixels(1))) // " " // &
             trim(to_str(pl % pixels(2)))
      else if (pl % type == PLOT_TYPE_VOXEL) then
        write(ou,100) "Voxels:", trim(to_str(pl % pixels(1))) // " " // &
             trim(to_str(pl % pixels(2))) // " " // trim(to_str(pl % pixels(3)))
      end if

      write(ou,*)

    end do

    ! Format descriptor for columns
100 format (1X,A,T25,A)

  end subroutine print_plot

!===============================================================================
! PRINT_RUNTIME displays the total time elapsed for the entire run, for
! initialization, for computation, and for intergeneration synchronization.
!===============================================================================

  subroutine print_runtime()

    real(8)       :: speed_inactive  ! # of neutrons/second in inactive batches
    real(8)       :: speed_active    ! # of neutrons/second in active batches
    character(15) :: string

    ! display header block
    call header("Timing Statistics")

    ! display time elapsed for various sections
    write(ou,100) "Total time for initialization", time_initialize % elapsed
    write(ou,100) "  Reading cross sections", time_read_xs % elapsed
    write(ou,100) "Total time in simulation", time_inactive % elapsed + &
         time_active % elapsed
    write(ou,100) "  Time in transport only", time_transport % elapsed
    write(ou,100) "  Time in inactive batches", time_inactive % elapsed
    write(ou,100) "  Time in active batches", time_active % elapsed
    write(ou,100) "  Time synchronizing fission bank", time_bank % elapsed
    write(ou,100) "    Sampling source sites", time_bank_sample % elapsed
    write(ou,100) "    SEND/RECV source sites", time_bank_sendrecv % elapsed
    write(ou,100) "  Time accumulating tallies", time_tallies % elapsed
    write(ou,100) "  Time writing statepoints", time_statepoint % elapsed
    write(ou,100) "  Time writing materials", time_matdump % elapsed
    if (cmfd_run) write(ou,100) "  Time in CMFD", time_cmfd % elapsed
    if (cmfd_run) write(ou,100) "    Building matrices", &
                  time_cmfdbuild % elapsed
    if (cmfd_run) write(ou,100) "    Solving matrices", &
                  time_cmfdsolve % elapsed
    write(ou,100) "Total time for finalization", time_finalize % elapsed
    write(ou,100) "Total time elapsed", time_total % elapsed

    ! Calculate particle rate in active/inactive batches
    if (restart_run) then
      if (restart_batch < n_inactive) then
        speed_inactive = real(n_particles * (n_inactive - restart_batch) * &
             gen_per_batch) / time_inactive % elapsed
        speed_active = real(n_particles * n_active * gen_per_batch) / &
           time_active % elapsed
      else
        speed_inactive = ZERO
        speed_active = real(n_particles * (n_batches - restart_batch) * &
             gen_per_batch) / time_active % elapsed
      end if
    else
      if (n_inactive > 0) then
        speed_inactive = real(n_particles * n_inactive * gen_per_batch) / &
             time_inactive % elapsed
      end if
      speed_active = real(n_particles * n_active * gen_per_batch) / &
           time_active % elapsed
    end if

    ! display calculation rate
    if (.not. (restart_run .and. (restart_batch >= n_inactive)) &
         .and. n_inactive > 0) then
      string = to_str(speed_inactive)
      write(ou,101) "Calculation Rate (inactive)", trim(string)
    end if
    string = to_str(speed_active)
    write(ou,101) "Calculation Rate (active)", trim(string)

    ! format for write statements
100 format (1X,A,T36,"= ",ES11.4," seconds")
101 format (1X,A,T36,"=  ",A," neutrons/second")

  end subroutine print_runtime

!===============================================================================
! PRINT_RESULTS displays various estimates of k-effective as well as the global
! leakage rate.
!===============================================================================

  subroutine print_results()

    real(8) :: alpha   ! significance level for CI
    real(8) :: t_value ! t-value for confidence intervals

    ! display header block for results
    call header("Results")

    if (confidence_intervals) then
      ! Calculate t-value for confidence intervals
      alpha = ONE - CONFIDENCE_LEVEL
      t_value = t_percentile(ONE - alpha/TWO, n_realizations - 1)

      ! Adjust sum_sq
      global_tallies(:) % sum_sq = t_value * global_tallies(:) % sum_sq

      ! Adjust combined estimator
      if (n_realizations > 3) then
        t_value = t_percentile(ONE - alpha/TWO, n_realizations - 3)
        k_combined(2) = t_value * k_combined(2)
      end if
    end if

    ! write global tallies
    if (n_realizations > 1) then
      if (run_mode == MODE_EIGENVALUE) then
        write(ou,102) "k-effective (Collision)", global_tallies(K_COLLISION) &
             % sum, global_tallies(K_COLLISION) % sum_sq
        write(ou,102) "k-effective (Track-length)", global_tallies(K_TRACKLENGTH) &
             % sum, global_tallies(K_TRACKLENGTH) % sum_sq
        write(ou,102) "k-effective (Absorption)", global_tallies(K_ABSORPTION) &
             % sum, global_tallies(K_ABSORPTION) % sum_sq
        if (n_realizations > 3) write(ou,102) "Combined k-effective", k_combined
      end if
      write(ou,102) "Leakage Fraction", global_tallies(LEAKAGE) % sum, &
           global_tallies(LEAKAGE) % sum_sq
    else
      if (master) call warning("Could not compute uncertainties -- only one &
           &active batch simulated!")

      if (run_mode == MODE_EIGENVALUE) then
        write(ou,103) "k-effective (Collision)", global_tallies(K_COLLISION) % sum
        write(ou,103) "k-effective (Track-length)", global_tallies(K_TRACKLENGTH)  % sum
        write(ou,103) "k-effective (Absorption)", global_tallies(K_ABSORPTION) % sum
      end if
      write(ou,103) "Leakage Fraction", global_tallies(LEAKAGE) % sum
    end if
    write(ou,*)

102 format (1X,A,T30,"= ",F8.5," +/- ",F8.5)
103 format (1X,A,T30,"= ",F8.5)

  end subroutine print_results

!===============================================================================
! PRINT_OVERLAP_DEBUG displays information regarding overlap checking results
!===============================================================================

  subroutine print_overlap_check

    integer :: i, j
    integer :: num_sparse = 0

    ! display header block for geometry debugging section
    call header("Cell Overlap Check Summary")

    write(ou,100) 'Cell ID','No. Overlap Checks'

    do i = 1, n_cells
      write(ou,101) cells(i) % id, overlap_check_cnt(i)
      if (overlap_check_cnt(i) < 10) num_sparse = num_sparse + 1
    end do
    write(ou,*)
    write(ou,'(1X,A)') 'There were ' // trim(to_str(num_sparse)) // &
                       ' cells with less than 10 overlap checks'
    j = 0
    do i = 1, n_cells
      if (overlap_check_cnt(i) < 10) then
        j = j + 1
        write(ou,'(1X,A8)', advance='no') trim(to_str(cells(i) % id))
        if (modulo(j,8) == 0) write(ou,*)
      end if
    end do
    write(ou,*)

100 format (1X,A,T15,A)
101 format (1X,I8,T15,I12)

  end subroutine print_overlap_check

!===============================================================================
! PRINT_DOMAIN_INTERACTIONS displays how many events each domain simulated over
! the entire course of the simulation
!===============================================================================

  subroutine print_domain_interactions

    character(MAX_FILE_LEN) :: ijk

    ! display header block for geometry debugging section
    if (master) then
      call header("Domain Interaction Counts")
      write(ou,100) 'Domain Mesh I-J-K','No. Interactions'
    end if

    ! TODO: really this should be reduced to master for printing in order, and
    ! so that no ranks print overtop other ranks
    ijk = trim(to_str(domain_decomp % ijk(1))) // "-" // &
          trim(to_str(domain_decomp % ijk(2))) // "-" // &
          trim(to_str(domain_decomp % ijk(3)))
    write(ou,101) trim(ijk), domain_decomp % interaction_count

100 format (1X,A,T30,A)
101 format (1X,A,T30,I12)

  end subroutine print_domain_interactions

!===============================================================================
! PRINT_TESTING displays the pass/skip/fail unit testing results
!===============================================================================

  subroutine print_testing()
    ! dsiplay the header block
    call header("UNIT TESTING COMPLETED", level=1)
    
    write(ou,100) 'No. Passed', 'No. Skipped', 'No. Failed'
    write(ou,101) unittests % n_passed, unittests % n_skipped, &
        unittests % n_failed
    
    ! format for write statements
100 format (1X,A,T15,A,T30,A)
101 format (1X,I8,T15,I8,T30,I8)

  end subroutine print_testing

!===============================================================================
! WRITE_TALLIES creates an output file and writes out the mean values of all
! tallies and their standard deviations
!===============================================================================

  subroutine write_tallies()

    integer :: i            ! index in tallies array
    integer :: j            ! level in tally hierarchy
    integer :: k            ! loop index for scoring bins
    integer :: n            ! loop index for nuclides
    integer :: l            ! loop index for user scores
    integer :: type         ! type of tally filter
    integer :: indent       ! number of spaces to preceed output
    integer :: filter_index ! index in results array for filters
    integer :: score_index  ! scoring bin index
    integer :: i_nuclide    ! index in nuclides array
    integer :: i_listing    ! index in xs_listings array
    integer :: n_order      ! loop index for moment orders
    integer :: nm_order     ! loop index for Ynm moment orders
    real(8) :: t_value      ! t-values for confidence intervals
    real(8) :: alpha        ! significance level for CI
    character(MAX_FILE_LEN) :: filename                    ! name of output file
    character(16)           :: filter_name(N_FILTER_TYPES) ! names of tally filters
    character(36)           :: score_names(N_SCORE_TYPES)  ! names of scoring function
    character(36)           :: score_name                  ! names of scoring function
                                                           ! to be applied at write-time
    type(TallyObject), pointer :: t

    ! Skip if there are no tallies
    if (n_tallies == 0) return

    ! Initialize names for tally filter types
    filter_name(FILTER_UNIVERSE)    = "Universe"
    filter_name(FILTER_MATERIAL)    = "Material"
    filter_name(FILTER_DISTRIBCELL) = "Distributed Cell"
    filter_name(FILTER_CELL)        = "Cell"
    filter_name(FILTER_CELLBORN)    = "Birth Cell"
    filter_name(FILTER_SURFACE)     = "Surface"
    filter_name(FILTER_MESH)        = "Mesh"
    filter_name(FILTER_ENERGYIN)    = "Incoming Energy"
    filter_name(FILTER_ENERGYOUT)   = "Outgoing Energy"

    ! Initialize names for scores
    score_names(abs(SCORE_FLUX))          = "Flux"
    score_names(abs(SCORE_TOTAL))         = "Total Reaction Rate"
    score_names(abs(SCORE_SCATTER))       = "Scattering Rate"
    score_names(abs(SCORE_NU_SCATTER))    = "Scattering Production Rate"
    score_names(abs(SCORE_TRANSPORT))     = "Transport Rate"
    score_names(abs(SCORE_N_1N))          = "(n,1n) Rate"
    score_names(abs(SCORE_ABSORPTION))    = "Absorption Rate"
    score_names(abs(SCORE_FISSION))       = "Fission Rate"
    score_names(abs(SCORE_NU_FISSION))    = "Nu-Fission Rate"
    score_names(abs(SCORE_KAPPA_FISSION)) = "Kappa-Fission Rate"
    score_names(abs(SCORE_EVENTS))        = "Events"
    score_names(abs(SCORE_FLUX_YN))       = "Flux Moment"
    score_names(abs(SCORE_TOTAL_YN))      = "Total Reaction Rate Moment"
    score_names(abs(SCORE_SCATTER_N))     = "Scattering Rate Moment"
    score_names(abs(SCORE_SCATTER_PN))    = "Scattering Rate Moment"
    score_names(abs(SCORE_SCATTER_YN))    = "Scattering Rate Moment"
    score_names(abs(SCORE_NU_SCATTER_N))  = "Scattering Prod. Rate Moment"
    score_names(abs(SCORE_NU_SCATTER_PN)) = "Scattering Prod. Rate Moment"
    score_names(abs(SCORE_NU_SCATTER_YN)) = "Scattering Prod. Rate Moment"

    ! Create filename for tally output
    filename = trim(path_output) // "tallies"

    if (dd_run) then
      filename = trim(filename) // '.domain_' // &
          & zero_padded(domain_decomp % meshbin, &
                        count_digits(domain_decomp % n_domains))
    end if

    filename = trim(filename) // '.out'

    ! Open tally file for writing
    open(FILE=filename, UNIT=UNIT_TALLY, STATUS='replace', ACTION='write')

    ! Calculate t-value for confidence intervals
    if (confidence_intervals) then
      alpha = ONE - CONFIDENCE_LEVEL
      t_value = t_percentile(ONE - alpha/TWO, n_realizations - 1)
    end if

    TALLY_LOOP: do i = 1, n_tallies
      t => tallies(i)

      if (confidence_intervals) then
        ! Calculate t-value for confidence intervals
        if (confidence_intervals) then
          alpha = ONE - CONFIDENCE_LEVEL
          t_value = t_percentile(ONE - alpha/TWO, t % n_realizations - 1)
        end if

        ! Multiply uncertainty by t-value
        t % results % sum_sq = t_value * t % results % sum_sq
      end if

      ! Write header block
      if (t % name == "") then
        call header("TALLY " // trim(to_str(t % id)), unit=UNIT_TALLY, &
             level=3)
      else
        call header("TALLY " // trim(to_str(t % id)) // ": " &
             // trim(t % name), unit=UNIT_TALLY, level=3)
      endif

      ! Handle surface current tallies separately
      if (t % type == TALLY_SURFACE_CURRENT) then
        call write_surface_current(t)
        cycle
      end if

      ! WARNING: Admittedly, the logic for moving for printing results is
      ! extremely confusing and took quite a bit of time to get correct. The
      ! logic is structured this way since it is not practical to have a do
      ! loop for each filter variable (given that only a few filters are likely
      ! to be used for a given tally.

      ! Initialize bins, filter level, and indentation
      matching_bins(1:t%n_filters) = 0
      j = 1
      indent = 0

      print_bin: do
        find_bin: do
          ! Check for no filters
          if (t % n_filters == 0) exit find_bin

          ! Increment bin combination
          matching_bins(j) = matching_bins(j) + 1

          ! =================================================================
          ! REACHED END OF BINS FOR THIS FILTER, MOVE TO NEXT FILTER

          if (matching_bins(j) > t % filters(j) % n_bins) then
            ! If this is the first filter, then exit
            if (j == 1) exit print_bin

            matching_bins(j) = 0
            j = j - 1
            indent = indent - 2

            ! =================================================================
            ! VALID BIN -- WRITE FILTER INFORMATION OR EXIT TO WRITE RESULTS

          else
            ! Check if this is last filter
            if (j == t % n_filters) exit find_bin

            ! Print current filter information
            type = t % filters(j) % type
            write(UNIT=UNIT_TALLY, FMT='(1X,2A,1X,A)') repeat(" ", indent), &
                 trim(filter_name(type)), trim(get_label(t, j))
            indent = indent + 2
            j = j + 1
          end if

        end do find_bin

        ! Determine scoring index for this bin combination -- note that unlike
        ! in the score_tally subroutine, we have to use max(bins,1) since all
        ! bins below the lowest filter level will be zeros

        if (t % n_filters > 0) then
          filter_index = sum((max(matching_bins(1:t%n_filters),1) - 1) * t % stride) + 1
        else
          filter_index = 1
        end if

        if (t % on_the_fly_allocation) then
          if (.not. t % filter_index_map % has_key(filter_index)) cycle
          filter_index = t % filter_index_map % get_key(filter_index)
        end if

        ! Print filter information
        if (t % n_filters > 0) then
          type = t % filters(j) % type
          write(UNIT=UNIT_TALLY, FMT='(1X,2A,1X,A)') repeat(" ", indent), &
               trim(filter_name(type)), trim(get_label(t, j))
        end if

        ! Write results for this filter bin combination
        score_index = 0
        if (t % n_filters > 0) indent = indent + 2
        do n = 1, t % n_nuclide_bins
          ! Write label for nuclide
          i_nuclide = t % nuclide_bins(n)
          if (i_nuclide == -1) then
            write(UNIT=UNIT_TALLY, FMT='(1X,2A,1X,A)') repeat(" ", indent), &
                 "Total Material"
          else
            i_listing = nuclides(i_nuclide) % listing
            write(UNIT=UNIT_TALLY, FMT='(1X,2A,1X,A)') repeat(" ", indent), &
                 trim(xs_listings(i_listing) % alias)
          end if

          indent = indent + 2
          k = 0
          do l = 1, t % n_user_score_bins
            k = k + 1
            score_index = score_index + 1
            select case(t % score_bins(k))
            case (SCORE_SCATTER_N, SCORE_NU_SCATTER_N)
              score_name = 'P' // trim(to_str(t % moment_order(k))) // " " // &
                score_names(abs(t % score_bins(k)))
              write(UNIT=UNIT_TALLY, FMT='(1X,2A,1X,A,"+/- ",A)') &
                repeat(" ", indent), score_name, &
                to_str(t % results(score_index,filter_index) % sum), &
                trim(to_str(t % results(score_index,filter_index) % sum_sq))
            case (SCORE_SCATTER_PN, SCORE_NU_SCATTER_PN)
              score_index = score_index - 1
              do n_order = 0, t % moment_order(k)
                score_index = score_index + 1
                score_name = 'P' // trim(to_str(n_order)) //  " " //&
                  score_names(abs(t % score_bins(k)))
                write(UNIT=UNIT_TALLY, FMT='(1X,2A,1X,A,"+/- ",A)') &
                  repeat(" ", indent), score_name, &
                  to_str(t % results(score_index,filter_index) % sum), &
                  trim(to_str(t % results(score_index,filter_index) % sum_sq))
              end do
              k = k + t % moment_order(k)
            case (SCORE_SCATTER_YN, SCORE_NU_SCATTER_YN, SCORE_FLUX_YN, &
                  SCORE_TOTAL_YN)
              score_index = score_index - 1
              do n_order = 0, t % moment_order(k)
                do nm_order = -n_order, n_order
                  score_index = score_index + 1
                  score_name = 'Y' // trim(to_str(n_order)) // ',' // &
                    trim(to_str(nm_order)) // " " // score_names(abs(t % score_bins(k)))
                  write(UNIT=UNIT_TALLY, FMT='(1X,2A,1X,A,"+/- ",A)') &
                    repeat(" ", indent), score_name, &
                    to_str(t % results(score_index,filter_index) % sum), &
                    trim(to_str(t % results(score_index,filter_index) % sum_sq))
                end do
              end do
              k = k + (t % moment_order(k) + 1)**2 - 1
            case default
              if (t % score_bins(k) > 0) then
                score_name = reaction_name(t % score_bins(k))
              else
                score_name = score_names(abs(t % score_bins(k)))
              end if
              write(UNIT=UNIT_TALLY, FMT='(1X,2A,1X,A,"+/- ",A)') &
                repeat(" ", indent), score_name, &
                to_str(t % results(score_index,filter_index) % sum), &
                trim(to_str(t % results(score_index,filter_index) % sum_sq))
            end select
          end do
          indent = indent - 2

        end do
        indent = indent - 2

        if (t % n_filters == 0) exit print_bin

      end do print_bin

    end do TALLY_LOOP

    close(UNIT=UNIT_TALLY)

  end subroutine write_tallies

!===============================================================================
! WRITE_SURFACE_CURRENT writes out surface current tallies over a mesh to the
! tallies.out file.
!===============================================================================

  subroutine write_surface_current(t)

    type(TallyObject), pointer :: t

    integer :: i                    ! mesh index for x
    integer :: j                    ! mesh index for y
    integer :: k                    ! mesh index for z
    integer :: l                    ! index for energy
    integer :: i_filter_mesh        ! index for mesh filter
    integer :: i_filter_ein         ! index for incoming energy filter
    integer :: i_filter_surf        ! index for surface filter
    integer :: n                    ! number of incoming energy bins
    integer :: len1                 ! length of string
    integer :: len2                 ! length of string
    integer :: filter_index         ! index in results array for filters
    logical :: print_ebin           ! should incoming energy bin be displayed?
    logical :: can_print            ! can we print this bin?
    character(MAX_LINE_LEN) :: string
    type(StructuredMesh), pointer :: m => null()

    ! Get pointer to mesh
    i_filter_mesh = t % find_filter(FILTER_MESH)
    i_filter_surf = t % find_filter(FILTER_SURFACE)
    m => meshes(t % filters(i_filter_mesh) % int_bins(1))

    ! initialize bins array
    matching_bins(1:t%n_filters) = 1

    ! determine how many energy in bins there are
    i_filter_ein = t % find_filter(FILTER_ENERGYIN)
    if (i_filter_ein > 0) then
      print_ebin = .true.
      n = t % filters(i_filter_ein) % n_bins
    else
      print_ebin = .false.
      n = 1
    end if

    do i = 1, m % dimension(1)
      string = "Mesh Index (" // trim(to_str(i)) // ", "
      len1 = len_trim(string)
      do j = 1, m % dimension(2)
        string = string(1:len1+1) // trim(to_str(j)) // ", "
        len2 = len_trim(string)
        do k = 1, m % dimension(3)
          ! Write mesh cell index
          string = string(1:len2+1) // trim(to_str(k)) // ")"
          write(UNIT=UNIT_TALLY, FMT='(1X,A)') trim(string)

          do l = 1, n
            if (print_ebin) then
              ! Set incoming energy bin
              matching_bins(i_filter_ein) = l

              ! Write incoming energy bin
              write(UNIT=UNIT_TALLY, FMT='(3X,A,1X,A)') &
                   "Incoming Energy", trim(get_label(t, i_filter_ein))
            end if

            ! Left Surface
            matching_bins(i_filter_mesh) = &
                 mesh_indices_to_bin(m, (/ i-1, j, k /) + 1, .true.)
            matching_bins(i_filter_surf) = IN_RIGHT
            filter_index = sum((matching_bins(1:t%n_filters) - 1) * t % stride) + 1
            can_print = .true.
            if (t % on_the_fly_allocation) then
              if (.not. t % filter_index_map % has_key(filter_index)) then
                can_print = .false.
              else
                filter_index = t % filter_index_map % get_key(filter_index)
              end if
            end if
            if (can_print) &
              write(UNIT=UNIT_TALLY, FMT='(5X,A,T35,A,"+/- ",A)') &
                   "Outgoing Current to Left", &
                   to_str(t % results(1,filter_index) % sum), &
                   trim(to_str(t % results(1,filter_index) % sum_sq))

            matching_bins(i_filter_surf) = OUT_RIGHT
            filter_index = sum((matching_bins(1:t%n_filters) - 1) * t % stride) + 1
            can_print = .true.
            if (t % on_the_fly_allocation) then
              if (.not. t % filter_index_map % has_key(filter_index)) then
                can_print = .false.
              else
                filter_index = t % filter_index_map % get_key(filter_index)
              end if
            end if
            if (can_print) &
              write(UNIT=UNIT_TALLY, FMT='(5X,A,T35,A,"+/- ",A)') &
                   "Incoming Current from Left", &
                   to_str(t % results(1,filter_index) % sum), &
                   trim(to_str(t % results(1,filter_index) % sum_sq))

            ! Right Surface
            matching_bins(i_filter_mesh) = &
                 mesh_indices_to_bin(m, (/ i, j, k /) + 1, .true.)
            matching_bins(i_filter_surf) = IN_RIGHT
            filter_index = sum((matching_bins(1:t%n_filters) - 1) * t % stride) + 1
            can_print = .true.
            if (t % on_the_fly_allocation) then
              if (.not. t % filter_index_map % has_key(filter_index)) then
                can_print = .false.
              else
                filter_index = t % filter_index_map % get_key(filter_index)
              end if
            end if
            if (can_print) &
              write(UNIT=UNIT_TALLY, FMT='(5X,A,T35,A,"+/- ",A)') &
                   "Incoming Current from Right", &
                   to_str(t % results(1,filter_index) % sum), &
                   trim(to_str(t % results(1,filter_index) % sum_sq))

            matching_bins(i_filter_surf) = OUT_RIGHT
            filter_index = sum((matching_bins(1:t%n_filters) - 1) * t % stride) + 1
            can_print = .true.
            if (t % on_the_fly_allocation) then
              if (.not. t % filter_index_map % has_key(filter_index)) then
                can_print = .false.
              else
                filter_index = t % filter_index_map % get_key(filter_index)
              end if
            end if
            if (can_print) &
              write(UNIT=UNIT_TALLY, FMT='(5X,A,T35,A,"+/- ",A)') &
                   "Outgoing Current to Right", &
                   to_str(t % results(1,filter_index) % sum), &
                   trim(to_str(t % results(1,filter_index) % sum_sq))

            ! Back Surface
            matching_bins(i_filter_mesh) = &
                 mesh_indices_to_bin(m, (/ i, j-1, k /) + 1, .true.)
            matching_bins(i_filter_surf) = IN_FRONT
            filter_index = sum((matching_bins(1:t%n_filters) - 1) * t % stride) + 1
            can_print = .true.
            if (t % on_the_fly_allocation) then
              if (.not. t % filter_index_map % has_key(filter_index)) then
                can_print = .false.
              else
                filter_index = t % filter_index_map % get_key(filter_index)
              end if
            end if
            if (can_print) &
              write(UNIT=UNIT_TALLY, FMT='(5X,A,T35,A,"+/- ",A)') &
                   "Outgoing Current to Back", &
                   to_str(t % results(1,filter_index) % sum), &
                   trim(to_str(t % results(1,filter_index) % sum_sq))

            matching_bins(i_filter_surf) = OUT_FRONT
            filter_index = sum((matching_bins(1:t%n_filters) - 1) * t % stride) + 1
            can_print = .true.
            if (t % on_the_fly_allocation) then
              if (.not. t % filter_index_map % has_key(filter_index)) then
                can_print = .false.
              else
                filter_index = t % filter_index_map % get_key(filter_index)
              end if
            end if
            if (can_print) &
              write(UNIT=UNIT_TALLY, FMT='(5X,A,T35,A,"+/- ",A)') &
                   "Incoming Current from Back", &
                   to_str(t % results(1,filter_index) % sum), &
                   trim(to_str(t % results(1,filter_index) % sum_sq))

            ! Front Surface
            matching_bins(i_filter_mesh) = &
                 mesh_indices_to_bin(m, (/ i, j, k /) + 1, .true.)
            matching_bins(i_filter_surf) = IN_FRONT
            filter_index = sum((matching_bins(1:t%n_filters) - 1) * t % stride) + 1
            can_print = .true.
            if (t % on_the_fly_allocation) then
              if (.not. t % filter_index_map % has_key(filter_index)) then
                can_print = .false.
              else
                filter_index = t % filter_index_map % get_key(filter_index)
              end if
            end if
            if (can_print) &
              write(UNIT=UNIT_TALLY, FMT='(5X,A,T35,A,"+/- ",A)') &
                   "Incoming Current from Front", &
                   to_str(t % results(1,filter_index) % sum), &
                   trim(to_str(t % results(1,filter_index) % sum_sq))

            matching_bins(i_filter_surf) = OUT_FRONT
            filter_index = sum((matching_bins(1:t%n_filters) - 1) * t % stride) + 1
            can_print = .true.
            if (t % on_the_fly_allocation) then
              if (.not. t % filter_index_map % has_key(filter_index)) then
                can_print = .false.
              else
                filter_index = t % filter_index_map % get_key(filter_index)
              end if
            end if
            if (can_print) &
              write(UNIT=UNIT_TALLY, FMT='(5X,A,T35,A,"+/- ",A)') &
                   "Outgoing Current to Front", &
                   to_str(t % results(1,filter_index) % sum), &
                   trim(to_str(t % results(1,filter_index) % sum_sq))

            ! Bottom Surface
            matching_bins(i_filter_mesh) = &
                 mesh_indices_to_bin(m, (/ i, j, k-1 /) + 1, .true.)
            matching_bins(i_filter_surf) = IN_TOP
            filter_index = sum((matching_bins(1:t%n_filters) - 1) * t % stride) + 1
            can_print = .true.
            if (t % on_the_fly_allocation) then
              if (.not. t % filter_index_map % has_key(filter_index)) then
                can_print = .false.
              else
                filter_index = t % filter_index_map % get_key(filter_index)
              end if
            end if
            if (can_print) &
              write(UNIT=UNIT_TALLY, FMT='(5X,A,T35,A,"+/- ",A)') &
                   "Outgoing Current to Bottom", &
                   to_str(t % results(1,filter_index) % sum), &
                   trim(to_str(t % results(1,filter_index) % sum_sq))

            matching_bins(i_filter_surf) = OUT_TOP
            filter_index = sum((matching_bins(1:t%n_filters) - 1) * t % stride) + 1
            can_print = .true.
            if (t % on_the_fly_allocation) then
              if (.not. t % filter_index_map % has_key(filter_index)) then
                can_print = .false.
              else
                filter_index = t % filter_index_map % get_key(filter_index)
              end if
            end if
            if (can_print) &
              write(UNIT=UNIT_TALLY, FMT='(5X,A,T35,A,"+/- ",A)') &
                   "Incoming Current from Bottom", &
                   to_str(t % results(1,filter_index) % sum), &
                   trim(to_str(t % results(1,filter_index) % sum_sq))

            ! Top Surface
            matching_bins(i_filter_mesh) = &
                 mesh_indices_to_bin(m, (/ i, j, k /) + 1, .true.)
            matching_bins(i_filter_surf) = IN_TOP
            filter_index = sum((matching_bins(1:t%n_filters) - 1) * t % stride) + 1
            can_print = .true.
            if (t % on_the_fly_allocation) then
              if (.not. t % filter_index_map % has_key(filter_index)) then
                can_print = .false.
              else
                filter_index = t % filter_index_map % get_key(filter_index)
              end if
            end if
            if (can_print) &
              write(UNIT=UNIT_TALLY, FMT='(5X,A,T35,A,"+/- ",A)') &
                   "Incoming Current from Top", &
                   to_str(t % results(1,filter_index) % sum), &
                   trim(to_str(t % results(1,filter_index) % sum_sq))

            matching_bins(i_filter_surf) = OUT_TOP
            filter_index = sum((matching_bins(1:t%n_filters) - 1) * t % stride) + 1
            can_print = .true.
            if (t % on_the_fly_allocation) then
              if (.not. t % filter_index_map % has_key(filter_index)) then
                can_print = .false.
              else
                filter_index = t % filter_index_map % get_key(filter_index)
              end if
            end if
            if (can_print) &
              write(UNIT=UNIT_TALLY, FMT='(5X,A,T35,A,"+/- ",A)') &
                   "Outgoing Current to Top", &
                   to_str(t % results(1,filter_index) % sum), &
                   trim(to_str(t % results(1,filter_index) % sum_sq))
          end do

        end do
      end do
    end do

  end subroutine write_surface_current

!===============================================================================
! GET_LABEL returns a label for a cell/surface/etc given a tally, filter type,
! and corresponding bin
!===============================================================================

  function get_label(t, i_filter) result(label)

    type(TallyObject), pointer :: t        ! tally object
    integer, intent(in)        :: i_filter ! index in filters array
    character(100)              :: label    ! user-specified identifier

    integer :: i      ! index in cells/surfaces/etc array
    integer :: bin
    integer :: offset
    integer, allocatable :: ijk(:) ! indices in mesh
    real(8)              :: E0     ! lower bound for energy bin
    real(8)              :: E1     ! upper bound for energy bin
    type(StructuredMesh), pointer :: m => null()
    type(Universe), pointer :: univ => null()

    bin = matching_bins(i_filter)

    select case(t % filters(i_filter) % type)
    case (FILTER_UNIVERSE)
      i = t % filters(i_filter) % int_bins(bin)
      label = to_str(universes(i) % id)
    case (FILTER_MATERIAL)
      i = t % filters(i_filter) % int_bins(bin)
      label = to_str(materials(i) % id)
    case (FILTER_CELL, FILTER_CELLBORN)
      i = t % filters(i_filter) % int_bins(bin)
      label = to_str(cells(i) % id)
    case (FILTER_DISTRIBCELL)
      label = ''
      univ => universes(BASE_UNIVERSE)
      offset = 0
<<<<<<< HEAD
      call find_offset(t % filters(i_filter) % offset, t % filters(i_filter) % int_bins(1), &
              univ, bin-1, offset,label)
=======
      call find_offset(t % filters(i_filter) % offset, &
           t % filters(i_filter) % int_bins(1), &
           univ, bin-1, offset, label)
>>>>>>> 058fc2ea
    case (FILTER_SURFACE)
      i = t % filters(i_filter) % int_bins(bin)
      label = to_str(surfaces(i) % id)
    case (FILTER_MESH)
      m => meshes(t % filters(i_filter) % int_bins(1))
      allocate(ijk(m % n_dimension))
      call bin_to_mesh_indices(m, bin, ijk)
      if (m % n_dimension == 2) then
        label = "Index (" // trim(to_str(ijk(1))) // ", " // &
             trim(to_str(ijk(2))) // ")"
      elseif (m % n_dimension == 3) then
        label = "Index (" // trim(to_str(ijk(1))) // ", " // &
             trim(to_str(ijk(2))) // ", " // trim(to_str(ijk(3))) // ")"
      end if
    case (FILTER_ENERGYIN, FILTER_ENERGYOUT)
      E0 = t % filters(i_filter) % real_bins(bin)
      E1 = t % filters(i_filter) % real_bins(bin + 1)
      label = "[" // trim(to_str(E0)) // ", " // trim(to_str(E1)) // ")"
    end select

  end function get_label
  
!===============================================================================
! FIND_OFFSET uses a given map number, a target cell ID, and a target offset 
! to build a string which is the path from the base universe to the target cell
! with the given offset
!===============================================================================

  recursive subroutine find_offset(map, goal, univ, final, offset, path)

    integer, intent(in) :: map                   ! Index in maps vector
    integer, intent(in) :: goal                  ! The target cell ID
    type(Universe), pointer, intent(in) :: univ  ! Universe to begin search
    integer, intent(in) :: final                 ! Target offset
    integer, intent(inout) :: offset             ! Current offset
    character(100) :: path                       ! Path to offset
    
    integer :: i, j                 ! Index over cells
    integer :: k, l, m              ! Indices in lattice
    integer :: old_k, old_l, old_m  ! Previous indices in lattice
    integer :: n_x, n_y, n_z        ! Lattice cell array dimensions
    integer :: n                    ! Number of cells to search
    integer :: cell_index           ! Index in cells array
    integer :: lat_offset           ! Offset from lattice
    integer :: temp_offset          ! Looped sum of offsets
    logical :: this_cell = .false.  ! Advance in this cell?
    logical :: later_cell = .false. ! Fill cells after this one?
    type(Cell),     pointer:: c           ! Pointer to current cell
    type(Universe), pointer :: next_univ  ! Next universe to loop through
    class(Lattice), pointer :: lat        ! Pointer to current lattice

    n = univ % n_cells
    
    ! Write to the geometry stack
    if (univ%id == 0) then
      path = trim(path) // to_str(univ%id)
    else
      path = trim(path) // "->" // to_str(univ%id)
    end if

    ! Look through all cells in this universe
    do i = 1, n

      cell_index = univ % cells(i)        
      c => cells(cell_index)
      
      ! If the cell ID matches the goal and the offset matches final,
      ! write to the geometry stack
      if (cell_dict % get_key(c % id) == goal .AND. offset == final) then
        path = trim(path) // "->" // to_str(c%id)
        return
      end if
      
    end do
    
    ! Find the fill cell or lattice cell that we need to enter
    do i = 1, n

      later_cell = .false.

      cell_index = univ % cells(i)        
      c => cells(cell_index)

      this_cell = .false.  

      ! If we got here, we still think the target is in this universe
      ! or further down, but it's not this exact cell. 
      ! Compare offset to next cell to see if we should enter this cell  
      if (i /= n) then

        do j = i+1, n

          cell_index = univ % cells(j)
          c => cells(cell_index)

          ! Skip normal cells which do not have offsets
          if (c % type == CELL_NORMAL) then
            cycle
          end if

          ! Break loop once we've found the next cell with an offset    
          exit   
        end do

        ! Ensure we didn't just end the loop by iteration
        if (c % type /= CELL_NORMAL) then

          ! There are more cells in this universe that it could be in
          later_cell = .true.

          ! Two cases, lattice or fill cell
          if (c % type == CELL_FILL) then
            temp_offset = c % offset(map)

          ! Get the offset of the first lattice location
          else
            lat => lattices(c % fill) % obj
            temp_offset = lat % offset(map, 1, 1, 1)
          end if   

          ! If the final offset is in the range of offset - temp_offset+offset
          ! then the goal is in this cell
          if (final < temp_offset + offset) then
            this_cell = .true.
          end if  
        end if
      end if

      if (n == 1 .and. c % type /= CELL_NORMAL) then
        this_cell = .true.
      end if

      if (.not. later_cell) then
        this_cell = .true.
      end if

      ! Get pointer to THIS cell because target must be in this cell
      if (this_cell) then

        cell_index = univ % cells(i)
        c => cells(cell_index)

        path = trim(path) // "->" // to_str(c%id)

        ! ====================================================================
        ! CELL CONTAINS LOWER UNIVERSE, RECURSIVELY FIND CELL
        if (c % type == CELL_FILL) then

          ! Enter this cell to update the current offset
          offset = c % offset(map) + offset

          next_univ => universes(c % fill)
          call find_offset(map, goal, next_univ, final, offset, path)
          return

        ! ====================================================================
        ! CELL CONTAINS LATTICE, RECURSIVELY FIND CELL
        elseif (c % type == CELL_LATTICE) then

          ! Set current lattice
          lat => lattices(c % fill) % obj

          select type (lat)

          ! ==================================================================
          ! RECTANGULAR LATTICES
          type is (RectLattice)

            ! Write to the geometry stack
            path = trim(path) // "->" // to_str(lat%id)

            n_x = lat % n_cells(1)
            n_y = lat % n_cells(2)
            n_z = lat % n_cells(3)
            old_m = 1
            old_l = 1
            old_k = 1

            ! Loop over lattice coordinates
            do k = 1, n_x
             do l = 1, n_y
               do m = 1, n_z 

                  if (final >= lat % offset(map, k, l, m) + offset) then
                    if (k == n_x .and. l == n_y .and. m == n_z) then
                      ! This is last lattice cell, so target must be here
                      lat_offset = lat % offset(map, k, l, m)
                      offset = offset + lat_offset
                      next_univ => universes(lat % universes(k, l, m))
                      path = trim(path) // "(" // trim(to_str(k)) // &
                           "," // trim(to_str(l)) // "," // &
                           trim(to_str(m)) // ")"
                      call find_offset(map, goal, next_univ, final, offset, path)
                      return
                    else
                      old_m = m
                      old_l = l
                      old_k = k
                      cycle
                    end if
                  else
                    ! Target is at this lattice position
                    lat_offset = lat % offset(map, old_k, old_l, old_m)
                    offset = offset + lat_offset
                    next_univ => universes(lat % universes(old_k, old_l, old_m))  
                    path = trim(path) // "(" // trim(to_str(old_k)) // &
                         "," // trim(to_str(old_l)) // "," // &
                         trim(to_str(old_m)) // ")"
                    call find_offset(map, goal, next_univ, final, offset, path)
                    return
                  end if
               
                end do
              end do
            end do

          ! ==================================================================
          ! HEXAGONAL LATTICES
          type is (HexLattice)

            ! Write to the geometry stack
            path = trim(path) // "->" // to_str(lat%id)

            n_z = lat % n_axial
            n_y = 2 * lat % n_rings - 1
            n_x = 2 * lat % n_rings - 1
            old_m = 1
            old_l = 1
            old_k = 1

            ! Loop over lattice coordinates
            do m = 1, n_z
              do l = 1, n_y
                do k = 1, n_x

                  ! This array position is never used
                  if (k + l < lat % n_rings + 1) then
                    cycle
                  ! This array position is never used
                  else if (k + l > 3*lat % n_rings - 1) then
                    cycle
                  end if

                  if (final >= lat % offset(map, k, l, m) + offset) then
                    old_m = m
                    old_l = l
                    old_k = k
                    cycle
                  else
                    ! Target is at this lattice position
                    lat_offset = lat % offset(map, old_k, old_l, old_m)
                    offset = offset + lat_offset
                    next_univ => universes(lat % universes(old_k, old_l, old_m))
                    path = trim(path) // "(" // &
                         trim(to_str(old_k - lat % n_rings)) // "," // &
                         trim(to_str(old_l - lat % n_rings)) // "," // &
                         trim(to_str(old_m)) // ")"
                    call find_offset(map, goal, next_univ, final, offset, path)
                    return
                  end if

                end do
              end do
            end do

          end select

        end if
      end if
    end do              
  end subroutine find_offset

!===============================================================================
! FIND_OFFSET uses a given map number, a target cell ID, and a target offset 
! to build a string which is the path from the base universe to the target cell
! with the given offset
!===============================================================================

  recursive subroutine find_offset(map, goal, univ, final, offset, path, mat)

    integer, intent(in) :: map                   ! index of the map in the
                                                 ! vector of maps
    integer, intent(in) :: goal                  ! The target cell / material ID
    type(Universe), pointer, intent(in) :: univ  ! universe to begin searching
    integer, intent(in) :: final                 ! target offset
    integer, intent(inout) :: offset             ! current offset, starts at 0
    character(100) :: path                       ! path to offset
    logical, intent(in), optional :: mat         ! material instead of cell?
    
    integer :: i,j                  ! index over cells
    integer :: i_x, i_y, i_z        ! indices in lattice
    integer :: n_x, n_y, n_z        ! size of lattice
    integer :: n                    ! number of cells to search
    integer :: index_cell           ! index in cells array
    integer :: latoffset = 0        ! offset from lattice
    integer :: temp_offset = 0      ! looped sum of offsets
    logical :: this_cell = .false.  ! advance in this cell?
    logical :: later_cell = .false. ! non-normal cells after this one?
    logical :: material = .false.   ! material instead of cell         
    type(Cell),     pointer, save :: c => null()    ! pointer to cell
    type(Lattice),  pointer, save :: lat => null()  ! pointer to lattice
    type(Universe), pointer, save :: univ_next => null() ! next universe to loop through
!$omp threadprivate(c, lat, univ_next)

    if (present(mat)) material = mat

    n = univ % n_cells

    ! write to the geometry stack
    if (univ%id == 0) then
      path = trim(path) // to_str(univ%id)
    else
      path = trim(path) // "->" // to_str(univ%id)
    end if
    ! Look through all cells in this universe
    ! Just check if the final target is right here
    do i = 1, n
      ! get cell index
      index_cell = univ % cells(i)        
      ! get pointer to cell
      c => cells(index_cell)

      if (material) then
        ! If the material matches the goal and the offset matches final, we're done
        if (c % material == goal .AND. offset == final) then
          ! write to the geometry stack
          path = trim(path) // "->" // to_str(c%id)
          return
        end if
      else 
        ! If the cell ID matches the goal and the offset matches final, we're done
        if (cell_dict % get_key(c % id) == goal .AND. offset == final) then
          ! write to the geometry stack
          path = trim(path) // "->" // to_str(c%id)
          return
        end if
      end if

    end do

    ! Loop over all cells
    ! Find the fill cell or lattice cell that we need to enter
    do i = 1, n

      later_cell = .false.

      ! get cell index
      index_cell = univ % cells(i)        
      ! get pointer to cell
      c => cells(index_cell)

      this_cell = .false.  
      ! If we got here, we still think the target is in this universe
      ! or further down, but it's not this exact cell. 
      ! Compare offset to next cell to see if we should enter this cell  
      if (i /= n) then

        do j = i+1, n
          ! get cell index to NEXT cell
          index_cell = univ % cells(j)        
          ! get pointer to cell
          c => cells(index_cell)
          ! no offsets for normal cells, so skip
          if (c % type == CELL_NORMAL) then
            cycle
          end if
          ! break loop once we've found the next cell with an offset    
          exit   
        end do
        ! lets make sure we didn't just end the loop by iteration
        if (c % type /= CELL_NORMAL) then
          ! There are more cells in this universe that it could be in
          later_cell = .true.
          ! Two cases, lattice or fill cell
          if (c % type == CELL_FILL) then
            temp_offset = c % offset(map)
          else
            lat => lattices(c % fill)            
            ! Get the offset of the last lattice location
            temp_offset = lat % offset(map,1,1,1)
          end if   
          ! If the final offset is in the range of offset - temp_offset+offset
          ! then the goal is in this cell
          if (final < temp_offset + offset) then
            this_cell = .true.
          end if  
        end if
      end if
      if (n == 1 .and. c % type /= CELL_NORMAL) then
        this_cell = .true.
      end if
      if (.not. later_cell) then
        this_cell = .true.
      end if
      if (this_cell) then
        ! get pointer to THIS cell because we
        ! know that the target is in this cell
        index_cell = univ % cells(i)
        c => cells(index_cell)
        path = trim(path) // "->" // to_str(c%id)

        if (c % type == CELL_NORMAL) then      
          ! ====================================================================
          ! AT LOWEST UNIVERSE, TERMINATE SEARCH
          ! NOTE: THIS SHOULD NOT HAPPEN
          return
          !call fatal_error("Unexpected end of search with normal cell: " // &
          !                 path)

        elseif (c % type == CELL_FILL) then
          ! ====================================================================
          ! CELL CONTAINS LOWER UNIVERSE, RECURSIVELY FIND CELL

          ! if we got here, we are going into this cell
          ! update the current offset
          offset = c % offset(map) + offset

          univ_next => universes(c % fill)
          call find_offset(map, goal, univ_next, final, offset, path, material)
          return

        elseif (c % type == CELL_LATTICE) then
          ! ====================================================================
          ! CELL CONTAINS LATTICE, RECURSIVELY FIND CELL

          ! Set current lattice
          lat => lattices(c % fill)

          ! write to the geometry stack
          path = trim(path) // "->" // to_str(lat%id)

          n_x = lat % dimension(1)
          n_y = lat % dimension(2)
          if (lat % n_dimension == 3) then
            n_z = lat % dimension(3)
          else
            n_z = 1
          end if
          ! Loop over lattice coordinates
          do i_x = 1, n_x
            do i_y = 1, n_y
              do i_z = 1, n_z
                if (i_z == n_z .AND. i_y == n_y .AND. i_x == n_x) then
                  univ_next => universes(lat % universes(i_x,i_y,i_z))                          
                else
                  if (i_z + 1 <= n_z) then
                    latoffset = lat % offset(map,i_x,i_y,i_z+1)

                  elseif (i_y + 1 <= n_y) then
                    latoffset = lat % offset(map,i_x,i_y+1,1)

                  elseif (i_x + 1 <= n_x) then
                    latoffset = lat % offset(map,i_x+1,1,1)

                  end if
                  if (final >= latoffset + offset) then
                    cycle
                  end if      

                end if
                if (latoffset == offset .and. (i_x /= n_x .or. i_y /= n_y .or. i_z /= n_z)) then
                  cycle
                end if

                ! target is at this lattice position
                latoffset = lat % offset(map,i_x,i_y,i_z)
                offset = offset + latoffset

                univ_next => universes(lat % universes(i_x,i_y,i_z))  
                path = trim(path) // "(" // trim(to_str(i_x)) // "," // trim(to_str(i_y)) // "," // trim(to_str(i_z)) // ")"

                call find_offset(map, goal, univ_next, final, offset, path, material)

                return

              end do
            end do
          end do

        end if
      end if
    end do              
  end subroutine find_offset

end module output<|MERGE_RESOLUTION|>--- conflicted
+++ resolved
@@ -6,12 +6,8 @@
   use constants
   use endf,            only: reaction_name
   use error,           only: fatal_error, warning
-<<<<<<< HEAD
-  use geometry_header, only: Cell, Universe, Surface, BASE_UNIVERSE
-=======
   use geometry_header, only: Cell, Universe, Surface, Lattice, RectLattice, &
-                             &HexLattice, BASE_UNIVERSE
->>>>>>> 058fc2ea
+                             HexLattice, BASE_UNIVERSE
   use global
   use math,            only: t_percentile
   use mesh_header,     only: StructuredMesh
@@ -209,39 +205,7 @@
     if (.not. master .and. present(level)) return
 
     if (.not. present(level) .or. level <= verbosity) then
-<<<<<<< HEAD
         call output_message(message)
-=======
-      ! Determine length of message
-      length = len_trim(message)
-
-      i_start = 0
-      do
-        if (length - i_start < line_wrap + 1) then
-          ! Remainder of message will fit on line
-          write(ou, fmt='(1X,A)') message(i_start+1:length)
-          exit
-
-        else
-          ! Determine last space in current line
-          last_space = index(message(i_start+1:i_start+line_wrap), &
-               ' ', BACK=.true.)
-          if (last_space == 0) then
-            i_end = min(length + 1, i_start+line_wrap) - 1
-            write(ou, fmt='(1X,A)') message(i_start+1:i_end)
-          else
-            i_end = i_start + last_space
-            write(ou, fmt='(1X,A)') message(i_start+1:i_end-1)
-          end if
-
-          ! Write up to last space
-
-          ! Advance starting position
-          i_start = i_end
-          if (i_start > length) exit
-        end if
-      end do
->>>>>>> 058fc2ea
     end if
 
   end subroutine write_message
@@ -678,31 +642,15 @@
     ! Write identifier for material
     write(unit_,*) 'Material ' // to_str(mat % id)
 
-<<<<<<< HEAD
     if (size(mat % comp) > 1 .OR. size(mat % density % density) > 1) then
       ! Material is distributed. No current support for material outputs.
       write(unit_,*) 'Material is distributed. No current support for ' & 
           // ' distributed material outputs.'
-=======
-    ! Write user-specified name for material
-    write(unit_,*) '    Name = ' // mat % name
-
-    ! Write total atom density in atom/b-cm
-    write(unit_,*) '    Atom Density = ' // trim(to_str(mat % density)) &
-         // ' atom/b-cm'
-
-    ! Write atom density for each nuclide in material
-    write(unit_,*) '    Nuclides:'
-    do i = 1, mat % n_nuclides
-      nuc => nuclides(mat % nuclide(i))
-      density = mat % atom_density(i)
-      string = '        ' // trim(nuc % name) // ' = ' // &
-           trim(to_str(density)) // ' atom/b-cm'
-      write(unit_,*) trim(string)
-    end do
->>>>>>> 058fc2ea
 
     else
+
+      ! Write user-specified name for material
+      write(unit_,*) '    Name = ' // mat % name
         
       ! Write total atom density in atom/b-cm
       write(unit_,*) '    Atom Density = ' // trim(to_str(mat % density % density(1))) &
@@ -783,19 +731,10 @@
     j = t % find_filter(FILTER_DISTRIBCELL)
     if (j > 0) then
       string = ""
-<<<<<<< HEAD
-      do i = 1, t % filters(j) % n_bins
-        id = t % filters(j) % int_bins(i)
-        c => cells(id)
-        string = trim(string) // ' ' // trim(to_str(c % id))
-      end do
-      write(unit_, *) '    Cell Bins:' // trim(string)
-=======
       id = t % filters(j) % int_bins(1)
       c => cells(id)
       string = trim(string) // ' ' // trim(to_str(c % id))
-      write(unit_, *) '    Distribcell Bins:' // trim(string)
->>>>>>> 058fc2ea
+      write(unit_, *) '    Distribcell Bin:' // trim(string)
     end if
 
     ! Write any cells bins if present
@@ -2360,14 +2299,9 @@
       label = ''
       univ => universes(BASE_UNIVERSE)
       offset = 0
-<<<<<<< HEAD
-      call find_offset(t % filters(i_filter) % offset, t % filters(i_filter) % int_bins(1), &
-              univ, bin-1, offset,label)
-=======
       call find_offset(t % filters(i_filter) % offset, &
            t % filters(i_filter) % int_bins(1), &
            univ, bin-1, offset, label)
->>>>>>> 058fc2ea
     case (FILTER_SURFACE)
       i = t % filters(i_filter) % int_bins(bin)
       label = to_str(surfaces(i) % id)

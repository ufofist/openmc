--- conflicted
+++ resolved
@@ -1,35 +1,22 @@
 module criticality
 
-<<<<<<< HEAD
   use cmfd_execute, only: cmfd_init_batch, execute_cmfd
   use constants,    only: ZERO
   use global
   use intercycle,   only: shannon_entropy, calculate_keff, synchronize_bank, &
-                        count_source_for_ufs
+                         count_source_for_ufs
   use output,       only: write_message, header, print_columns,              &
                           print_batch_keff
   use physics,      only: transport
   use source,       only: get_source_particle
+  use state_point,  only: write_state_point, replay_batch_history
   use string,       only: to_str
-  use tally,        only: synchronize_tallies
+  use tally,        only: synchronize_tallies, setup_active_tallies
   use timing,       only: timer_start, timer_stop
-=======
-  use constants,   only: ZERO
-  use global
-  use intercycle,  only: shannon_entropy, calculate_keff, synchronize_bank, &
-                         count_source_for_ufs
-  use output,      only: write_message, header, print_columns
-  use physics,     only: transport
-  use source,      only: get_source_particle
-  use state_point, only: write_state_point, replay_batch_history
-  use string,      only: to_str
-  use tally,       only: synchronize_tallies, setup_active_tallies
-  use timing,      only: timer_start, timer_stop
 
 #ifdef HDF5
   use hdf5_interface, only: hdf5_write_state_point
 #endif
->>>>>>> 4655a502
 
 contains
 
@@ -118,10 +105,9 @@
        ! Reset total starting particle weight used for normalizing tallies
        total_weight = ZERO
 
-<<<<<<< HEAD
        ! check CMFD initialize batch
        if (cmfd_run) call cmfd_init_batch()
-=======
+
        if (current_batch == n_inactive + 1) then
           ! This will start the active timer at the first non-inactive batch
           ! (including batch 1 if there are no inactive batches).
@@ -131,7 +117,6 @@
           ! batch.
           call timer_start(time_inactive)
        end if
->>>>>>> 4655a502
 
   end subroutine initialize_batch
 
@@ -172,13 +157,12 @@
     ! Collect results and statistics
     call calculate_keff()
 
-<<<<<<< HEAD
     ! Perform CMFD calculation if on
     if (cmfd_on) call execute_cmfd()
 
     ! Display output
     if (master) call print_batch_keff()
-=======
+
     ! Write out state point if it's been specified for this batch
     do i = 1, n_state_points
        if (current_batch == statepoint_batch(i)) then
@@ -191,7 +175,6 @@
           exit
        end if
     end do
->>>>>>> 4655a502
 
     ! Turn tallies on once inactive cycles are complete
     if (current_batch == n_inactive) then

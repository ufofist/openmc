--- conflicted
+++ resolved
@@ -14,11 +14,8 @@
   use set_header,       only: SetInt
   use source_header,    only: ExtSource
   use tally_header,     only: TallyObject, TallyMap, TallyResult
-<<<<<<< HEAD
   use testing_header,   only: TestSuiteClass
-=======
   use trigger_header,   only: KTrigger
->>>>>>> 058fc2ea
   use timer_header,     only: Timer
 
 #ifdef HDF5
@@ -155,11 +152,8 @@
   integer    :: current_batch = 0 ! current batch
   integer    :: current_gen   = 0 ! current generation within a batch
   integer    :: overall_gen   = 0 ! overall generation in the run
-<<<<<<< HEAD
   integer    :: current_stage = 0 ! current scatter stage within a generation
   logical    :: generation_incomplete = .true. ! flag signaling generation end
-  
-=======
 
   ! ============================================================================
   ! TALLY PRECISION TRIGGER VARIABLES
@@ -171,7 +165,6 @@
   type(KTrigger) :: keff_trigger              ! trigger for k-effective
   logical :: satisfy_triggers = .false.       ! whether triggers are satisfied
 
->>>>>>> 058fc2ea
   ! External source
   type(ExtSource), target :: external_source
 
@@ -320,13 +313,11 @@
   ! Particle restart run
   logical :: particle_restart_run = .false.
 
-<<<<<<< HEAD
   ! Testing data structure
   type(TestSuiteClass) :: unittests
-=======
+
   ! Number of distribcell maps
   integer :: n_maps
->>>>>>> 058fc2ea
 
   ! Write out initial source
   logical :: write_initial_source = .false.

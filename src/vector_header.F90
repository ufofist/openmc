--- conflicted
+++ resolved
@@ -21,19 +21,12 @@
      procedure :: create       => vector_create
      procedure :: destroy      => vector_destroy
      procedure :: add_value    => vector_add_value
-#ifdef PETSC
      procedure :: setup_petsc  => vector_setup_petsc
      procedure :: write_petsc_binary => vector_write_petsc_binary
-<<<<<<< HEAD
      procedure :: copy         => vector_copy
-=======
-#endif
->>>>>>> 489b6a64
   end type Vector
 
-#ifdef PETSC
   integer :: petsc_err ! petsc error code
-#endif
 
 contains
 

--- conflicted
+++ resolved
@@ -197,16 +197,6 @@
     ! Avoid some valgrind leak errors
     call already_read % clear()
 
-<<<<<<< HEAD
-    ! Determine if material is fissionable
-    do i = 1, n_materials
-      mat => materials(i)
-      do j = 1, mat % n_nuclides
-        nuc => nuclides(mat % nuclide(j))
-        if (nuc % fissionable) mat % fissionable = .true.
-      end do
-    end do
-=======
     ! Loop around material
     MATERIAL_LOOP3: do i = 1, n_materials
 
@@ -225,7 +215,6 @@
       end do NUCLIDE_LOOP2
 
     end do MATERIAL_LOOP3
->>>>>>> de49b1ce
 
   end subroutine read_xs
 
@@ -764,31 +753,31 @@
         ! Set flag and allocate space for Tab1 to store yield
         rxn % multiplicity_with_E = .true.
         allocate(rxn % multiplicity_E)
-        
+
         XSS_index = JXS(11) + rxn % multiplicity - 101
         NR = nint(XSS(XSS_index))
         rxn % multiplicity_E % n_regions = NR
-        
+
         ! allocate space for ENDF interpolation parameters
         if (NR > 0) then
           allocate(rxn % multiplicity_E % nbt(NR))
           allocate(rxn % multiplicity_E % int(NR))
         end if
-        
+
         ! read ENDF interpolation parameters
         XSS_index = XSS_index + 1
         if (NR > 0) then
           rxn % multiplicity_E % nbt = get_int(NR)
           rxn % multiplicity_E % int = get_int(NR)
         end if
-        
+
         ! allocate space for yield data
         XSS_index = XSS_index + 2*NR
         NE = nint(XSS(XSS_index))
         rxn % multiplicity_E % n_pairs = NE
         allocate(rxn % multiplicity_E % x(NE))
         allocate(rxn % multiplicity_E % y(NE))
-        
+
         ! read yield data
         XSS_index = XSS_index + 1
         rxn % multiplicity_E % x = get_real(NE)

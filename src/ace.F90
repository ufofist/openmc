--- conflicted
+++ resolved
@@ -1,10 +1,6 @@
 module ace
 
-<<<<<<< HEAD
-  use ace_header,       only: Reaction, DistEnergy
-=======
   use ace_header, only: Nuclide, Reaction, SAlphaBeta, XsListing
->>>>>>> 6efefcac
   use constants
   use distribution_univariate, only: Uniform, Equiprobable, Tabular
   use endf, only: is_fission, is_disappearance
@@ -13,15 +9,6 @@
   use error, only: fatal_error, warning
   use fission, only: nu_total
   use global
-<<<<<<< HEAD
-  use list_header,      only: ListInt
-  use material_header,  only: Material
-  use nuclide_header
-  use output,           only: write_message
-  use sab_header,       only: SAlphaBeta
-  use set_header,       only: SetChar
-  use simple_string,    only: to_str, to_lower
-=======
   use list_header, only: ListInt
   use material_header, only: Material
   use output, only: write_message
@@ -31,7 +18,6 @@
   use secondary_kalbach, only: KalbachMann
   use secondary_uncorrelated, only: UncorrelatedAngleEnergy
   use string, only: to_str, to_lower
->>>>>>> 6efefcac
 
   implicit none
 
@@ -1486,7 +1472,7 @@
 !===============================================================================
 
   subroutine generate_nu_fission(nuc)
-    type(Nuclide_CE), intent(inout) :: nuc
+    type(Nuclide), intent(inout) :: nuc
 
     integer :: i  ! index on nuclide energy grid
     real(8) :: E  ! energy

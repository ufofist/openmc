--- conflicted
+++ resolved
@@ -199,34 +199,6 @@
 ! integers.
 !===============================================================================
 
-<<<<<<< HEAD
-  function zero_padded(num, n_digits) result(str)
-    integer, intent(in) :: num
-    integer, intent(in) :: n_digits
-    character(11)       :: str
-
-    character(8)        :: zp_form
-
-    ! Make sure n_digits is reasonable. 10 digits is the maximum needed for the
-    ! largest integer(4).
-    if (n_digits > 10) then
-      message = 'zero_padded called with an unreasonably large n_digits (>10)'
-      call fatal_error()
-    end if
-
-    ! Write a format string of the form '(In.m)' where n is the max width and
-    ! m is the min width.  If a sign is present, then n must be one greater
-    ! than m.
-    if (num < 0) then
-      write(zp_form, '("(I", I0, ".", I0, ")")') n_digits+1, n_digits
-    else
-      write(zp_form, '("(I", I0, ".", I0, ")")') n_digits, n_digits
-    end if
-
-    ! Format the number.
-    write(str, zp_form) num
-  end function zero_padded
-=======
 function zero_padded(num, n_digits) result(str)
   integer, intent(in) :: num
   integer, intent(in) :: n_digits
@@ -253,7 +225,6 @@
   ! Format the number.
   write(str, zp_form) num
 end function zero_padded
->>>>>>> 26fb936f
 
 !===============================================================================
 ! IS_NUMBER determines whether a string of characters is all 0-9 characters

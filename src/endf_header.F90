--- conflicted
+++ resolved
@@ -3,7 +3,6 @@
   implicit none
 
 !===============================================================================
-<<<<<<< HEAD
 ! ENDFCONT represents a control record
 !===============================================================================
 
@@ -31,10 +30,7 @@
   end type EndfList
 
 !===============================================================================
-! TAB1 represents a one-dimensional interpolable function 
-=======
 ! TAB1 represents a one-dimensional interpolable function
->>>>>>> ff6f8b36
 !===============================================================================
 
   type Tab1
@@ -52,8 +48,7 @@
     contains
       procedure :: clear => tab1_clear ! deallocates a Tab1 Object.
   end type Tab1
-<<<<<<< HEAD
-  
+
 !===============================================================================
 ! ENDFDECAYMODE
 !===============================================================================
@@ -106,8 +101,6 @@
     integer :: n_energy
     type(EndfYield), allocatable :: yield(:)
   end type EndfFissionYield
-=======
->>>>>>> ff6f8b36
 
   contains
 

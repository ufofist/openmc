--- conflicted
+++ resolved
@@ -729,16 +729,10 @@
                   cycle NUCLIDE_BIN_LOOP
                 end if
               end do NUCLIDE_MAT_LOOP
-
-<<<<<<< HEAD
-            atom_density = mat % get_density(p % mapping(mat % map), j)
-
-=======
-              atom_density = mat % atom_density(j)
+              atom_density = mat % get_density(p % mapping(mat % map), j)
             else
               atom_density = ZERO
             end if
->>>>>>> 1a2093f5
           end if
 
           ! Determine score for each bin
@@ -982,11 +976,7 @@
 
                   do l = 1, mat % n_nuclides
                     ! Get atom density
-<<<<<<< HEAD
                     atom_density = mat % get_density(p % mapping(mat % map), l)
-=======
-                    atom_density = mat % atom_density(l)
->>>>>>> 1a2093f5
 
                     ! Get index in nuclides array
                     i_nuc = mat % nuclide(l)
@@ -1607,27 +1597,6 @@
             i_nuclide = t % nuclide_bins(b)
 
             if (i_nuclide > 0) then
-<<<<<<< HEAD
-              ! Get pointer to current material
-              mat => materials(p % material)
-
-              ! Determine if nuclide is actually in material
-              NUCLIDE_MAT_LOOP: do j = 1, mat % n_nuclides
-                ! If index of nuclide matches the j-th nuclide listed in
-                ! the material, break out of the loop
-                if (i_nuclide == mat % nuclide(j)) exit
-
-                ! If we've reached the last nuclide in the material, it
-                ! means the specified nuclide to be tallied is not in this
-                ! material
-                if (j == mat % n_nuclides) then
-                  cycle NUCLIDE_BIN_LOOP
-                end if
-              end do NUCLIDE_MAT_LOOP
-
-              atom_density = mat % get_density(p % mapping(mat % map), j)
-
-=======
               if (p % material /= MATERIAL_VOID) then
                 ! Get pointer to current material
                 mat => materials(p % material)
@@ -1646,11 +1615,10 @@
                   end if
                 end do NUCLIDE_MAT_LOOP
 
-                atom_density = mat % atom_density(j)
+                atom_density = mat % get_density(p % mapping(mat % map), j)
               else
                 atom_density = ZERO
               end if
->>>>>>> 1a2093f5
             end if
 
             ! Determine score for each bin

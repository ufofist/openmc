--- conflicted
+++ resolved
@@ -206,18 +206,12 @@
        ! Get pointer to tally
        t => tallies(i)
 
-<<<<<<< HEAD
+       ! Number of realizations
+       write(UNIT_STATE) t % n_realizations
+
        ! Write size of each dimension of tally scores array
        write(UNIT_STATE) t % total_score_bins
        write(UNIT_STATE) t % total_filter_bins
-=======
-       ! Number of realizations
-       write(UNIT_STATE) t % n_realizations
-
-       ! Write size of each tally
-       write(UNIT_STATE) size(t % scores, 1)
-       write(UNIT_STATE) size(t % scores, 2)
->>>>>>> cbbe1ab3
 
        ! Write number of filters
        write(UNIT_STATE) t % n_filters

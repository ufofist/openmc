--- conflicted
+++ resolved
@@ -230,14 +230,9 @@
        call MPI_REDUCE(MPI_IN_PLACE, cnt, n, MPI_REAL8, MPI_SUM, 0, &
             compute_comm, mpi_err)
     else
-<<<<<<< HEAD
-       call MPI_REDUCE(cnt, cnt, n, MPI_REAL8, MPI_SUM, 0, &
-            compute_comm, mpi_err)
-=======
        ! Receive buffer not significant at other processors
        call MPI_REDUCE(cnt, dummy, n, MPI_REAL8, MPI_SUM, 0, &
-            MPI_COMM_WORLD, mpi_err)
->>>>>>> 26e735ea
+            compute_comm, mpi_err)
     end if
 
     ! Check if there were sites outside the mesh for any processor

module intercycle

  use, intrinsic :: ISO_FORTRAN_ENV

  use error,           only: fatal_error, warning
  use global
  use mesh,            only: count_bank_sites
  use mesh_header,     only: StructuredMesh
  use output,          only: write_message, print_batch_keff
  use random_lcg,      only: prn, set_particle_seed, prn_skip
  use search,          only: binary_search
  use string,          only: to_str
  use tally,           only: accumulate_score
  use tally_header,    only: TallyObject
  use timing,          only: timer_start, timer_stop

#ifdef MPI
  use mpi
#endif

contains

!===============================================================================
! SYNCHRONIZE_BANK samples source sites from the fission sites that were
! accumulated during the generation. This routine is what allows this Monte
! Carlo to scale to large numbers of processors where other codes cannot.
!===============================================================================

  subroutine synchronize_bank()

    integer    :: i            ! loop indices
    integer    :: j            ! loop indices
    integer(8) :: start        ! starting index in global bank
    integer(8) :: finish       ! ending index in global bank
    integer(8) :: total        ! total sites in global fission bank
    integer(8) :: index_temp   ! index in temporary source bank
    integer(8) :: sites_needed ! # of sites to be sampled
    real(8)    :: p_sample     ! probability of sampling a site
    type(Bank), save, allocatable :: &
         & temp_sites(:)       ! local array of extra sites on each node

#ifdef MPI
    integer    :: n            ! number of sites to send/recv
    integer    :: neighbor     ! processor to send/recv data from
    integer    :: request(20)  ! communication request for send/recving sites
    integer    :: n_request    ! number of communication requests
    integer(8) :: index_local  ! index in local source bank
    integer(8), save, allocatable :: &
         & bank_position(:)    ! starting positions in global source bank
#endif

    ! In order to properly understand the fission bank algorithm, you need to
    ! think of the fission and source bank as being one global array divided
    ! over multiple processors. At the start, each processor has a random amount
    ! of fission bank sites -- each processor needs to know the total number of
    ! sites in order to figure out the probability for selecting
    ! sites. Furthermore, each proc also needs to know where in the 'global'
    ! fission bank its own sites starts in order to ensure reproducibility by
    ! skipping ahead to the proper seed.

#ifdef MPI
    start = 0_8
    call MPI_EXSCAN(n_bank, start, 1, MPI_INTEGER8, MPI_SUM, & 
         compute_comm, mpi_err)
    finish = start + n_bank
    total = finish
    call MPI_BCAST(total, 1, MPI_INTEGER8, n_compute - 1, & 
         compute_comm, mpi_err)

#else
    start  = 0_8
    finish = n_bank
    total  = n_bank
#endif

    ! If there are not that many particles per generation, it's possible that no
    ! fission sites were created at all on a single processor. Rather than add
    ! extra logic to treat this circumstance, we really want to ensure the user
    ! runs enough particles to avoid this in the first place.

    if (n_bank == 0) then
       message = "No fission sites banked on processor " // to_str(rank)
       call fatal_error()
    end if

    ! Make sure all processors start at the same point for random sampling. Then
    ! skip ahead in the sequence using the starting index in the 'global'
    ! fission bank for each processor.

    call set_particle_seed(int((current_batch - 1)*gen_per_batch + &
         current_gen,8))
    call prn_skip(start)

    ! Determine how many fission sites we need to sample from the source bank
    ! and the probability for selecting a site.

    if (total < n_particles) then
       sites_needed = mod(n_particles,total)
    else
       sites_needed = n_particles
    end if
    p_sample = real(sites_needed,8)/real(total,8)

    call timer_start(time_ic_sample)

    ! ==========================================================================
    ! SAMPLE N_PARTICLES FROM FISSION BANK AND PLACE IN TEMP_SITES

    ! Allocate temporary source bank
    index_temp = 0_8
    if (.not. allocated(temp_sites)) allocate(temp_sites(3*work))

    do i = 1, int(n_bank,4)

       ! If there are less than n_particles particles banked, automatically add
       ! int(n_particles/total) sites to temp_sites. For example, if you need
       ! 1000 and 300 were banked, this would add 3 source sites per banked site
       ! and the remaining 100 would be randomly sampled.
       if (total < n_particles) then
          do j = 1, int(n_particles/total)
             index_temp = index_temp + 1
             temp_sites(index_temp) = fission_bank(i)
          end do
       end if

       ! Randomly sample sites needed
       if (prn() < p_sample) then
          index_temp = index_temp + 1
          temp_sites(index_temp) = fission_bank(i)
       end if
    end do

    ! At this point, the sampling of source sites is done and now we need to
    ! figure out where to send source sites. Since it is possible that one
    ! processor's share of the source bank spans more than just the immediate
    ! neighboring processors, we have to perform an ALLGATHER to determine the
    ! indices for all processors

#ifdef MPI
    ! First do an exclusive scan to get the starting indices for 
    start = 0_8
    call MPI_EXSCAN(index_temp, start, 1, MPI_INTEGER8, MPI_SUM, & 
         compute_comm, mpi_err)
    finish = start + index_temp

    ! Allocate space for bank_position if this hasn't been done yet
    if (.not. allocated(bank_position)) allocate(bank_position(n_compute))
    call MPI_ALLGATHER(start, 1, MPI_INTEGER8, bank_position, 1, &
         MPI_INTEGER8, compute_comm, mpi_err)
#else
    start  = 0_8
    finish = index_temp
#endif
    
    ! Now that the sampling is complete, we need to ensure that we have exactly
    ! n_particles source sites. The way this is done in a reproducible manner is
    ! to adjust only the source sites on the last processor.

    if (rank == n_compute - 1) then
       if (finish > n_particles) then
          ! If we have extra sites sampled, we will simply discard the extra
          ! ones on the last processor
          index_temp = n_particles - start

       elseif (finish < n_particles) then
          ! If we have too few sites, repeat sites from the very end of the
          ! fission bank
          sites_needed = n_particles - finish
          do i = 1, int(sites_needed,4)
             index_temp = index_temp + 1
             temp_sites(index_temp) = fission_bank(n_bank - sites_needed + i)
          end do
       end if

       ! the last processor should not be sending sites to right
       finish = bank_last
    end if

    call timer_stop(time_ic_sample)
    call timer_start(time_ic_sendrecv)
    
#ifdef MPI
    ! ==========================================================================
    ! SEND BANK SITES TO NEIGHBORS

    index_local = 1
    n_request = 0

    ! Determine the index of the processor which has the first part of the
    ! source_bank for the local processor
    neighbor = start / maxwork

    SEND_SITES: do while (start < finish)
       ! Determine the number of sites to send
       n = min((neighbor + 1)*maxwork, finish) - start

       ! Initiate an asynchronous send of source sites to the neighboring
       ! process
       if (neighbor /= rank) then
          n_request = n_request + 1
          call MPI_ISEND(temp_sites(index_local), n, MPI_BANK, neighbor, &
               rank, compute_comm, request(n_request), mpi_err)
       end if

       ! Increment all indices
       start       = start       + n
       index_local = index_local + n
       neighbor    = neighbor    + 1

       ! Check for sites out of bounds -- this only happens in the rare
       ! circumstance that a processor close to the end has so many sites that
       ! it would exceed the bank on the last processor
       if (neighbor > n_procs - 1) exit
    end do SEND_SITES

    ! ==========================================================================
    ! RECEIVE BANK SITES FROM NEIGHBORS OR TEMPORARY BANK

    start = bank_first - 1
    index_local = 1

    ! Determine what process has the source sites that will need to be stored at
    ! the beginning of this processor's source bank.

    if (start >= bank_position(n_compute)) then
       neighbor = n_compute - 1
    else
       neighbor = binary_search(bank_position, n_compute, start) - 1
    end if

    RECV_SITES: do while (start < bank_last)
       ! Determine how many sites need to be received
       if (neighbor == n_compute - 1) then
          n = min(n_particles, (rank+1)*maxwork) - start
       else
          n = min(bank_position(neighbor+2), min(n_particles, &
               (rank+1)*maxwork)) - start
       end if

       if (neighbor /= rank) then
          ! If the source sites are not on this processor, initiate an
          ! asynchronous receive for the source sites

          n_request = n_request + 1
          call MPI_IRECV(source_bank(index_local), n, MPI_BANK, &
               neighbor, neighbor, compute_comm, request(n_request), mpi_err)

       else
          ! If the source sites are on this procesor, we can simply copy them
          ! from the temp_sites bank

          index_temp = start - bank_position(rank+1) + 1
          source_bank(index_local:index_local+n-1) = &
               temp_sites(index_temp:index_temp+n-1)
       end if

       ! Increment all indices
       start       = start       + n
       index_local = index_local + n
       neighbor    = neighbor    + 1
    end do RECV_SITES

    ! Since we initiated a series of asynchronous ISENDs and IRECVs, now we have
    ! to ensure that the data has actually been communicated before moving on to
    ! the next generation

    call MPI_WAITALL(n_request, request, MPI_STATUSES_IGNORE, mpi_err)

    ! Deallocate space for bank_position on the very last generation
    if (current_batch == n_batches .and. current_gen == gen_per_batch) &
         deallocate(bank_position)
#else
    source_bank = temp_sites(1:n_particles)
#endif

    call timer_stop(time_ic_sendrecv)

    ! Deallocate space for the temporary source bank on the last generation
    if (current_batch == n_batches .and. current_gen == gen_per_batch) &
         deallocate(temp_sites)

  end subroutine synchronize_bank

!===============================================================================
! SHANNON_ENTROPY calculates the Shannon entropy of the fission source
! distribution to assess source convergence
!===============================================================================

  subroutine shannon_entropy()

    integer :: i, j, k        ! index for bank sites
    integer :: n              ! # of boxes in each dimension
    logical :: sites_outside  ! were there sites outside entropy box?
    type(StructuredMesh), pointer :: m => null()

    ! Get pointer to entropy mesh
    m => entropy_mesh

    ! On the first pass through this subroutine, we need to determine how big
    ! the entropy mesh should be in each direction and then allocate a
    ! three-dimensional array to store the fraction of source sites in each mesh
    ! box

    if (.not. allocated(entropy_p)) then
       if (.not. allocated(m % dimension)) then
          ! If the user did not specify how many mesh cells are to be used in
          ! each direction, we automatically determine an appropriate number of
          ! cells
          n = ceiling((n_particles/20)**(1.0/3.0))

          ! copy dimensions
          m % n_dimension = 3
          allocate(m % dimension(3))
          m % dimension = n
       end if

       ! allocate and determine width
       allocate(m % width(3))
       m % width = (m % upper_right - m % lower_left) / m % dimension

       ! allocate p
       allocate(entropy_p(1, m % dimension(1), m % dimension(2), &
            m % dimension(3)))
    end if

    ! count number of fission sites over mesh
    call count_bank_sites(m, fission_bank, entropy_p, &
         size_bank=n_bank, sites_outside=sites_outside)

    ! display warning message if there were sites outside entropy box
    if (sites_outside) then
       message = "Fission source site(s) outside of entropy box."
       call warning()
    end if

    ! sum values to obtain shannon entropy
    if (master) then
       ! Normalize to total weight of bank sites
       entropy_p = entropy_p / sum(entropy_p)

       entropy = 0
       do i = 1, m % dimension(1)
          do j = 1, m % dimension(2)
             do k = 1, m % dimension(3)
                if (entropy_p(1,i,j,k) > ZERO) then
                   entropy = entropy - entropy_p(1,i,j,k) * &
                        log(entropy_p(1,i,j,k))/log(2.0)
                end if
             end do
          end do
       end do
    end if

  end subroutine shannon_entropy

!===============================================================================
! CALCULATE_KEFF calculates the single batch estimate of keff as well as the
! mean and standard deviation of the mean for active batches
!===============================================================================

  subroutine calculate_keff()

    integer :: n       ! active batch number
    real(8) :: temp(2) ! used to reduce sum and sum_sq

    message = "Calculate batch keff..."
    call write_message(8)

    ! =========================================================================
    ! SINGLE-BATCH ESTIMATE OF K-EFFECTIVE

    if (.not. tallies_on) k_batch = global_tallies(K_ANALOG) % value

#ifdef MPI
    ! Reduce value of k_batch if running in parallel
    if (master) then
       call MPI_REDUCE(MPI_IN_PLACE, k_batch, 1, MPI_REAL8, MPI_SUM, 0, &
            compute_comm, mpi_err)
    else
<<<<<<< HEAD
       call MPI_REDUCE(k_batch, k_batch, 1, MPI_REAL8, MPI_SUM, 0, &
            compute_comm, mpi_err)
=======
       ! Receive buffer not significant at other processors
       call MPI_REDUCE(k_batch, temp, 1, MPI_REAL8, MPI_SUM, 0, &
            MPI_COMM_WORLD, mpi_err)
>>>>>>> 26e735ea
    end if
#endif

    ! Normalize single batch estimate of k
    k_batch = k_batch/(n_particles * gen_per_batch)

    if (tallies_on) then
       ! =======================================================================
       ! ACTIVE BATCHES

       if (no_reduce) then
          ! In this case, no reduce was ever done on global_tallies. Thus, we
          ! need to reduce the values in sum and sum^2 to get the sample mean
          ! and its standard deviation

          ! Define number of realizations
          n = (current_batch - n_inactive) * n_compute

#ifdef MPI
          if (current_batch /= n_batches) then
             call MPI_REDUCE(global_tallies(K_ANALOG) % sum, temp, 2, &
                  MPI_REAL8, MPI_SUM, 0, compute_comm, mpi_err)
          else
             temp(1) = global_tallies(K_ANALOG) % sum
             temp(2) = global_tallies(K_ANALOG) % sum_sq
          end if
#else
          temp(1) = global_tallies(K_ANALOG) % sum
          temp(2) = global_tallies(K_ANALOG) % sum_sq
#endif

          ! Sample mean of k
          keff = temp(1) / n
          
          if (n > 1) then
             ! Standard deviation of the sample mean of k
             keff_std = sqrt((temp(2)/n - keff*keff)/(n - 1))
          end if
       else
          ! In this case, global_tallies has already been reduced, so we don't
          ! need to perform any more reductions and just take the values from
          ! global_tallies directly

          ! Define number of realizations
          n = current_batch - n_inactive

          ! Sample mean of keff
          keff = global_tallies(K_ANALOG) % sum / n

          if (n > 1) then
             ! Standard deviation of the sample mean of k
             keff_std = sqrt((global_tallies(K_ANALOG) % sum_sq/n - &
                  keff*keff)/(n - 1))
          end if
       end if

    else
       ! =======================================================================
       ! INACTIVE BATCHES

       ! Set keff
       keff = k_batch

       ! Reset tally values
       global_tallies(:) % value = ZERO
    end if

    ! Display output
    if (master) call print_batch_keff()

#ifdef MPI
    ! Broadcast new keff value to all processors
    call MPI_BCAST(keff, 1, MPI_REAL8, 0, compute_comm, mpi_err)
#endif

  end subroutine calculate_keff

!===============================================================================
! COUNT_SOURCE_FOR_UFS determines the source fraction in each UFS mesh cell and
! reweights the source bank so that the sum of the weights is equal to
! n_particles. The 'source_frac' variable is used later to bias the production
! of fission sites
!===============================================================================

  subroutine count_source_for_ufs()

    real(8) :: total         ! total weight in source bank
    logical :: sites_outside ! were there sites outside the ufs mesh?
#ifdef MPI
    integer :: n             ! total number of ufs mesh cells
#endif

    if (current_batch == 1 .and. current_gen == 1) then
       ! On the first cycle, just assume that the source is already evenly
       ! distributed so that effectively the production of fission sites is not
       ! biased

       source_frac = ufs_mesh % volume_frac

    else
       ! count number of source sites in each ufs mesh cell
       call count_bank_sites(ufs_mesh, source_bank, source_frac, &
            sites_outside=sites_outside)

       ! Check for sites outside of the mesh
       if (master .and. sites_outside) then
          message = "Source sites outside of the UFS mesh!"
          call fatal_error()
       end if

#ifdef MPI
       ! Send source fraction to all processors
       n = product(ufs_mesh % dimension)
       call MPI_BCAST(source_frac, n, MPI_REAL8, 0, compute_comm, mpi_err)
#endif

       ! Normalize to total weight to get fraction of source in each cell
       total = sum(source_frac)
       source_frac = source_frac / total

       ! Since the total starting weight is not equal to n_particles, we need to
       ! renormalize the weight of the source sites

       source_bank % wgt = source_bank % wgt * n_particles / total
    end if

  end subroutine count_source_for_ufs

end module intercycle<|MERGE_RESOLUTION|>--- conflicted
+++ resolved
@@ -377,14 +377,9 @@
        call MPI_REDUCE(MPI_IN_PLACE, k_batch, 1, MPI_REAL8, MPI_SUM, 0, &
             compute_comm, mpi_err)
     else
-<<<<<<< HEAD
-       call MPI_REDUCE(k_batch, k_batch, 1, MPI_REAL8, MPI_SUM, 0, &
-            compute_comm, mpi_err)
-=======
        ! Receive buffer not significant at other processors
        call MPI_REDUCE(k_batch, temp, 1, MPI_REAL8, MPI_SUM, 0, &
-            MPI_COMM_WORLD, mpi_err)
->>>>>>> 26e735ea
+            compute_comm, mpi_err)
     end if
 #endif
 

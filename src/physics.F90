module physics

  use ace_header,      only: Nuclide, Reaction, DistEnergy
  use constants
  use cross_section,   only: calculate_xs
  use endf,            only: reaction_name, is_fission, is_scatter
  use error,           only: fatal_error, warning
  use fission,         only: nu_total, nu_prompt, nu_delayed
  use geometry,        only: find_cell, distance_to_boundary, cross_surface, &
                             cross_lattice
  use geometry_header, only: Universe, BASE_UNIVERSE
  use global
  use interpolation,   only: interpolate_tab1
  use output,          only: write_message
  use particle_header, only: LocalCoord
  use random_lcg,      only: prn
  use search,          only: binary_search
  use string,          only: to_str
  use tally,           only: score_analog_tally, score_tracklength_tally, &
                             score_surface_current, add_to_score

  use mesh,            only: get_mesh_indices
  use mesh_header,     only: StructuredMesh

  implicit none

contains

!===============================================================================
! TRANSPORT encompasses the main logic for moving a particle through geometry.
!===============================================================================

  subroutine transport()

    integer :: surface_crossed ! surface which particle is on
    integer :: lattice_crossed ! lattice boundary which particle crossed
    integer :: last_cell       ! most recent cell particle was in
    integer :: n_event         ! number of collisions/crossings
    real(8) :: d_boundary      ! distance to nearest boundary
    real(8) :: d_collision     ! sampled distance to collision
    real(8) :: distance        ! distance particle travels
    logical :: found_cell      ! found cell which particle is in?
    type(LocalCoord), pointer :: coord => null()

    type(StructuredMesh), pointer :: m
    integer :: ijk(3)
    logical :: in_mesh, was_in_mesh

    ! determine what mesh starting neutron is in
    stage = 1
    if (tallies_on) then
       m => leakage_mesh
       call get_mesh_indices(m, p % coord0 % xyz, ijk, was_in_mesh)
       if (was_in_mesh) then
          starting_source(ijk(1),ijk(2),ijk(3),stage) = &
               starting_source(ijk(1),ijk(2),ijk(3),stage) + p % wgt
          ijk_current = ijk
       end if
    end if

    if (p % coord % cell == NONE) then
       call find_cell(found_cell)
       ! Particle couldn't be located
       if (.not. found_cell) then
          message = "Could not locate particle " // trim(to_str(p % id))
          call fatal_error()
       end if

       ! set birth cell attribute
       p % cell_born = p % coord % cell
    end if

    if (verbosity >= 9 .or. trace) then
       message = "Simulating Particle " // trim(to_str(p % id))
       call write_message()
    end if

    if (verbosity >= 10 .or. trace) then
       message = "    Born in cell " // trim(to_str(&
            cells(p % coord % cell) % id))
       call write_message()
    end if

    ! Initialize number of events to zero
    n_event = 0

    do while (p % alive)

       ! Calculate microscopic and macroscopic cross sections -- note: if the
       ! material is the same as the last material and the energy of the
       ! particle hasn't changed, we don't need to lookup cross sections again.

       if (p % material /= p % last_material) call calculate_xs()

       ! Find the distance to the nearest boundary
       call distance_to_boundary(d_boundary, surface_crossed, lattice_crossed)

       ! Sample a distance to collision
       if (material_xs % total == ZERO) then
          d_collision = INFINITY
       else
          d_collision = -log(prn()) / material_xs % total
       end if
       
       ! Select smaller of the two distances
       distance = min(d_boundary, d_collision)

       ! Advance particle
       coord => p % coord0
       do while (associated(coord))
          coord % xyz = coord % xyz + distance * coord % uvw
          coord => coord % next
       end do

<<<<<<< HEAD
       ! Check for particle outside original leakage mesh cell
       if (tallies_on) then
          call get_mesh_indices(m, p % coord0 % xyz, ijk, in_mesh)
          if (any(ijk /= ijk_current)) then
             ! tally stage leakage
             if (was_in_mesh) then
                leakage(ijk_current(1),ijk_current(2),ijk_current(3),stage) = &
                     leakage(ijk_current(1),ijk_current(2),ijk_current(3),stage) + ONE
             end if

             ! tally next stage source
             if (in_mesh) then
                stage = stage + 1
                starting_source(ijk(1),ijk(2),ijk(3),stage) = &
                     starting_source(ijk(1),ijk(2),ijk(3),stage) + ONE
                was_in_mesh = .true.
             else
                was_in_mesh = .false.
             end if

             ! check for last stage
             if (stage > last_stage) last_stage = stage

             ! Set new mesh coordinates
             ijk_current = ijk
          end if
       end if

       ! Score track-length tallies
       if (tallies_on) call score_tracklength_tally(p, distance)
=======
       if (tallies_on) then
          ! Score track-length tallies
          if (n_tracklength_tallies > 0) &
               call score_tracklength_tally(distance)

          ! Score track-length estimate of k-eff
          call add_to_score(global_tallies(K_TRACKLENGTH), &
               p % wgt * distance * material_xs % nu_fission)
       end if
>>>>>>> 2662a1b4

       if (d_collision > d_boundary) then
          ! ====================================================================
          ! PARTICLE CROSSES SURFACE

          last_cell = p % coord % cell
          p % coord % cell = NONE
          if (lattice_crossed /= NONE) then
             ! Particle crosses lattice boundary
             p % surface = NONE
             call cross_lattice(lattice_crossed)
             p % event = EVENT_LATTICE
          else
             ! Particle crosses surface
             p % surface = surface_crossed
             call cross_surface(last_cell)
             p % event = EVENT_SURFACE
          end if
       else
          ! ====================================================================
          ! PARTICLE HAS COLLISION

          ! Score collision estimate of keff
          if (tallies_on) then
             call add_to_score(global_tallies(K_COLLISION), &
                  p % wgt * material_xs % nu_fission / material_xs % total)
          end if

          p % surface = NONE
          call collision()

          ! Save coordinates at collision for tallying purposes
          p % last_xyz = p % coord0 % xyz

          ! Set last material to none since cross sections will need to be
          ! re-evaluated
          p % last_material = NONE

          ! Set all uvws to base level -- right now, after a collision, only the
          ! base level uvws are changed
          coord => p % coord0
          do while(associated(coord))
             coord % uvw = p % coord0 % uvw
             coord => coord % next
          end do
       end if

       ! If particle has too many events, display warning and kill it
       n_event = n_event + 1
       if (n_event == MAX_EVENTS) then
          message = "Particle " // trim(to_str(p%id)) // " underwent maximum &
               &number of events."
          call warning()
          p % alive = .false.
       end if

    end do

  end subroutine transport

!===============================================================================
! COLLISION samples a nuclide and reaction and then calls the appropriate
! routine for that reaction
!===============================================================================

  subroutine collision()

    ! Store pre-collision particle properties
    p % last_wgt = p % wgt
    p % last_E   = p % E

    ! Add to collision counter for particle
    p % n_collision = p % n_collision + 1

    ! score surface current tallies -- this has to be done before the collision
    ! since the direction of the particle will change and we need to use the
    ! pre-collision direction to figure out what mesh surfaces were crossed

    if (tallies_on .and. n_current_tallies > 0) &
         call score_surface_current()

    ! Sample nuclide/reaction for the material the particle is in
    call sample_reaction()

    ! Display information about collision
    if (verbosity >= 10 .or. trace) then
!!$       message = "    " // trim(reaction_name(MT)) // ". Energy = " // &
!!$            trim(to_str(p % E * 1e6_8)) // " eV."
!!$       call write_message()
    end if

    ! check for very low energy
    if (p % E < 1.0e-100_8) then
       p % alive = .false.
       message = "Killing neutron with extremely low energy"
       call warning()
    end if

    ! Score collision estimator tallies for any macro tallies -- this is done
    ! after a collision has occurred rather than before because we need
    ! information on the outgoing energy for any tallies with an outgoing energy
    ! filter

    if (tallies_on .and. n_analog_tallies > 0) &
         call score_analog_tally()

    ! Reset number of particles banked during collision
    p % n_bank = 0

  end subroutine collision

!===============================================================================
! SAMPLE_REACTION samples a nuclide based on the macroscopic cross sections for
! each nuclide within a material and then samples a reaction for that nuclide
! and calls the appropriate routine to process the physics. Note that there is
! special logic when suvival biasing is turned on since fission and
! disappearance are treated implicitly.
!===============================================================================

  subroutine sample_reaction()

    integer :: i             ! index over nuclides in a material
    integer :: index_nuclide ! index in nuclides array
    integer :: IE            ! index on nuclide energy grid
    real(8) :: f             ! interpolation factor
    real(8) :: sigma         ! microscopic total xs for nuclide
    real(8) :: prob          ! cumulative probability
    real(8) :: cutoff        ! random number
    real(8) :: atom_density  ! atom density of nuclide in atom/b-cm
    type(Material), pointer :: mat => null()
    type(Nuclide),  pointer :: nuc => null()
    type(Reaction), pointer :: rxn => null()

    ! Get pointer to current material
    mat => materials(p % material)

    ! ==========================================================================
    ! SAMPLE NUCLIDE WITHIN THE MATERIAL

    cutoff = prn() * material_xs % total
    prob = ZERO

    i = 0
    do while (prob < cutoff)
       i = i + 1

       ! Check to make sure that a nuclide was sampled
       if (i > mat % n_nuclides) then
          message = "Did not sample any nuclide during collision."
          call fatal_error()
       end if

       ! Find atom density and microscopic total cross section
       index_nuclide = mat % nuclide(i)
       atom_density = mat % atom_density(i)
       sigma = atom_density * micro_xs(index_nuclide) % total

       ! Increment probability to compare to cutoff
       prob = prob + sigma
    end do

    ! Get pointer to table, nuclide grid index and interpolation factor
    nuc => nuclides(index_nuclide)
    IE  =  micro_xs(index_nuclide) % index_grid
    f   =  micro_xs(index_nuclide) % interp_factor

    ! ==========================================================================
    ! DISAPPEARANCE REACTIONS (ANALOG) OR IMPLICIT CAPTURE (SURVIVAL BIASING)

    if (survival_biasing) then
       ! adjust weight of particle by probability of absorption
       p % wgt = p % wgt * (ONE - micro_xs(index_nuclide) % absorption / &
            micro_xs(index_nuclide) % total)

    else
       ! set cutoff variable for analog cases
       cutoff = prn() * micro_xs(index_nuclide) % total
       prob = ZERO

       ! Add disappearance cross-section to prob
       prob = prob + micro_xs(index_nuclide) % absorption - &
            micro_xs(index_nuclide) % fission

       ! See if disappearance reaction happens
       if (prob > cutoff) then
          p % alive = .false.
          p % event = EVENT_ABSORB
          return
       end if
    end if

    ! ==========================================================================
    ! FISSION EVENTS (ANALOG) OR BANK EXPECTED FISSION SITES (IMPLICIT)

    if (nuc % fissionable) then
       if (survival_biasing) then
          ! If survival biasing is turned on, then no fission events actually
          ! occur since absorption is treated implicitly. However, we still need
          ! to bank sites so we sample a fission reaction (if there are
          ! multiple) and bank the expected number of fission neutrons
          ! created.

          if (nuc % has_partial_fission) then
             cutoff = prn() * micro_xs(index_nuclide) % fission
             prob = ZERO

             i = 0
             do while (prob < cutoff)
                i = i + 1

                ! Check to make sure partial fission reaction sampled
                if (i > nuc % n_fission) then
                   message = "Did not sample any partial fission reaction " // &
                        "for survival biasing in " // trim(nuc % name)
                   call fatal_error()
                end if

                rxn => nuc % reactions(nuc % index_fission(i))

                ! if energy is below threshold for this reaction, skip it
                if (IE < rxn%IE) cycle

                ! add to cumulative probability
                prob = prob + ((ONE-f)*rxn%sigma(IE-rxn%IE+1) & 
                     + f*(rxn%sigma(IE-rxn%IE+2)))
             end do
          else
             ! For nuclides with only total fission reaction, get a pointer to
             ! the fission reaction
             rxn => nuc % reactions(nuc % index_fission(1))
          end if

          ! Bank expected number of fission neutrons
          call create_fission_sites(index_nuclide, rxn)

       else
          ! If survival biasing is not turned on, then fission events can occur
          ! just like any other reaction. Here we loop through the fission
          ! reactions for the nuclide and see if any of them occur
          
          if (micro_xs(index_nuclide) % use_ptable) then

             ! In the case that the particle is in the unresolved resonance
             ! region and probability tables are being used, we should only
             ! check the first fission reaction

             prob = prob + micro_xs(index_nuclide) % fission
             if (prob > cutoff) then
                rxn => nuc % reactions(nuc % index_fission(1))
                call create_fission_sites(index_nuclide, rxn, .true.)
                p % alive = .false.
                p % event = EVENT_FISSION
                return
             end if

          else

             ! With no probability tables, we need to loop through each fission
             ! reaction type

             do i = 1, nuc % n_fission
                rxn => nuc % reactions(nuc % index_fission(i))

                ! if energy is below threshold for this reaction, skip it
                if (IE < rxn%IE) cycle

                ! add to cumulative probability
                if (nuc % has_partial_fission) then
                   prob = prob + ((ONE-f)*rxn%sigma(IE-rxn%IE+1) & 
                        + f*(rxn%sigma(IE-rxn%IE+2)))
                else
                   prob = prob + micro_xs(index_nuclide) % fission
                end if

                ! Create fission bank sites if fission occus
                if (prob > cutoff) then
                   call create_fission_sites(index_nuclide, rxn, .true.)
                   p % alive = .false.
                   p % event = EVENT_FISSION
                   return
                end if
             end do

          end if
       end if

    end if

    ! ==========================================================================
    ! WEIGHT CUTOFF (SURVIVAL BIASING ONLY)

    if (survival_biasing) then
       if (p % wgt < weight_cutoff) then
          if (prn() < p % wgt / weight_survive) then
             p % wgt = weight_survive
          else
             p % wgt = ZERO
             p % alive = .false.
          end if
       end if

       ! At this point, we also need to set the cutoff variable for cases with
       ! survival biasing. The cutoff will be a random number times the
       ! scattering cross section

       cutoff = prn() * (micro_xs(index_nuclide) % total - &
            micro_xs(index_nuclide) % absorption)
       prob = ZERO
    end if

    ! ==========================================================================
    ! SCATTERING REACTIONS

    prob = prob + micro_xs(index_nuclide) % elastic
    if (prob > cutoff) then
       ! =======================================================================
       ! ELASTIC SCATTERING

       if (micro_xs(index_nuclide) % use_sab) then
          ! S(a,b) scattering
          call sab_scatter(index_nuclide, mat % sab_table)

       else
          ! get pointer to elastic scattering reaction
          rxn => nuc % reactions(1)

          ! Perform collision physics for elastic scattering
          call elastic_scatter(index_nuclide, rxn)

       end if

    else
       ! =======================================================================
       ! INELASTIC SCATTERING

       ! note that indexing starts from 2 since nuc % reactions(1) is elastic
       ! scattering
       i = 1
       do while (prob < cutoff)
          i = i + 1

          ! Check to make sure inelastic scattering reaction sampled
          if (i > nuc % n_reaction) then
             message = "Did not sample any reaction for nuclide " // &
                  trim(nuc % name) // " on material " // &
                  trim(to_str(mat % id))
             call fatal_error()
          end if

          rxn => nuc % reactions(i)

          ! Skip fission reactions
          if (rxn%MT == N_FISSION .or. rxn%MT == N_F .or. rxn%MT == N_NF &
               .or. rxn%MT == N_2NF .or. rxn%MT == N_3NF) cycle
             
          ! some materials have gas production cross sections with MT > 200 that
          ! are duplicates. Also MT=4 is total level inelastic scattering which
          ! should be skipped
          if (rxn%MT >= 200 .or. rxn%MT == N_LEVEL) cycle
          
          ! if energy is below threshold for this reaction, skip it
          if (IE < rxn%IE) cycle

          ! add to cumulative probability
          prob = prob + ((ONE-f)*rxn%sigma(IE-rxn%IE+1) & 
               + f*(rxn%sigma(IE-rxn%IE+2)))
       end do

       ! Perform collision physics for inelastics scattering
       call inelastic_scatter(nuc, rxn)

    end if

    ! If we made it this far, it means that a scattering reaction took place
    ! since the absorption and fission blocks had return statements.
    p % event = EVENT_SCATTER

  end subroutine sample_reaction

!===============================================================================
! ELASTIC_SCATTER treats the elastic scattering of a neutron with a
! target. Currently this assumes target-at-rest kinematics -- obviously will
! need to be fixed
!===============================================================================

  subroutine elastic_scatter(index_nuclide, rxn)

    integer, intent(in)     :: index_nuclide
    type(Reaction), pointer :: rxn

    real(8) :: awr     ! atomic weight ratio of target
    real(8) :: mu      ! cosine of polar angle
    real(8) :: vel     ! magnitude of velocity
    real(8) :: v_n(3)  ! velocity of neutron
    real(8) :: v_cm(3) ! velocity of center-of-mass
    real(8) :: v_t(3)  ! velocity of target nucleus
    real(8) :: u       ! x-direction
    real(8) :: v       ! y-direction
    real(8) :: w       ! z-direction
    real(8) :: E       ! energy
    type(Nuclide), pointer :: nuc => null()

    ! get pointer to nuclide
    nuc => nuclides(index_nuclide)

    vel = sqrt(p % E)
    awr = nuc % awr

    ! Neutron velocity in LAB
    v_n = vel * p % coord0 % uvw

    ! Sample velocity of target nucleus
    if (.not. micro_xs(index_nuclide) % use_ptable) then
       call sample_target_velocity(nuc, v_t)
    else
       v_t = ZERO
    end if

    ! Velocity of center-of-mass
    v_cm = (v_n + awr*v_t)/(awr + ONE)

    ! Transform to CM frame
    v_n = v_n - v_cm

    ! Find speed of neutron in CM
    vel = sqrt(dot_product(v_n, v_n))

    ! Sample scattering angle
    mu = sample_angle(rxn, p % E)

    ! Determine direction cosines in CM
    u = v_n(1)/vel
    v = v_n(2)/vel
    w = v_n(3)/vel

    ! Change direction cosines according to mu
    call rotate_angle(u, v, w, mu)

    ! Rotate neutron velocity vector to new angle -- note that the speed of the
    ! neutron in CM does not change in elastic scattering. However, the speed
    ! will change when we convert back to LAB
    v_n = vel * (/ u, v, w /)

    ! Transform back to LAB frame
    v_n = v_n + v_cm

    E = dot_product(v_n, v_n)
    vel = sqrt(E)

    ! Set energy and direction of particle in LAB frame
    p % E = E
    p % coord0 % uvw = v_n / vel

    ! Copy scattering cosine for tallies
    p % mu = mu

  end subroutine elastic_scatter

!===============================================================================
! SAB_SCATTER performs thermal scattering of a particle with a bound scatterer
! according to a specified S(a,b) table.
!===============================================================================

  subroutine sab_scatter(index_nuclide, index_sab)

    integer, intent(in)     :: index_nuclide ! index in micro_xs
    integer, intent(in)     :: index_sab     ! index in sab_tables

    integer :: i            ! incoming energy bin
    integer :: j            ! outgoing energy bin
    integer :: k            ! outgoing cosine bin
    integer :: n_energy_out ! number of outgoing energy bins
    real(8) :: f            ! interpolation factor
    real(8) :: r            ! used for skewed sampling
    real(8) :: E            ! outgoing energy
    real(8) :: E_ij         ! outgoing energy j for E_in(i)
    real(8) :: E_i1j        ! outgoing energy j for E_in(i+1)
    real(8) :: mu           ! outgoing cosine
    real(8) :: mu_ijk       ! outgoing cosine k for E_in(i) and E_out(j)
    real(8) :: mu_i1jk      ! outgoing cosine k for E_in(i+1) and E_out(j)
    real(8) :: prob         ! probability for sampling Bragg edge
    real(8) :: u, v, w      ! directional cosines
    type(SAB_Table), pointer :: sab => null()

    ! Get pointer to S(a,b) table
    sab => sab_tables(index_sab)

    ! Determine whether inelastic or elastic scattering will occur
    if (prn() < micro_xs(index_nuclide) % elastic_sab / &
         micro_xs(index_nuclide) % elastic) then
       ! elastic scattering

       ! Get index and interpolation factor for elastic grid
       if (p%E < sab % elastic_e_in(1)) then
          i = 1
          f = ZERO
       else
          i = binary_search(sab % elastic_e_in, sab % n_elastic_e_in, p%E)
          f = (p%E - sab%elastic_e_in(i)) / & 
               (sab%elastic_e_in(i+1) - sab%elastic_e_in(i))
       end if

       ! Select treatment based on elastic mode
       if (sab % elastic_mode == SAB_ELASTIC_DISCRETE) then
          ! With this treatment, we interpolate between two discrete cosines
          ! corresponding to neighboring incoming energies. This is used for
          ! data derived in the incoherent approximation

          ! Sample outgoing cosine bin
          k = 1 + int(prn() * sab % n_elastic_mu)

          ! Determine outgoing cosine corresponding to E_in(i) and E_in(i+1)
          mu_ijk  = sab % elastic_mu(k,i)
          mu_i1jk = sab % elastic_mu(k,i+1)

          ! Cosine of angle between incoming and outgoing neutron
          mu = (1 - f)*mu_ijk + f*mu_i1jk

       elseif (sab % elastic_mode == SAB_ELASTIC_EXACT) then
          ! This treatment is used for data derived in the coherent
          ! approximation, i.e. for crystalline structures that have Bragg
          ! edges.
          
          ! Sample a Bragg edge between 1 and i
          prob = prn() * sab % elastic_P(i+1)
          if (prob < sab % elastic_P(1)) then
             k = 1
          else
             k = binary_search(sab % elastic_P(1:i+1), i+1, prob)
          end if

          ! Characteristic scattering cosine for this Bragg egg
          mu = ONE - 2.0*sab % elastic_e_in(k) / p % E

       end if

       ! Outgoing energy is same as incoming energy
       E = p % E

    else
       ! Determine number of outgoing energy and angle bins
       n_energy_out = sab % n_inelastic_e_out
       
       ! Get index and interpolation factor for inelastic grid
       if (p%E < sab % inelastic_e_in(1)) then
          i = 1
          f = ZERO
       else
          i = binary_search(sab % inelastic_e_in, sab % n_inelastic_e_in, p%E)
          f = (p%E - sab%inelastic_e_in(i)) / & 
               (sab%inelastic_e_in(i+1) - sab%inelastic_e_in(i))
       end if

       ! Now that we have an incoming energy bin, we need to determine the
       ! outgoing energy bin. This will depend on the "secondary energy
       ! mode". If the mode is 0, then the outgoing energy bin is chosen from a
       ! set of equally-likely bins. However, if the mode is 1, then the first
       ! two and last two bins are skewed to have lower probabilities than the
       ! other bins (0.1 for the first and last bins and 0.4 for the second and
       ! second to last bins, relative to a normal bin probability of 1)

       if (sab % secondary_mode == SAB_SECONDARY_EQUAL) then
          ! All bins equally likely
          j = 1 + int(prn() * n_energy_out)
       elseif (sab % secondary_mode == SAB_SECONDARY_SKEWED) then
          r = prn() * (n_energy_out - 3)
          if (r > ONE) then
             ! equally likely N-4 middle bins
             j = int(r) + 2
          elseif (r > 0.6) then
             ! second to last bin has relative probability of 0.4
             j = n_energy_out - 1
          elseif (r > 0.5) then
             ! last bin has relative probability of 0.1
             j = n_energy_out
          elseif (r > 0.1) then
             ! second bin has relative probability of 0.4
             j = 2
          else
             ! first bin has relative probability of 0.1
             j = 1
          end if
       else
          message = "Invalid secondary energy mode on S(a,b) table " // &
               trim(sab % name)
       end if

       ! Determine outgoing energy corresponding to E_in(i) and E_in(i+1)
       E_ij  = sab % inelastic_e_out(j,i)
       E_i1j = sab % inelastic_e_out(j,i+1)

       ! Outgoing energy
       E = (1 - f)*E_ij + f*E_i1j

       ! Sample outgoing cosine bin
       k = 1 + int(prn() * sab % n_inelastic_mu)

       ! Determine outgoing cosine corresponding to E_in(i) and E_in(i+1)
       mu_ijk  = sab % inelastic_mu(k,j,i)
       mu_i1jk = sab % inelastic_mu(k,j,i+1)

       ! Cosine of angle between incoming and outgoing neutron
       mu = (1 - f)*mu_ijk + f*mu_i1jk
    end if

    ! copy directional cosines
    u = p % coord0 % uvw(1)
    v = p % coord0 % uvw(2)
    w = p % coord0 % uvw(3)

    ! change direction of particle
    call rotate_angle(u, v, w, mu)
    p % coord0 % uvw = (/ u, v, w /)

    ! change energy of particle
    p % E = E

    ! Copy scattering cosine for tallies
    p % mu = mu

  end subroutine sab_scatter

!===============================================================================
! SAMPLE_TARGET_VELOCITY samples the target velocity based on the free gas
! scattering formulation used by most Monte Carlo codes. Excellent documentation
! for this method can be found in FRA-TM-123.
!===============================================================================

  subroutine sample_target_velocity(nuc, v_target)

    type(Nuclide),  pointer :: nuc
    real(8), intent(out)    :: v_target(3)

    real(8) :: u, v, w     ! direction of target 
    real(8) :: kT          ! equilibrium temperature of target in MeV
    real(8) :: alpha       ! probability of sampling f2 over f1
    real(8) :: mu          ! cosine of angle between neutron and target vel
    real(8) :: r1, r2      ! pseudo-random numbers
    real(8) :: c           ! cosine used in maxwell sampling
    real(8) :: accept_prob ! probability of accepting combination of vt and mu
    real(8) :: beta_vn     ! beta * speed of neutron
    real(8) :: beta_vt     ! beta * speed of target
    real(8) :: beta_vt_sq  ! (beta * speed of target)^2
    real(8) :: vt          ! speed of target

    ! Determine equilibrium temperature in MeV
    kT = nuc % kT

    ! Check if energy is above threshold
    if (p % E >= FREE_GAS_THRESHOLD * kT) then
       v_target = ZERO
       return
    end if

    ! calculate beta
    beta_vn = sqrt(nuc%awr * p%E / kT)

    alpha = ONE/(ONE + sqrt(pi)*beta_vn/2.0)

    do
       ! Sample two random numbers
       r1 = prn()
       r2 = prn()

       if (prn() < alpha) then
          ! With probability alpha, we sample the distribution p(y) =
          ! y*e^(-y). This can be done with sampling scheme C45 frmo the Monte
          ! Carlo sampler

          beta_vt_sq = -log(r1*r2)

       else
          ! With probability 1-alpha, we sample the distribution p(y) = y^2 *
          ! e^(-y^2). This can be done with sampling scheme C61 from the Monte
          ! Carlo sampler

          c = cos(PI/2.0 * prn())
          beta_vt_sq = -log(r1) - log(r2)*c*c
       end if

       ! Determine beta * vt
       beta_vt = sqrt(beta_vt_sq)

       ! Sample cosine of angle between neutron and target velocity
       mu = 2.0*prn() - ONE

       ! Determine rejection probability
       accept_prob = sqrt(beta_vn*beta_vn + beta_vt_sq - 2*beta_vn*beta_vt*mu) &
            /(beta_vn + beta_vt)

       ! Perform rejection sampling on vt and mu
       if (prn() < accept_prob) exit
    end do

    ! determine direction of target velocity based on the neutron's velocity
    ! vector and the sampled angle between them
    u = p % coord0 % uvw(1)
    v = p % coord0 % uvw(2)
    w = p % coord0 % uvw(3)
    call rotate_angle(u, v, w, mu)

    ! determine speed of target nucleus
    vt = sqrt(beta_vt_sq*kT/nuc % awr)

    ! determine velocity vector of target nucleus
    v_target(1) = u*vt
    v_target(2) = v*vt
    v_target(3) = w*vt

  end subroutine sample_target_velocity

!===============================================================================
! CREATE_FISSION_SITES determines the average total, prompt, and delayed
! neutrons produced from fission and creates appropriate bank sites.
!===============================================================================

  subroutine create_fission_sites(index_nuclide, rxn, event)

    integer, intent(in)     :: index_nuclide
    type(Reaction), pointer :: rxn
    logical, optional       :: event

    integer :: i            ! loop index
    integer :: j            ! index on nu energy grid / precursor group
    integer :: lc           ! index before start of energies/nu values
    integer :: NR           ! number of interpolation regions
    integer :: NE           ! number of energies tabulated
    integer :: nu           ! actual number of neutrons produced
    integer :: law          ! energy distribution law
    integer :: n_sample     ! number of times resampling
    real(8) :: E            ! incoming energy of neutron
    real(8) :: E_out        ! outgoing energy of fission neutron
    real(8) :: nu_t         ! total nu
    real(8) :: nu_p         ! prompt nu
    real(8) :: nu_d         ! delayed nu
    real(8) :: mu           ! fission neutron angular cosine
    real(8) :: phi          ! fission neutron azimuthal angle
    real(8) :: beta         ! delayed neutron fraction
    real(8) :: xi           ! random number
    real(8) :: yield        ! delayed neutron precursor yield
    real(8) :: prob         ! cumulative probability
    logical :: actual_event ! did fission actually occur? (no survival biasing)
    type(Nuclide),    pointer :: nuc
    type(DistEnergy), pointer :: edist => null()

    ! Get pointer to nuclide
    nuc => nuclides(index_nuclide)

    ! check whether actual fission event occurred for when survival biasing is
    ! turned off -- assume by default that no event occurs
    if (present(event)) then
       actual_event = event
    else
       actual_event = .false.
    end if

    ! copy energy of neutron
    E = p % E

    ! Determine total nu
    nu_t = nu_total(nuc, E)

    ! Determine prompt nu
    if (nuc % nu_p_type == NU_NONE) then
       nu_p = nu_t
    else
       nu_p = nu_prompt(nuc, E)
    end if
          
    ! Determine delayed nu
    nu_d = nu_delayed(nuc, E)

    ! Determine delayed neutron fraction
    beta = nu_d / nu_t

    ! TODO: Heat generation from fission

    ! Sample number of neutrons produced
    if (actual_event) then
       nu_t = p % wgt / keff * nu_t
    else
       nu_t = p % last_wgt * micro_xs(index_nuclide) % fission / (keff * &
            micro_xs(index_nuclide) % total) * nu_t
    end if
    if (prn() > nu_t - int(nu_t)) then
       nu = int(nu_t)
    else
       nu = int(nu_t) + 1
    end if

    ! Bank source neutrons
    if (nu == 0 .or. n_bank == 3*work) return
    do i = int(n_bank,4) + 1, int(min(n_bank + nu, 3*work),4)
       ! Bank source neutrons by copying particle data
       fission_bank(i) % id  = p % id
       fission_bank(i) % xyz = p % coord0 % xyz

       ! sample cosine of angle
       mu = sample_angle(rxn, E)

       ! sample between delayed and prompt neutrons
       if (prn() < beta) then
          ! ====================================================================
          ! DELAYED NEUTRON SAMPLED

          ! sampled delayed precursor group
          xi = prn()
          lc = 1
          prob = ZERO
          do j = 1, nuc % n_precursor
             ! determine number of interpolation regions and energies
             NR = int(nuc % nu_d_precursor_data(lc + 1))
             NE = int(nuc % nu_d_precursor_data(lc + 2 + 2*NR))

             ! determine delayed neutron precursor yield for group j
             yield = interpolate_tab1(nuc % nu_d_precursor_data( &
                  lc+1:lc+2+2*NR+2*NE), E)

             ! Check if this group is sampled
             prob = prob + yield
             if (xi < prob) exit

             ! advance pointer
             lc = lc + 2 + 2*NR + 2*NE + 1
          end do

          ! if the sum of the probabilities is slightly less than one and the
          ! random number is greater, j will be greater than nuc %
          ! n_precursor -- check for this condition
          j = min(j, nuc % n_precursor)

          ! select energy distribution for group j
          law = nuc % nu_d_edist(j) % law
          edist => nuc % nu_d_edist(j)

          ! sample from energy distribution
          n_sample = 0
          do
             if (law == 44 .or. law == 61) then
                call sample_energy(edist, E, E_out, mu)
             else
                call sample_energy(edist, E, E_out)
             end if

             ! resample if energy is >= 20 MeV
             if (E_out < 20) exit

             ! check for large number of resamples
             n_sample = n_sample + 1
             if (n_sample == MAX_SAMPLE) then
                message = "Resampled energy distribution maximum number of " // &
                     "times for nuclide " // nuc % name
                call fatal_error()
             end if
          end do

       else
          ! ====================================================================
          ! PROMPT NEUTRON SAMPLED

          ! sample from prompt neutron energy distribution
          law = rxn % edist % law
          n_sample = 0
          do
             if (law == 44 .or. law == 61) then
                call sample_energy(rxn%edist, E, E_out, prob)
             else
                call sample_energy(rxn%edist, E, E_out)
             end if

             ! resample if energy is >= 20 MeV
             if (E_out < 20) exit

             ! check for large number of resamples
             n_sample = n_sample + 1
             if (n_sample == MAX_SAMPLE) then
                message = "Resampled energy distribution maximum number of " // &
                     "times for nuclide " // nuc % name
                call fatal_error()
             end if
          end do

       end if

       ! Sample azimuthal angle uniformly in [0,2*pi)
       phi = TWO*PI*prn()
       fission_bank(i) % uvw(1) = mu
       fission_bank(i) % uvw(2) = sqrt(ONE - mu*mu) * cos(phi)
       fission_bank(i) % uvw(3) = sqrt(ONE - mu*mu) * sin(phi)

       ! set energy of fission neutron
       fission_bank(i) % E = E_out
    end do

    ! increment number of bank sites
    n_bank = min(n_bank + nu, 3*work)
    p % n_bank = nu

  end subroutine create_fission_sites

!===============================================================================
! INELASTIC_SCATTER handles all reactions with a single secondary neutron (other
! than fission), i.e. level scattering, (n,np), (n,na), etc.
!===============================================================================

  subroutine inelastic_scatter(nuc, rxn)

    type(Nuclide),  pointer :: nuc
    type(Reaction), pointer :: rxn

    integer :: n_secondary ! number of secondary particles
    integer :: law         ! secondary energy distribution law
    real(8) :: A           ! atomic weight ratio of nuclide
    real(8) :: E_in        ! incoming energy
    real(8) :: mu          ! cosine of scattering angle
    real(8) :: E           ! outgoing energy in laboratory
    real(8) :: E_cm        ! outgoing energy in center-of-mass
    real(8) :: u,v,w       ! direction cosines
    real(8) :: Q           ! Q-value of reaction
    
    ! copy energy of neutron
    E_in = p % E

    ! determine A and Q
    A = nuc % awr
    Q = rxn % Q_value

    ! determine secondary energy distribution law
    law = rxn % edist % law

    ! sample scattering angle
    mu = sample_angle(rxn, E_in)

    ! sample outgoing energy
    if (law == 44 .or. law == 61) then
       call sample_energy(rxn%edist, E_in, E, mu)
    elseif (law == 66) then
       call sample_energy(rxn%edist, E_in, E, A=A, Q=Q)
    else
       call sample_energy(rxn%edist, E_in, E)
    end if

    ! if scattering system is in center-of-mass, transfer cosine of scattering
    ! angle and outgoing energy from CM to LAB
    if (rxn % TY < 0) then
       E_cm = E

       ! determine outgoing energy in lab
       E = E_cm + (E_in + TWO * mu * (A+ONE) * sqrt(E_in * E_cm)) & 
            / ((A+ONE)*(A+ONE))

       ! determine outgoing angle in lab
       mu = mu * sqrt(E_cm/E) + ONE/(A+ONE) * sqrt(E_in/E)
    end if

    ! copy directional cosines
    u = p % coord0 % uvw(1)
    v = p % coord0 % uvw(2)
    w = p % coord0 % uvw(3)

    ! change direction of particle
    call rotate_angle(u, v, w, mu)
    p % coord0 % uvw = (/ u, v, w /)

    ! change energy of particle
    p % E = E

    ! Copy scattering cosine for tallies
    p % mu = mu

    ! change weight of particle based on multiplicity
    n_secondary = abs(rxn % TY)
    p % wgt = n_secondary * p % wgt

  end subroutine inelastic_scatter

!===============================================================================
! SAMPLE_ANGLE samples the cosine of the angle between incident and exiting
! particle directions either from 32 equiprobable bins or from a tabular
! distribution.
!===============================================================================

  function sample_angle(rxn, E) result(mu)

    type(Reaction), pointer    :: rxn ! reaction
    real(8),        intent(in) :: E   ! incoming energy

    real(8)        :: xi      ! random number on [0,1)
    integer        :: interp  ! type of interpolation
    integer        :: type    ! angular distribution type
    integer        :: i       ! incoming energy bin
    integer        :: n       ! number of incoming energy bins
    integer        :: lc      ! location in data array
    integer        :: NP      ! number of points in cos distribution
    integer        :: k       ! index on cosine grid
    real(8)        :: r       ! interpolation factor on incoming energy
    real(8)        :: frac    ! interpolation fraction on cosine
    real(8)        :: mu0     ! cosine in bin k
    real(8)        :: mu1     ! cosine in bin k+1
    real(8)        :: mu      ! final cosine sampled
    real(8)        :: c_k     ! cumulative frequency at k
    real(8)        :: c_k1    ! cumulative frequency at k+1
    real(8)        :: p0,p1   ! probability distribution

    ! check if reaction has angular distribution -- if not, sample outgoing
    ! angle isotropically
    if (.not. rxn % has_angle_dist) then
       mu = TWO * prn() - ONE
       return
    end if

    ! determine number of incoming energies
    n = rxn % adist % n_energy

    ! find energy bin and calculate interpolation factor -- if the energy is
    ! outside the range of the tabulated energies, choose the first or last bins
    if (E < rxn % adist % energy(1)) then
       i = 1
       r = ZERO
    elseif (E > rxn % adist % energy(n)) then
       i = n - 1
       r = ONE
    else
       i = binary_search(rxn % adist % energy, n, E)
       r = (E - rxn % adist % energy(i)) / & 
            (rxn % adist % energy(i+1) - rxn % adist % energy(i))
    end if

    ! Sample between the ith and (i+1)th bin
    if (r > prn()) i = i + 1

    ! check whether this is a 32-equiprobable bin or a tabular distribution
    lc  = rxn % adist % location(i)
    type = rxn % adist % type(i)
    if (type == ANGLE_ISOTROPIC) then
       mu = TWO * prn() - ONE
    elseif (type == ANGLE_32_EQUI) then
       ! sample cosine bin
       xi = prn()
       k = 1 + int(32.0_8*xi)

       ! calculate cosine
       mu0 = rxn % adist % data(lc + k)
       mu1 = rxn % adist % data(lc + k+1)
       mu = mu0 + (32.0_8 * xi - k) * (mu1 - mu0)

    elseif (type == ANGLE_TABULAR) then
       interp = int(rxn % adist % data(lc + 1))
       NP     = int(rxn % adist % data(lc + 2))

       ! determine outgoing cosine bin
       xi = prn()
       lc = lc + 2
       c_k = rxn % adist % data(lc + 2*NP + 1)
       do k = 1, NP - 1
          c_k1 = rxn % adist % data(lc + 2*NP + k+1)
          if (xi < c_k1) exit
          c_k = c_k1
       end do

       ! check to make sure k is <= NP - 1
       k = min(k, NP - 1)

       p0  = rxn % adist % data(lc + NP + k)
       mu0 = rxn % adist % data(lc + k)
       if (interp == HISTOGRAM) then
          ! Histogram interpolation
          if (p0 > ZERO) then
             mu = mu0 + (xi - c_k)/p0
          else
             mu = mu0
          end if

       elseif (interp == LINEAR_LINEAR) then
          ! Linear-linear interpolation
          p1  = rxn % adist % data(lc + NP + k+1)
          mu1 = rxn % adist % data(lc + k+1)

          frac = (p1 - p0)/(mu1 - mu0)
          if (frac == ZERO) then
             mu = mu0 + (xi - c_k)/p0
          else
             mu = mu0 + (sqrt(max(ZERO, p0*p0 + 2*frac*(xi - c_k))) - p0)/frac
          end if
       else
          message = "Unknown interpolation type: " // trim(to_str(interp))
          call fatal_error()
       end if

       ! Because of floating-point roundoff, it may be possible for mu to be
       ! outside of the range [-1,1). In these cases, we just set mu to exactly
       ! -1 or 1

       if (abs(mu) > ONE) mu = sign(ONE,mu)
         
    else
       message = "Unknown angular distribution type: " // trim(to_str(type))
       call fatal_error()
    end if
    
  end function sample_angle

!===============================================================================
! ROTATE_ANGLE rotates direction cosines through a polar angle whose cosine is
! mu and through an azimuthal angle sampled uniformly. Note that this is done
! with direct sampling rather than rejection as is done in MCNP and SERPENT.
!===============================================================================

  subroutine rotate_angle(u, v, w, mu)

    real(8), intent(inout) :: u
    real(8), intent(inout) :: v
    real(8), intent(inout) :: w
    real(8), intent(in)    :: mu ! cosine of angle in lab

    real(8) :: phi    ! azimuthal angle
    real(8) :: sinphi ! sine of azimuthal angle
    real(8) :: cosphi ! cosine of azimuthal angle
    real(8) :: a      ! sqrt(1 - mu^2)
    real(8) :: b      ! sqrt(1 - w^2)
    real(8) :: u0     ! original cosine in x direction
    real(8) :: v0     ! original cosine in y direction
    real(8) :: w0     ! original cosine in z direction

    ! Copy original directional cosines
    u0 = u
    v0 = v
    w0 = w

    ! Sample azimuthal angle in [0,2pi)
    phi = TWO * PI * prn()

    ! Precompute factors to save flops
    sinphi = sin(phi)
    cosphi = cos(phi)
    a = sqrt(max(ZERO, ONE - mu*mu))
    b = sqrt(max(ZERO, ONE - w0*w0))

    ! Need to treat special case where sqrt(1 - w**2) is close to zero by
    ! expanding about the v component rather than the w component
    if (b > 1e-10) then
       u = mu*u0 + a*(u0*w0*cosphi - v0*sinphi)/b
       v = mu*v0 + a*(v0*w0*cosphi + u0*sinphi)/b
       w = mu*w0 - a*b*cosphi
    else
       b = sqrt(ONE - v0*v0)
       u = mu*u0 + a*(u0*v0*cosphi + w0*sinphi)/b
       v = mu*v0 - a*b*cosphi
       w = mu*w0 + a*(v0*w0*cosphi - u0*sinphi)/b
    end if

  end subroutine rotate_angle
    
!===============================================================================
! SAMPLE_ENERGY samples an outgoing energy distribution, either for a secondary
! neutron from a collision or for a prompt/delayed fission neutron
!===============================================================================

  recursive subroutine sample_energy(edist, E_in, E_out, mu_out, A, Q)

    type(DistEnergy),  pointer       :: edist
    real(8), intent(in)              :: E_in   ! incoming energy of neutron
    real(8), intent(out)             :: E_out  ! outgoing energy
    real(8), intent(inout), optional :: mu_out ! outgoing cosine of angle
    real(8), intent(in),    optional :: A      ! mass number of nuclide
    real(8), intent(in),    optional :: Q      ! Q-value of reaction

    integer :: i           ! index on incoming energy grid
    integer :: k           ! sampled index on outgoing grid
    integer :: l           ! sampled index on incoming grid
    integer :: n_sample    ! number of rejections
    integer :: lc          ! dummy index
    integer :: NR          ! number of interpolation regions
    integer :: NE          ! number of energies
    integer :: NET         ! number of outgoing energies
    integer :: INTTp       ! combination of INTT and ND
    integer :: INTT        ! 1 = histogram, 2 = linear-linear
    integer :: JJ          ! 1 = histogram, 2 = linear-linear
    integer :: ND          ! number of discrete lines
    integer :: NP          ! number of points in distribution

    real(8) :: p_valid     ! probability of law validity

    real(8) :: E_i_1, E_i_K   ! endpoints on outgoing grid i
    real(8) :: E_i1_1, E_i1_K ! endpoints on outgoing grid i+1
    real(8) :: E_1, E_K       ! endpoints interpolated between i and i+1

    real(8) :: E_l_k, E_l_k1  ! adjacent E on outgoing grid l
    real(8) :: p_l_k, p_l_k1  ! adjacent p on outgoing grid l
    real(8) :: c_k, c_k1      ! cumulative probability

    real(8) :: KM_A           ! Kalbach-Mann parameter R
    real(8) :: KM_R           ! Kalbach-Mann parameter R
    real(8) :: A_k, A_k1      ! Kalbach-Mann A on outgoing grid l
    real(8) :: R_k, R_k1      ! Kalbach-Mann R on outgoing grid l

    real(8) :: Watt_a, Watt_b ! Watt spectrum parameters

    real(8) :: mu_k    ! angular cosine in bin k
    real(8) :: mu_k1   ! angular cosine in bin k+1
    real(8) :: p_k     ! angular pdf in bin k
    real(8) :: p_k1    ! angular pdf in bin k+1

    real(8) :: r           ! interpolation factor on incoming energy
    real(8) :: frac        ! interpolation factor on outgoing energy
    real(8) :: U           ! restriction energy
    real(8) :: T           ! nuclear temperature

    real(8) :: Ap          ! total mass ratio for n-body dist
    integer :: n_bodies    ! number of bodies for n-body dist
    real(8) :: E_max       ! parameter for n-body dist
    real(8) :: x, y, v     ! intermediate variables for n-body dist
    real(8) :: r1, r2, r3, r4, r5, r6

    ! ==========================================================================
    ! SAMPLE ENERGY DISTRIBUTION IF THERE ARE MULTIPLE

    if (associated(edist % next)) then
       if (edist % p_valid % n_regions > 0) then
          p_valid = interpolate_tab1(edist % p_valid, E_in)

          if (prn() > p_valid) then
             if (edist % law == 44 .or. edist % law == 61) then
                call sample_energy(edist%next, E_in, E_out, mu_out)
             elseif (edist % law == 66) then
                call sample_energy(edist%next, E_in, E_out, A=A, Q=Q)
             else
                call sample_energy(edist%next, E_in, E_out)
             end if
             return
          end if
       end if
    end if

    ! Determine which secondary energy distribution law to use
    select case (edist % law)
    case (1)
       ! =======================================================================
       ! TABULAR EQUIPROBABLE ENERGY BINS

       ! read number of interpolation regions, incoming energies, and outgoing
       ! energies
       NR  = int(edist % data(1))
       NE  = int(edist % data(2 + 2*NR))
       NET = int(edist % data(3 + 2*NR + NE))
       if (NR > 0) then
          message = "Multiple interpolation regions not supported while &
               &attempting to sample equiprobable energy bins."
          call fatal_error()
       end if

       ! determine index on incoming energy grid and interpolation factor
       lc = 2 + 2*NR
       i = binary_search(edist % data(lc+1:lc+NE), NE, E_in)
       r = (E_in - edist%data(lc+i)) / &
            (edist%data(lc+i+1) - edist%data(lc+i))

       ! Sample outgoing energy bin
       r1 = prn()
       k = 1 + int(NET * r1)

       ! Determine E_1 and E_K
       lc    = 3 + 3*NR + NE + (i-1)*NET
       E_i_1 = edist % data(lc + 1)
       E_i_K = edist % data(lc + NET)

       lc     = 3 + 3*NR + NE + i*NET
       E_i1_1 = edist % data(lc + 1)
       E_i1_K = edist % data(lc + NET)

       E_1 = E_i_1 + r*(E_i1_1 - E_i_1)
       E_K = E_i_K + r*(E_i1_K - E_i_K)

       ! Randomly select between the outgoing table for incoming energy E_i and
       ! E_(i+1)
       if (prn() < r) then
          l = i + 1
       else
          l = i
       end if

       ! Determine E_l_k and E_l_k+1
       lc     = 3 + 2*NR + NE + (l-1)*NET
       E_l_k  = edist % data(lc+k)
       E_l_k1 = edist % data(lc+k+1)

       ! Determine E' (denoted here as E_out)
       r2 = prn()
       E_out  = E_l_k + r2*(E_l_k1 - E_l_k)

       ! Now interpolate between incident energy bins i and i + 1
       if (l == i) then
          E_out = E_1 + (E_out - E_i_1)*(E_K - E_1)/(E_i_K - E_i_1)
       else
          E_out = E_1 + (E_out - E_i1_1)*(E_K - E_1)/(E_i1_K - E_i1_1)
       end if

    case (3)
       ! =======================================================================
       ! INELASTIC LEVEL SCATTERING

       E_out = edist%data(2) * (E_in - edist%data(1))

    case (4)
       ! =======================================================================
       ! CONTINUOUS TABULAR DISTRIBUTION

       ! read number of interpolation regions and incoming energies 
       NR  = int(edist % data(1))
       NE  = int(edist % data(2 + 2*NR))
       if (NR > 0) then
          message = "Multiple interpolation regions not supported while &
               &attempting to sample continuous tabular distribution."
          call fatal_error()
       end if

       ! find energy bin and calculate interpolation factor -- if the energy is
       ! outside the range of the tabulated energies, choose the first or last
       ! bins
       lc = 2 + 2*NR
       if (E_in < edist % data(lc+1)) then
          i = 1
          r = ZERO
       elseif (E_in > edist % data(lc+NE)) then
          i = NE - 1
          r = ONE
       else
          i = binary_search(edist % data(lc+1:lc+NE), NE, E_in)
          r = (E_in - edist%data(lc+i)) / & 
               (edist%data(lc+i+1) - edist%data(lc+i))
       end if

       ! Sample between the ith and (i+1)th bin
       r2 = prn()
       if (r > r2) then
          l = i + 1
       else
          l = i
       end if

       ! interpolation for energy E1 and EK
       lc    = int(edist%data(2 + 2*NR + NE + i))
       NP    = int(edist%data(lc + 2))
       E_i_1 = edist%data(lc + 2 + 1)
       E_i_K = edist%data(lc + 2 + NP)

       lc     = int(edist%data(2 + 2*NR + NE + i + 1))
       NP     = int(edist%data(lc + 2))
       E_i1_1 = edist%data(lc + 2 + 1)
       E_i1_K = edist%data(lc + 2 + NP)

       E_1 = E_i_1 + r*(E_i1_1 - E_i_1)
       E_K = E_i_K + r*(E_i1_K - E_i_K)

       ! determine location of outgoing energies, pdf, cdf for E(l)
       lc = int(edist % data(2 + 2*NR + NE + l))

       ! determine type of interpolation and number of discrete lines
       INTTp = int(edist % data(lc + 1))
       NP    = int(edist % data(lc + 2))
       if (INTTp > 10) then
          INTT = mod(INTTp,10)
          ND = (INTTp - INTT)/10
       else
          INTT = INTTp
          ND = 0
       end if

       if (ND > 0) then
          ! discrete lines present
          message = "Discrete lines in continuous tabular distributed not &
               &yet supported"
          call fatal_error()
       end if

       ! determine outgoing energy bin
       r1 = prn()
       lc = lc + 2 ! start of EOUT
       c_k = edist % data(lc + 2*NP + 1)
       do k = 1, NP - 1
          c_k1 = edist % data(lc + 2*NP + k+1)
          if (r1 < c_k1) exit
          c_k = c_k1
       end do

       ! check to make sure k is <= NP - 1
       k = min(k, NP - 1)

       E_l_k = edist % data(lc+k)
       p_l_k = edist % data(lc+NP+k)
       if (INTT == HISTOGRAM) then
          ! Histogram interpolation
          if (p_l_k > ZERO) then
             E_out = E_l_k + (r1 - c_k)/p_l_k
          else
             E_out = E_l_k
          end if

       elseif (INTT == LINEAR_LINEAR) then
          ! Linear-linear interpolation -- not sure how you come about the
          ! formula given in the MCNP manual
          E_l_k1 = edist % data(lc+k+1)
          p_l_k1 = edist % data(lc+NP+k+1)

          frac = (p_l_k1 - p_l_k)/(E_l_k1 - E_l_k)
          if (frac == ZERO) then
             E_out = E_l_k + (r1 - c_k)/p_l_k
          else
             E_out = E_l_k + (sqrt(max(ZERO, p_l_k*p_l_k + &
                  2*frac*(r1 - c_k))) - p_l_k)/frac
          end if
       else
          message = "Unknown interpolation type: " // trim(to_str(INTT))
          call fatal_error()
       end if

       ! Now interpolate between incident energy bins i and i + 1
       if (l == i) then
          E_out = E_1 + (E_out - E_i_1)*(E_K - E_1)/(E_i_K - E_i_1)
       else
          E_out = E_1 + (E_out - E_i1_1)*(E_K - E_1)/(E_i1_K - E_i1_1)
       end if

    case (5)
       ! =======================================================================
       ! GENERAL EVAPORATION SPECTRUM

    case (7)
       ! =======================================================================
       ! MAXWELL FISSION SPECTRUM

       ! read number of interpolation regions and incoming energies 
       NR = int(edist % data(1))
       NE = int(edist % data(2 + 2*NR))

       ! determine nuclear temperature from tabulated function
       T = interpolate_tab1(edist % data, E_in)

       ! determine restriction energy
       lc = 2 + 2*NR + 2*NE
       U = edist % data(lc + 1)
       
       n_sample = 0
       do
          ! sample maxwell fission spectrum
          E_out = maxwell_spectrum(T)

          ! accept energy based on restriction energy
          if (E_out <= E_in - U) exit

          ! check for large number of rejections
          n_sample = n_sample + 1
          if (n_sample == MAX_SAMPLE) then
             message = "Too many rejections on Maxwell fission spectrum."
             call fatal_error()
          end if
       end do
       
    case (9)
       ! =======================================================================
       ! EVAPORATION SPECTRUM

       ! read number of interpolation regions and incoming energies 
       NR = int(edist % data(1))
       NE = int(edist % data(2 + 2*NR))

       ! determine nuclear temperature from tabulated function
       T = interpolate_tab1(edist % data, E_in)

       ! determine restriction energy
       lc = 2 + 2*NR + 2*NE
       U = edist % data(lc + 1)

       ! sample outgoing energy based on evaporation spectrum probability
       ! density function
       n_sample = 0
       do
          r1 = prn()
          r2 = prn()
          E_out = -T * log(r1*r2)
          if (E_out <= E_in - U) exit

          ! check for large number of rejections
          n_sample = n_sample + 1
          if (n_sample == MAX_SAMPLE) then
             message = "Too many rejections on evaporation spectrum."
             call fatal_error()
          end if
       end do
       
    case (11)
       ! =======================================================================
       ! ENERGY-DEPENDENT WATT SPECTRUM

       ! read number of interpolation regions and incoming energies for
       ! parameter 'a'
       NR = int(edist % data(1))
       NE = int(edist % data(2 + 2*NR))

       ! determine Watt parameter 'a' from tabulated function
       Watt_a = interpolate_tab1(edist % data, E_in)

       ! determine Watt parameter 'b' from tabulated function
       lc = 2 + 2*(NR + NE)
       Watt_b = interpolate_tab1(edist % data, E_in, lc + 1)

       ! read number of interpolation regions and incoming energies for
       ! parameter 'a'
       NR = int(edist % data(lc + 1))
       NE = int(edist % data(lc + 2 + 2*NR))

       ! determine restriction energy
       lc = lc + 2 + 2*(NR + NE)
       U = edist % data(lc + 1)

       n_sample = 0
       do
          ! Sample energy-dependent Watt fission spectrum
          E_out = watt_spectrum(Watt_a, Watt_b)

          ! accept energy based on restriction energy
          if (E_out <= E_in - U) exit

          ! check for large number of rejections
          n_sample = n_sample + 1
          if (n_sample == MAX_SAMPLE) then
             message = "Too many rejections on Watt spectrum."
             call fatal_error()
          end if
       end do

    case (44)
       ! =======================================================================
       ! KALBACH-MANN CORRELATED SCATTERING

       if (.not. present(mu_out)) then
          message = "Law 44 called without giving mu_out as argument."
          call fatal_error()
       end if

       ! read number of interpolation regions and incoming energies 
       NR = int(edist % data(1))
       NE = int(edist % data(2 + 2*NR))
       if (NR > 0) then
          message = "Multiple interpolation regions not supported while &
               &attempting to sample Kalbach-Mann distribution."
          call fatal_error()
       end if

       ! find energy bin and calculate interpolation factor -- if the energy is
       ! outside the range of the tabulated energies, choose the first or last
       ! bins
       lc = 2 + 2*NR
       if (E_in < edist % data(lc+1)) then
          i = 1
          r = ZERO
       elseif (E_in > edist % data(lc+NE)) then
          i = NE - 1
          r = ONE
       else
          i = binary_search(edist % data(lc+1:lc+NE), NE, E_in)
          r = (E_in - edist%data(lc+i)) / & 
               (edist%data(lc+i+1) - edist%data(lc+i))
       end if

       ! Sample between the ith and (i+1)th bin
       r2 = prn()
       if (r > r2) then
          l = i + 1
       else
          l = i
       end if

       ! determine endpoints on grid i
       lc    = int(edist%data(2+2*NR+NE + i)) ! start of LDAT for i
       NP    = int(edist%data(lc + 2))
       E_i_1 = edist%data(lc + 2 + 1)
       E_i_K = edist%data(lc + 2 + NP)

       ! determine endpoints on grid i+1
       lc     = int(edist%data(2+2*NR+NE + i+1)) ! start of LDAT for i+1
       NP     = int(edist%data(lc + 2))
       E_i1_1 = edist%data(lc + 2 + 1)
       E_i1_K = edist%data(lc + 2 + NP)

       E_1 = E_i_1 + r*(E_i1_1 - E_i_1)
       E_K = E_i_K + r*(E_i1_K - E_i_K)

       ! determine location of outgoing energies, pdf, cdf for E(l)
       lc = int(edist % data(2 + 2*NR + NE + l))

       ! determine type of interpolation and number of discrete lines
       INTTp = int(edist % data(lc + 1))
       NP    = int(edist % data(lc + 2))
       if (INTTp > 10) then
          INTT = mod(INTTp,10)
          ND = (INTTp - INTT)/10
       else
          INTT = INTTp
          ND = 0
       end if

       if (ND > 0) then
          ! discrete lines present
          message = "Discrete lines in continuous tabular distributed not &
               &yet supported"
          call fatal_error()
       end if

       ! determine outgoing energy bin
       r1 = prn()
       lc = lc + 2 ! start of EOUT
       c_k = edist % data(lc + 2*NP + 1)
       do k = 1, NP - 1
          c_k1 = edist % data(lc + 2*NP + k+1)
          if (r1 < c_k1) exit
          c_k = c_k1
       end do

       ! check to make sure k is <= NP - 1
       k = min(k, NP - 1)

       E_l_k = edist % data(lc+k)
       p_l_k = edist % data(lc+NP+k)
       if (INTT == HISTOGRAM) then
          ! Histogram interpolation
          if (p_l_k > ZERO) then
             E_out = E_l_k + (r1 - c_k)/p_l_k
          else
             E_out = E_l_k
          end if

          ! Determine Kalbach-Mann parameters
          KM_R = edist % data(lc + 3*NP + k)
          KM_A = edist % data(lc + 4*NP + k)

       elseif (INTT == LINEAR_LINEAR) then
          ! Linear-linear interpolation -- not sure how you come about the
          ! formula given in the MCNP manual
          E_l_k1 = edist % data(lc+k+1)
          p_l_k1 = edist % data(lc+NP+k+1)

          ! Find E prime
          frac = (p_l_k1 - p_l_k)/(E_l_k1 - E_l_k)
          if (frac == ZERO) then
             E_out = E_l_k + (r1 - c_k)/p_l_k
          else
             E_out = E_l_k + (sqrt(max(ZERO, p_l_k*p_l_k + &
                  2*frac*(r1 - c_k))) - p_l_k)/frac
          end if

          ! Determine Kalbach-Mann parameters
          R_k  = edist % data(lc + 3*NP + k)
          R_k1 = edist % data(lc + 3*NP + k+1)
          A_k  = edist % data(lc + 4*NP + k)
          A_k1 = edist % data(lc + 4*NP + k+1)
          
          KM_R = R_k + (R_k1 - R_k)*(E_out - E_l_k)/(E_l_k1 - E_l_k)
          KM_A = A_k + (A_k1 - A_k)*(E_out - E_l_k)/(E_l_k1 - E_l_k)
       else
          message = "Unknown interpolation type: " // trim(to_str(INTT))
          call fatal_error()
       end if

       ! Now interpolate between incident energy bins i and i + 1
       if (l == i) then
          E_out = E_1 + (E_out - E_i_1)*(E_K - E_1)/(E_i_K - E_i_1)
       else
          E_out = E_1 + (E_out - E_i1_1)*(E_K - E_1)/(E_i1_K - E_i1_1)
       end if

       ! Sampled correlated angle from Kalbach-Mann parameters
       r3 = prn()
       r4 = prn()
       T = (TWO*r4 - ONE) * sinh(KM_A)
       if (r3 > KM_R) then
          mu_out = log(T + sqrt(T*T + ONE))/KM_A
       else
          mu_out = log(r4*exp(KM_A) + (ONE - r4)*exp(-KM_A))/KM_A
       end if

    case (61)
       ! =======================================================================
       ! CORRELATED ENERGY AND ANGLE DISTRIBUTION

       if (.not. present(mu_out)) then
          message = "Law 44 called without giving mu_out as argument."
          call fatal_error()
       end if

       ! read number of interpolation regions and incoming energies 
       NR = int(edist % data(1))
       NE = int(edist % data(2 + 2*NR))
       if (NR > 0) then
          message = "Multiple interpolation regions not supported while &
               &attempting to sample correlated energy-angle distribution."
          call fatal_error()
       end if

       ! find energy bin and calculate interpolation factor -- if the energy is
       ! outside the range of the tabulated energies, choose the first or last
       ! bins
       lc = 2 + 2*NR
       if (E_in < edist % data(lc+1)) then
          i = 1
          r = ZERO
       elseif (E_in > edist % data(lc+NE)) then
          i = NE - 1
          r = ONE
       else
          i = binary_search(edist % data(lc+1:lc+NE), NE, E_in)
          r = (E_in - edist%data(lc+i)) / & 
               (edist%data(lc+i+1) - edist%data(lc+i))
       end if

       ! Sample between the ith and (i+1)th bin
       r2 = prn()
       if (r > r2) then
          l = i + 1
       else
          l = i
       end if

       ! determine endpoints on grid i
       lc    = int(edist%data(2+2*NR+NE + i)) ! start of LDAT for i
       NP    = int(edist%data(lc + 2))
       E_i_1 = edist%data(lc + 2 + 1)
       E_i_K = edist%data(lc + 2 + NP)

       ! determine endpoints on grid i+1
       lc     = int(edist%data(2+2*NR+NE + i+1)) ! start of LDAT for i+1
       NP     = int(edist%data(lc + 2))
       E_i1_1 = edist%data(lc + 2 + 1)
       E_i1_K = edist%data(lc + 2 + NP)

       E_1 = E_i_1 + r*(E_i1_1 - E_i_1)
       E_K = E_i_K + r*(E_i1_K - E_i_K)

       ! determine location of outgoing energies, pdf, cdf for E(l)
       lc = int(edist % data(2 + 2*NR + NE + l))

       ! determine type of interpolation and number of discrete lines
       INTTp = int(edist % data(lc + 1))
       NP    = int(edist % data(lc + 2))
       if (INTTp > 10) then
          INTT = mod(INTTp,10)
          ND = (INTTp - INTT)/10
       else
          INTT = INTTp
          ND = 0
       end if

       if (ND > 0) then
          ! discrete lines present
          message = "Discrete lines in continuous tabular distributed not &
               &yet supported"
          call fatal_error()
       end if

       ! determine outgoing energy bin
       r1 = prn()
       lc = lc + 2 ! start of EOUT
       c_k = edist % data(lc + 2*NP + 1)
       do k = 1, NP - 1
          c_k1 = edist % data(lc + 2*NP + k+1)
          if (r1 < c_k1) exit
          c_k = c_k1
       end do

       ! check to make sure k is <= NP - 1
       k = min(k, NP - 1)

       E_l_k = edist % data(lc+k)
       p_l_k = edist % data(lc+NP+k)
       if (INTT == HISTOGRAM) then
          ! Histogram interpolation
          if (p_l_k > ZERO) then
             E_out = E_l_k + (r1 - c_k)/p_l_k
          else
             E_out = E_l_k
          end if

       elseif (INTT == LINEAR_LINEAR) then
          ! Linear-linear interpolation -- not sure how you come about the
          ! formula given in the MCNP manual
          E_l_k1 = edist % data(lc+k+1)
          p_l_k1 = edist % data(lc+NP+k+1)

          ! Find E prime
          frac = (p_l_k1 - p_l_k)/(E_l_k1 - E_l_k)
          if (frac == ZERO) then
             E_out = E_l_k + (r1 - c_k)/p_l_k
          else
             E_out = E_l_k + (sqrt(max(ZERO, p_l_k*p_l_k + &
                  2*frac*(r1 - c_k))) - p_l_k)/frac
          end if
       else
          message = "Unknown interpolation type: " // trim(to_str(INTT))
          call fatal_error()
       end if

       ! Now interpolate between incident energy bins i and i + 1
       if (l == i) then
          E_out = E_1 + (E_out - E_i_1)*(E_K - E_1)/(E_i_K - E_i_1)
       else
          E_out = E_1 + (E_out - E_i1_1)*(E_K - E_1)/(E_i1_K - E_i1_1)
       end if

       ! Find location of correlated angular distribution
       lc = int(edist % data(lc+3*NP+k))

       ! Check if angular distribution is isotropic
       if (lc == 0) then
          mu_out = TWO * prn() - ONE
          return
       end if

       ! interpolation type and number of points in angular distribution
       JJ = int(edist % data(lc + 1))
       NP = int(edist % data(lc + 2))

       ! determine outgoing cosine bin
       r3 = prn()
       lc = lc + 2
       c_k = edist % data(lc + 2*NP + 1)
       do k = 1, NP - 1
          c_k1 = edist % data(lc + 2*NP + k+1)
          if (r3 < c_k1) exit
          c_k = c_k1
       end do

       ! check to make sure k is <= NP - 1
       k = min(k, NP - 1)

       p_k  = edist % data(lc + NP + k)
       mu_k = edist % data(lc + k)
       if (JJ == HISTOGRAM) then
          ! Histogram interpolation
          if (p_k > ZERO) then
             mu_out = mu_k + (r3 - c_k)/p_k
          else
             mu_out = mu_k
          end if

       elseif (JJ == LINEAR_LINEAR) then
          ! Linear-linear interpolation -- not sure how you come about the
          ! formula given in the MCNP manual
          p_k1  = edist % data(lc + NP + k+1)
          mu_k1 = edist % data(lc + k+1)

          frac = (p_k1 - p_k)/(mu_k1 - mu_k)
          if (frac == ZERO) then
             mu_out = mu_k + (r3 - c_k)/p_k
          else
             mu_out = mu_k + (sqrt(p_k*p_k + 2*frac*(r3 - c_k))-p_k)/frac
          end if
       else
          message = "Unknown interpolation type: " // trim(to_str(JJ))
          call fatal_error()
       end if

    case (66)
       ! =======================================================================
       ! N-BODY PHASE SPACE DISTRIBUTION

       ! read number of bodies in phase space and total mass ratio
       n_bodies = int(edist % data(1))
       Ap       = edist % data(2)

       ! determine E_max parameter
       E_max = (Ap - ONE)/Ap * (A/(A+ONE)*E_in + Q)

       ! x is essentially a Maxwellian distribution
       x = maxwell_spectrum(ONE)

       select case (n_bodies)
       case (3)
          y = maxwell_spectrum(ONE)
       case (4)
          r1 = prn()
          r2 = prn()
          r3 = prn()
          y = -log(r1*r2*r3)
       case (5)
          r1 = prn()
          r2 = prn()
          r3 = prn()
          r4 = prn()
          r5 = prn()
          r6 = prn()
          y = -log(r1*r2*r3*r4) - log(r5) * cos(PI/2.*r6)**2
       end select

       ! now determine v and E_out
       v = x/(x+y)
       E_out = E_max * v

    case (67)
       ! =======================================================================
       ! LABORATORY ENERGY-ANGLE LAW

    end select
    
  end subroutine sample_energy

!===============================================================================
! MAXWELL_SPECTRUM samples an energy from the Maxwell fission distribution based
! on a direct sampling scheme. The probability distribution function for a
! Maxwellian is given as p(x) = 2/(T*sqrt(pi))*sqrt(x/T)*exp(-x/T). This PDF can
! be sampled using rule C64 in the Monte Carlo Sampler LA-9721-MS.
!===============================================================================

  function maxwell_spectrum(T) result(E_out)

    real(8), intent(in)  :: T     ! tabulated function of incoming E
    real(8)              :: E_out ! sampled energy

    real(8) :: r1, r2, r3  ! random numbers
    real(8) :: c           ! cosine of pi/2*r3

    r1 = prn()
    r2 = prn()
    r3 = prn()

    ! determine cosine of pi/2*r
    c = cos(PI/2.*r3)

    ! determine outgoing energy
    E_out = -T*(log(r1) + log(r2)*c*c)

  end function maxwell_spectrum

!===============================================================================
! WATT_SPECTRUM samples the outgoing energy from a Watt energy-dependent fission
! spectrum. Although fitted parameters exist for many nuclides, generally the
! continuous tabular distributions (LAW 4) should be used in lieu of the Watt
! spectrum. This direct sampling scheme is an unpublished scheme based on the
! original Watt spectrum derivation (See F. Brown's MC lectures).
!===============================================================================

  function watt_spectrum(a, b) result(E_out)

    real(8), intent(in) :: a     ! Watt parameter a
    real(8), intent(in) :: b     ! Watt parameter b
    real(8)             :: E_out ! energy of emitted neutron

    real(8) :: w ! sampled from Maxwellian

    w     = maxwell_spectrum(a)
    E_out = w + a*a*b/4. + (2.*prn() - ONE)*sqrt(a*a*b*w)

  end function watt_spectrum

!===============================================================================
! WIGNER samples a Wigner distribution of energy level spacings. Note that this
! scheme is C50 in the Monte Carlo Sampler from Los Alamos (LA-9721-MS).
!===============================================================================

  function wigner(D_avg) result (D)

    real(8), intent(in) :: D_avg ! average level spacing
    real(8)             :: D     ! sampled level spacing

    real(8) :: c

    c = -4.*D_avg*D_avg/PI * log(prn())
    D = sqrt(c)

  end function wigner

!===============================================================================
! CHI_SQUARED samples a chi-squared distribution with n degrees of freedom. The
! distribution of resonance widths in the unresolved region is given by a
! chi-squared distribution. For the special case of n=1, this is a Porter-Thomas
! distribution. For cases with n odd, rule C64 is used whereas for cases with n
! even, rule C45 is used.
!===============================================================================

  function chi_squared(n, G_avg) result(G)

    integer, intent(in)           :: n     ! number of degrees of freedom
    real(8), intent(in), optional :: G_avg ! average resonance width

    integer :: i       ! loop index
    real(8) :: G       ! sampled random variable (or resonance width)
    real(8) :: x, y, c ! dummy variables
    real(8) :: r1, r2  ! psuedorandom numbers

    select case (mod(n,2))
    case (0)
       ! Even number of degrees of freedom can be sampled via rule C45. We can
       ! sample x as -2/n*log(product(r_i, i = 1 to n/2))
       x = ONE
       do i = 1, n/2
          x = x * prn()
       end do
       x = -2./n * log(x)

    case (1)
       ! Odd number of degrees of freedom can be sampled via rule C64. We can
       ! sample x as -2/n*(log(r)*cos^2(pi/2*r) + log(product(r_i, i = 1 to
       ! floor(n/2)))

       ! Note that we take advantage of integer division on n/2
       y = ONE
       do i = 1, n/2
          y = y * prn()
       end do

       r1 = prn()
       r2 = prn()
       c = cos(PI/2.*r2)
       x = -2./n * (log(y) + log(r1)*c*c)
    end select

    ! If sampling a chi-squared distribution for a resonance width and the
    ! average resonance width has been given, return the sampled resonance
    ! width.
    if (present(G_avg)) then
       G = x * G_avg
    else
       G = x
    end if

  end function chi_squared

end module physics<|MERGE_RESOLUTION|>--- conflicted
+++ resolved
@@ -52,8 +52,8 @@
        m => leakage_mesh
        call get_mesh_indices(m, p % coord0 % xyz, ijk, was_in_mesh)
        if (was_in_mesh) then
-          starting_source(ijk(1),ijk(2),ijk(3),stage) = &
-               starting_source(ijk(1),ijk(2),ijk(3),stage) + p % wgt
+          stage_source(ijk(1),ijk(2),ijk(3),stage) = &
+               stage_source(ijk(1),ijk(2),ijk(3),stage) + p % wgt
           ijk_current = ijk
        end if
     end if
@@ -112,22 +112,21 @@
           coord => coord % next
        end do
 
-<<<<<<< HEAD
        ! Check for particle outside original leakage mesh cell
        if (tallies_on) then
           call get_mesh_indices(m, p % coord0 % xyz, ijk, in_mesh)
           if (any(ijk /= ijk_current)) then
              ! tally stage leakage
              if (was_in_mesh) then
-                leakage(ijk_current(1),ijk_current(2),ijk_current(3),stage) = &
-                     leakage(ijk_current(1),ijk_current(2),ijk_current(3),stage) + ONE
+                stage_leakage(ijk_current(1),ijk_current(2),ijk_current(3),stage) = &
+                     stage_leakage(ijk_current(1),ijk_current(2),ijk_current(3),stage) + ONE
              end if
 
              ! tally next stage source
              if (in_mesh) then
                 stage = stage + 1
-                starting_source(ijk(1),ijk(2),ijk(3),stage) = &
-                     starting_source(ijk(1),ijk(2),ijk(3),stage) + ONE
+                stage_source(ijk(1),ijk(2),ijk(3),stage) = &
+                     stage_source(ijk(1),ijk(2),ijk(3),stage) + ONE
                 was_in_mesh = .true.
              else
                 was_in_mesh = .false.
@@ -141,9 +140,6 @@
           end if
        end if
 
-       ! Score track-length tallies
-       if (tallies_on) call score_tracklength_tally(p, distance)
-=======
        if (tallies_on) then
           ! Score track-length tallies
           if (n_tracklength_tallies > 0) &
@@ -153,7 +149,6 @@
           call add_to_score(global_tallies(K_TRACKLENGTH), &
                p % wgt * distance * material_xs % nu_fission)
        end if
->>>>>>> 2662a1b4
 
        if (d_collision > d_boundary) then
           ! ====================================================================

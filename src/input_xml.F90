module input_xml

  use cmfd_input,       only: configure_cmfd
  use constants
  use dict_header,      only: DictIntInt, ElemKeyValueCI
  use error,            only: fatal_error, warning
  use geometry_header,  only: Cell, Surface, Lattice
  use global
  use list_header,      only: ListChar, ListReal
  use mesh_header,      only: StructuredMesh
  use output,           only: write_message
  use plot_header
  use random_lcg,       only: prn
  use string,           only: lower_case, to_str, str_to_int, str_to_real, &
                              starts_with, ends_with
  use tally_header,     only: TallyObject, TallyFilter
  use tally_initialize, only: add_tallies

  implicit none
  save

  type(DictIntInt) :: cells_in_univ_dict ! used to count how many cells each
                                         ! universe contains

contains

!===============================================================================
! READ_INPUT_XML calls each of the separate subroutines for reading settings,
! geometry, materials, and tallies.
!===============================================================================

  subroutine read_input_xml()

    call read_settings_xml()
    call read_cross_sections_xml()
    call read_geometry_xml()
    call read_materials_xml()
    call read_tallies_xml()
    if (cmfd_run) call configure_cmfd()

  end subroutine read_input_xml

!===============================================================================
! READ_SETTINGS_XML reads data from a settings.xml file and parses it, checking
! for errors and placing properly-formatted data in the right data structures
!===============================================================================

  subroutine read_settings_xml()

    use xml_data_settings_t

    integer :: i ! loop index
    integer :: n
    integer :: coeffs_reqd
    logical :: file_exists
    character(MAX_FILE_LEN) :: env_variable
    character(MAX_WORD_LEN) :: type
    character(MAX_LINE_LEN) :: filename

    ! Display output message
    message = "Reading settings XML file..."
    call write_message(5)

    ! Check if settings.xml exists
    filename = trim(path_input) // "settings.xml"
    inquire(FILE=filename, EXIST=file_exists)
    if (.not. file_exists) then
      message = "Settings XML file '" // trim(filename) // "' does not exist!"
      call fatal_error()
    end if

    ! Initialize XML scalar variables
    cross_sections_ = ''
    verbosity_ = 0
    energy_grid_ = 'union'
    seed_ = 0_8
    source_ % file = ''
    source_ % space % type = ''
    source_ % angle % type = ''
    source_ % energy % type = ''

    ! Parse settings.xml file
    call read_xml_file_settings_t(filename)

    ! Find cross_sections.xml file -- the first place to look is the
    ! settings.xml file. If no file is found there, then we check the
    ! CROSS_SECTIONS environment variable

    if (len_trim(cross_sections_) == 0) then
      ! No cross_sections.xml file specified in settings.xml, check environment
      ! variable
      call get_environment_variable("CROSS_SECTIONS", env_variable)
      if (len_trim(env_variable) == 0) then
        message = "No cross_sections.xml file was specified in settings.xml &
             &or in the CROSS_SECTIONS environment variable."
        call fatal_error()
      else
        path_cross_sections = trim(env_variable)
      end if
    else
      path_cross_sections = trim(cross_sections_)
    end if

    ! Check for depletion
    if (associated(depletion_ % step)) then
      ! Set mode to depletion
      run_mode = MODE_DEPLETION

      ! Set number of depletion steps and allocate steps
      n_depletion_steps = size(depletion_ % step)
      allocate(depletion_steps(n_depletion_steps))

      ! Read each depletion step
      do i = 1, n_depletion_steps
        ! Copy user-specified value
        depletion_steps(i) % value = depletion_ % step(i) % value

        ! Determine units of step
        call lower_case(depletion_ % step(i) % units)
        select case(depletion_ % step(i) % units)
        case ('day', 'days')
          depletion_steps(i) % units = DEPLETION_STEP_DAY
          depletion_steps(i) % time = depletion_steps(i) % value * 86400.0_8
        case ('mwdkg', 'mwdkgu', 'mwd/kgu', 'mwd/kg')
          depletion_steps(i) % units = DEPLETION_STEP_MWDKG
          ! TODO: Convert MWd/kgU to days
        case default
          ! Set units to days by default
          depletion_steps(i) % units = DEPLETION_STEP_DAY
          depletion_steps(i) % time = depletion_steps(i) % value * 86400.0_8
        end select

        ! Determine power percentage
        if (depletion_ % step(i) % power < ZERO) then
          depletion_steps(i) % power = DEPLETION_DECAY
        else
          depletion_steps(i) % power = depletion_ % step(i) % power / 100.0_8
        end if
      end do
    end if

    ! Make sure that either criticality or fixed source was specified
    if (eigenvalue_ % batches == 0 .and. fixed_source_ % batches == 0 &
         .and. criticality_ % batches == 0) then
      message = "Number of batches on <eigenvalue> or <fixed_source> &
           &tag was zero."
      call fatal_error()
    end if

    ! Check for old <criticality> tag
    if (criticality_ % batches > 0) then
      eigenvalue_ = criticality_
      message = "The <criticality> element has been deprecated and &
           &replaced by <eigenvalue>."
      call warning()
    end if

    ! Eigenvalue information
    if (eigenvalue_ % batches > 0) then
      ! Set run mode
      if (run_mode == NONE) run_mode = MODE_EIGENVALUE

      ! Check number of particles
      if (len_trim(eigenvalue_ % particles) == 0) then
        message = "Need to specify number of particles per cycles."
        call fatal_error()
      end if

      ! If the number of particles was specified as a command-line argument, we
      ! don't set it here
      if (n_particles == 0) n_particles = str_to_int(eigenvalue_ % particles)

      ! Copy batch and generation information
      n_batches     = eigenvalue_ % batches
      n_inactive    = eigenvalue_ % inactive
      n_active      = n_batches - n_inactive
      gen_per_batch = eigenvalue_ % generations_per_batch

      ! Allocate array for batch keff and entropy
      allocate(k_batch(n_batches))
      allocate(entropy(n_batches*gen_per_batch))
      entropy = ZERO
    end if

    ! Fixed source calculation information
    if (fixed_source_ % batches > 0) then
      ! Set run mode
      if (run_mode == NONE) run_mode = MODE_FIXEDSOURCE

      ! Check number of particles
      if (len_trim(fixed_source_ % particles) == 0) then
        message = "Need to specify number of particles per cycles."
        call fatal_error()
      end if

      ! If the number of particles was specified as a command-line argument, we
      ! don't set it here
      if (n_particles == 0) n_particles = str_to_int(fixed_source_ % particles)

      ! Copy batch information
      n_batches     = fixed_source_ % batches
      n_active      = fixed_source_ % batches
      n_inactive    = 0
      gen_per_batch = 1
    end if

    ! Check number of active batches, inactive batches, and particles
    if (n_active <= 0) then
      message = "Number of active batches must be greater than zero."
      call fatal_error()
    elseif (n_inactive < 0) then
      message = "Number of inactive batches must be non-negative."
      call fatal_error()
    elseif (n_particles <= 0) then
      message = "Number of particles must be greater than zero."
      call fatal_error()
    end if

    ! Copy random number seed if specified
    if (seed_ > 0) seed = seed_

    ! Energy grid methods
    select case (energy_grid_)
    case ('nuclide')
      grid_method = GRID_NUCLIDE
    case ('union')
      grid_method = GRID_UNION
    case ('lethargy')
      message = "Lethargy mapped energy grid not yet supported."
      call fatal_error()
    case default
      message = "Unknown energy grid method: " // energy_grid_
      call fatal_error()
    end select

    ! Verbosity
    if (verbosity_ > 0) verbosity = verbosity_

    ! ==========================================================================
    ! EXTERNAL SOURCE

    if (source_ % file /= '') then
      ! Copy path of source file
      path_source = source_ % file

      ! Check if source file exists
      inquire(FILE=path_source, EXIST=file_exists)
      if (.not. file_exists) then
        message = "Binary source file '" // trim(path_source) // &
             "' does not exist!"
        call fatal_error()
      end if

    else
      ! Spatial distribution for external source
      if (source_ % space % type /= '') then
        ! Read type of spatial distribution
        type = source_ % space % type
        call lower_case(type)
        select case (type)
        case ('box')
          external_source % type_space = SRC_SPACE_BOX
          coeffs_reqd = 6
        case ('point')
          external_source % type_space = SRC_SPACE_POINT
          coeffs_reqd = 3
        case default
          message = "Invalid spatial distribution for external source: " &
               // trim(source_ % space % type)
          call fatal_error()
        end select

        ! Determine number of parameters specified
        if (associated(source_ % space % parameters)) then
          n = size(source_ % space % parameters)
        else
          n = 0
        end if

        ! Read parameters for spatial distribution
        if (n < coeffs_reqd) then
          message = "Not enough parameters specified for spatial " &
               // "distribution of external source."
          call fatal_error()
        elseif (n > coeffs_reqd) then
          message = "Too many parameters specified for spatial " &
               // "distribution of external source."
          call fatal_error()
        elseif (n > 0) then
          allocate(external_source % params_space(n))
          external_source % params_space = source_ % space % parameters
        end if
      else
        message = "No spatial distribution specified for external source!"
        call fatal_error()
      end if

      ! Determine external source angular distribution
      if (source_ % angle % type /= '') then
        ! Read type of angular distribution
        type = source_ % angle % type
        call lower_case(type)
        select case (type)
        case ('isotropic')
          external_source % type_angle = SRC_ANGLE_ISOTROPIC
          coeffs_reqd = 0
        case ('monodirectional')
          external_source % type_angle = SRC_ANGLE_MONO
          coeffs_reqd = 3
        case ('tabular')
          external_source % type_angle = SRC_ANGLE_TABULAR
        case default
          message = "Invalid angular distribution for external source: " &
               // trim(source_ % angle % type)
          call fatal_error()
        end select

        ! Determine number of parameters specified
        if (associated(source_ % angle % parameters)) then
          n = size(source_ % angle % parameters)
        else
          n = 0
        end if

        ! Read parameters for angle distribution
        if (n < coeffs_reqd) then
          message = "Not enough parameters specified for angle " &
               // "distribution of external source."
          call fatal_error()
        elseif (n > coeffs_reqd) then
          message = "Too many parameters specified for angle " &
               // "distribution of external source."
          call fatal_error()
        elseif (n > 0) then
          allocate(external_source % params_angle(n))
          external_source % params_angle = source_ % angle % parameters
        end if
      else
        ! Set default angular distribution isotropic
        external_source % type_angle  = SRC_ANGLE_ISOTROPIC
      end if

      ! Determine external source energy distribution
      if (source_ % energy % type /= '') then
        ! Read type of energy distribution
        type = source_ % energy % type
        call lower_case(type)
        select case (type)
        case ('monoenergetic')
          external_source % type_energy = SRC_ENERGY_MONO
          coeffs_reqd = 1
        case ('maxwell')
          external_source % type_energy = SRC_ENERGY_MAXWELL
          coeffs_reqd = 1
        case ('watt')
          external_source % type_energy = SRC_ENERGY_WATT
          coeffs_reqd = 2
        case ('tabular')
          external_source % type_energy = SRC_ENERGY_TABULAR
        case default
          message = "Invalid energy distribution for external source: " &
               // trim(source_ % energy % type)
          call fatal_error()
        end select

        ! Determine number of parameters specified
        if (associated(source_ % energy % parameters)) then
          n = size(source_ % energy % parameters)
        else
          n = 0
        end if

        ! Read parameters for energy distribution
        if (n < coeffs_reqd) then
          message = "Not enough parameters specified for energy " &
               // "distribution of external source."
          call fatal_error()
        elseif (n > coeffs_reqd) then
          message = "Too many parameters specified for energy " &
               // "distribution of external source."
          call fatal_error()
        elseif (n > 0) then
          allocate(external_source % params_energy(n))
          external_source % params_energy = source_ % energy % parameters
        end if
      else
        ! Set default energy distribution to Watt fission spectrum
        external_source % type_energy = SRC_ENERGY_WATT
        allocate(external_source % params_energy(2))
        external_source % params_energy = (/ 0.988_8, 2.249_8 /)
      end if
    end if

    ! Survival biasing
    call lower_case(survival_)
    if (survival_ == 'true' .or. survival_ == '1') survival_biasing = .true.

    ! Probability tables
    call lower_case(ptables_)
    if (ptables_ == 'false' .or. ptables_ == '0') urr_ptables_on = .false.

    ! Cutoffs
    if (size(cutoff_) > 0) then
      weight_cutoff = cutoff_(1) % weight
      weight_survive = cutoff_(1) % weight_avg
    end if

    ! Particle trace
    if (associated(trace_)) then
      trace_batch    = trace_(1)
      trace_gen      = trace_(2)
      trace_particle = trace_(3)
    end if

    ! Shannon Entropy mesh
    if (size(entropy_) > 0) then
      ! Check to make sure enough values were supplied
      if (size(entropy_(1) % lower_left) /= 3) then
        message = "Need to specify (x,y,z) coordinates of lower-left corner &
             &of Shannon entropy mesh."
      elseif (size(entropy_(1) % upper_right) /= 3) then
        message = "Need to specify (x,y,z) coordinates of upper-right corner &
             &of Shannon entropy mesh."
      end if

      ! Allocate mesh object and coordinates on mesh
      allocate(entropy_mesh)
      allocate(entropy_mesh % lower_left(3))
      allocate(entropy_mesh % upper_right(3))

      ! Copy values
      entropy_mesh % lower_left  = entropy_(1) % lower_left
      entropy_mesh % upper_right = entropy_(1) % upper_right

      ! Check on values provided
      if (.not. all(entropy_mesh % upper_right > entropy_mesh % lower_left)) then
        message = "Upper-right coordinate must be greater than lower-left &
             &coordinate for Shannon entropy mesh."
        call fatal_error()
      end if

      ! Check if dimensions were specified -- if not, they will be calculated
      ! automatically upon first entry into shannon_entropy

      if (associated(entropy_(1) % dimension)) then
        ! If so, make sure proper number of values were given
        if (size(entropy_(1) % dimension) /= 3) then
          message = "Dimension of entropy mesh must be given as three &
               &integers."
          call fatal_error()
        end if

        ! Allocate dimensions
        entropy_mesh % n_dimension = 3
        allocate(entropy_mesh % dimension(3))

        ! Copy dimensions
        entropy_mesh % dimension = entropy_(1) % dimension
      end if

      ! Turn on Shannon entropy calculation
      entropy_on = .true.
    end if

    ! Uniform fission source weighting mesh
    if (size(uniform_fs_) > 0) then
      ! Check to make sure enough values were supplied
      if (size(uniform_fs_(1) % lower_left) /= 3) then
        message = "Need to specify (x,y,z) coordinates of lower-left corner &
             &of UFS mesh."
      elseif (size(uniform_fs_(1) % upper_right) /= 3) then
        message = "Need to specify (x,y,z) coordinates of upper-right corner &
             &of UFS mesh."
      elseif (size(uniform_fs_(1) % dimension) /= 3) then
        message = "Dimension of UFS mesh must be given as three &
             &integers."
        call fatal_error()
      end if

      ! Allocate mesh object and coordinates on mesh
      allocate(ufs_mesh)
      allocate(ufs_mesh % lower_left(3))
      allocate(ufs_mesh % upper_right(3))
      allocate(ufs_mesh % width(3))

      ! Allocate dimensions
      ufs_mesh % n_dimension = 3
      allocate(ufs_mesh % dimension(3))

      ! Copy dimensions
      ufs_mesh % dimension = uniform_fs_(1) % dimension

      ! Copy values
      ufs_mesh % lower_left  = uniform_fs_(1) % lower_left
      ufs_mesh % upper_right = uniform_fs_(1) % upper_right

      ! Check on values provided
      if (.not. all(ufs_mesh % upper_right > ufs_mesh % lower_left)) then
        message = "Upper-right coordinate must be greater than lower-left &
             &coordinate for UFS mesh."
        call fatal_error()
      end if

      ! Calculate width
      ufs_mesh % width = (ufs_mesh % upper_right - &
           ufs_mesh % lower_left) / ufs_mesh % dimension

      ! Calculate volume fraction of each cell
      ufs_mesh % volume_frac = ONE/real(product(ufs_mesh % dimension),8)

      ! Turn on uniform fission source weighting
      ufs = .true.

      ! Allocate source_frac
      allocate(source_frac(1, ufs_mesh % dimension(1), &
           ufs_mesh % dimension(2), ufs_mesh % dimension(3)))
    end if

    ! Check if the user has specified to write state points
    if (size(state_point_) > 0) then
      ! Determine number of batches at which to store state points
      if (associated(state_point_(1) % batches)) then
        n_state_points = size(state_point_(1) % batches)
      else
        n_state_points = 0
      end if

      if (n_state_points > 0) then
        ! User gave specific batches to write state points
        allocate(statepoint_batch(n_state_points))
        statepoint_batch = state_point_(1) % batches

      elseif (state_point_(1) % interval /= 0) then
        ! User gave an interval for writing state points
        n_state_points = n_batches / state_point_(1) % interval
        allocate(statepoint_batch(n_state_points))
        statepoint_batch = (/ (state_point_(1) % interval * i, i = 1, &
             n_state_points) /)
      else
        ! If neither were specified, write state point at last batch
        n_state_points = 1
        allocate(statepoint_batch(n_state_points))
        statepoint_batch(1) = n_batches
      end if

      ! Check if the user has specified to write binary source file
      call lower_case(state_point_(1) % source_separate)
      if (state_point_(1) % source_separate == 'true' .or. &
           state_point_(1) % source_separate == '1') source_separate = .true.
    else
      ! If no <state_point> tag was present, by default write state point at
      ! last batch only
      n_state_points = 1
      allocate(statepoint_batch(n_state_points))
      statepoint_batch(1) = n_batches
    end if

    ! Check if the user has specified to not reduce tallies at the end of every
    ! batch
    call lower_case(no_reduce_)
    if (no_reduce_ == 'true' .or. no_reduce_ == '1') reduce_tallies = .false.

    ! Check if the user has specified to use confidence intervals for
    ! uncertainties rather than standard deviations
    call lower_case(confidence_intervals_)
    if (confidence_intervals_ == 'true' .or. &
         confidence_intervals_ == '1') confidence_intervals = .true.

    ! Check for output options
    if (associated(output_)) then
      do i = 1, size(output_)
        call lower_case(output_(i))
        select case (output_(i))
        case ('summary')
          output_summary = .true.
        case ('cross_sections')
          output_xs = .true.
        case ('tallies')
          output_tallies = .true.
        case ('none')
          output_summary = .false.
          output_xs = .false.
          output_tallies = .false.
        end select
      end do
    end if

    ! check for cmfd run
    call lower_case(run_cmfd_)
    if (run_cmfd_ == 'true' .or. run_cmfd_ == '1') then
      cmfd_run = .true.
#ifndef PETSC
      if (master) then
        message = 'CMFD is not available, compile OpenMC with PETSc'
        call fatal_error()
      end if
#endif
    end if

  end subroutine read_settings_xml

!===============================================================================
! READ_GEOMETRY_XML reads data from a geometry.xml file and parses it, checking
! for errors and placing properly-formatted data in the right data structures
!===============================================================================

  subroutine read_geometry_xml()

    use xml_data_geometry_t

    integer :: i, j, k, m
    integer :: n
    integer :: n_x, n_y, n_z
    integer :: universe_num
    integer :: n_cells_in_univ
    integer :: coeffs_reqd
    real(8) :: phi, theta, psi
    logical :: file_exists
    character(MAX_LINE_LEN) :: filename
    character(MAX_WORD_LEN) :: word
    type(Cell),    pointer :: c => null()
    type(Surface), pointer :: s => null()
    type(Lattice), pointer :: lat => null()

    ! Display output message
    message = "Reading geometry XML file..."
    call write_message(5)

    ! ==========================================================================
    ! READ CELLS FROM GEOMETRY.XML

    ! Check if geometry.xml exists
    filename = trim(path_input) // "geometry.xml"
    inquire(FILE=filename, EXIST=file_exists)
    if (.not. file_exists) then
      message = "Geometry XML file '" // trim(filename) // "' does not exist!"
      call fatal_error()
    end if

    ! Parse geometry.xml file
    call read_xml_file_geometry_t(filename)

    ! Get number of <cell> tags
    n_cells = size(cell_)

    ! Check for no cells
    if (n_cells == 0) then
      message = "No cells found in geometry.xml!"
      call fatal_error()
    end if

    ! Allocate cells array
    allocate(cells(n_cells))

    n_universes = 0
    do i = 1, n_cells
      c => cells(i)

      ! Copy data into cells
      c % id       = cell_(i) % id
      c % universe = cell_(i) % universe
      c % fill     = cell_(i) % fill

      ! Check to make sure 'id' hasn't been used
      if (cell_dict % has_key(c % id)) then
        message = "Two or more cells use the same unique ID: " // to_str(c % id)
        call fatal_error()
      end if

      ! Read material
      word = cell_(i) % material
      call lower_case(word)
      select case(word)
      case ('void')
        c % material = MATERIAL_VOID

      case ('')
        ! This case is called if no material was specified
        c % material = 0

      case default
        c % material = int(str_to_int(word), 4)

        ! Check for error
        if (c % material == ERROR_INT) then
          message = "Invalid material specified on cell " // to_str(c % id)
          call fatal_error()
        end if
      end select

      ! Check to make sure that either material or fill was specified
      if (c % material == NONE .and. c % fill == NONE) then
        message = "Neither material nor fill was specified for cell " // & 
             trim(to_str(c % id))
        call fatal_error()
      end if

      ! Check to make sure that both material and fill haven't been
      ! specified simultaneously
      if (c % material /= NONE .and. c % fill /= NONE) then
        message = "Cannot specify material and fill simultaneously"
        call fatal_error()
      end if

      ! Check to make sure that surfaces were specified
      if (.not. associated(cell_(i) % surfaces)) then
        message = "No surfaces specified for cell " // &
             trim(to_str(c % id))
        call fatal_error()
      end if

      ! Allocate array for surfaces and copy
      n = size(cell_(i) % surfaces)
      c % n_surfaces = n
      allocate(c % surfaces(n))
      c % surfaces = cell_(i) % surfaces

      ! Rotation matrix
      if (associated(cell_(i) % rotation)) then
        ! Rotations can only be applied to cells that are being filled with
        ! another universe
        if (c % fill == NONE) then
          message = "Cannot apply a rotation to cell " // trim(to_str(&
               c % id)) // " because it is not filled with another universe"
          call fatal_error()
        end if

        ! Read number of rotation parameters
        n = size(cell_(i) % rotation)
        if (n /= 3) then
          message = "Incorrect number of rotation parameters on cell " // &
               to_str(c % id)
          call fatal_error()
        end if

        ! Copy rotation angles in x,y,z directions
        phi   = -cell_(i) % rotation(1) * PI/180.0
        theta = -cell_(i) % rotation(2) * PI/180.0
        psi   = -cell_(i) % rotation(3) * PI/180.0

        ! Calculate rotation matrix based on angles given
        allocate(c % rotation(3,3))
        c % rotation = reshape((/ &
             cos(theta)*cos(psi), cos(theta)*sin(psi), -sin(theta), &
             -cos(phi)*sin(psi) + sin(phi)*sin(theta)*cos(psi), &
             cos(phi)*cos(psi) + sin(phi)*sin(theta)*sin(psi), &
             sin(phi)*cos(theta), &
             sin(phi)*sin(psi) + cos(phi)*sin(theta)*cos(psi), &
             -sin(phi)*cos(psi) + cos(phi)*sin(theta)*sin(psi), &
             cos(phi)*cos(theta) /), (/ 3,3 /))
      end if

      ! Translation vector
      if (associated(cell_(i) % translation)) then
        ! Translations can only be applied to cells that are being filled with
        ! another universe
        if (c % fill == NONE) then
          message = "Cannot apply a translation to cell " // trim(to_str(&
               c % id)) // " because it is not filled with another universe"
          call fatal_error()
        end if

        ! Read number of translation parameters
        n = size(cell_(i) % translation)
        if (n /= 3) then
          message = "Incorrect number of translation parameters on cell " &
               // to_str(c % id)
          call fatal_error()
        end if

        ! Copy translation vector
        allocate(c % translation(3))
        c % translation = cell_(i) % translation
      end if

      ! Add cell to dictionary
      call cell_dict % add_key(c % id, i)

      ! For cells, we also need to check if there's a new universe --
      ! also for every cell add 1 to the count of cells for the
      ! specified universe
      universe_num = cell_(i) % universe
      if (.not. cells_in_univ_dict % has_key(universe_num)) then
        n_universes = n_universes + 1
        n_cells_in_univ = 1
        call universe_dict % add_key(universe_num, n_universes)
      else
        n_cells_in_univ = 1 + cells_in_univ_dict % get_key(universe_num)
      end if
      call cells_in_univ_dict % add_key(universe_num, n_cells_in_univ)

    end do

    ! ==========================================================================
    ! READ SURFACES FROM GEOMETRY.XML

    ! Get number of <surface> tags
    n_surfaces = size(surface_)

    ! Check for no surfaces
    if (n_surfaces == 0) then
      message = "No surfaces found in geometry.xml!"
      call fatal_error()
    end if

    ! Allocate cells array
    allocate(surfaces(n_surfaces))

    do i = 1, n_surfaces
      s => surfaces(i)

      ! Copy data into cells
      s % id = surface_(i) % id

      ! Check to make sure 'id' hasn't been used
      if (surface_dict % has_key(s % id)) then
        message = "Two or more surfaces use the same unique ID: " // &
             to_str(s % id)
        call fatal_error()
      end if

      ! Copy and interpret surface type
      word = surface_(i) % type
      call lower_case(word)
      select case(trim(word))
      case ('x-plane')
        s % type = SURF_PX
        coeffs_reqd  = 1
      case ('y-plane')
        s % type = SURF_PY
        coeffs_reqd  = 1
      case ('z-plane')
        s % type = SURF_PZ
        coeffs_reqd  = 1
      case ('plane')
        s % type = SURF_PLANE
        coeffs_reqd  = 4
      case ('x-cylinder')
        s % type = SURF_CYL_X
        coeffs_reqd  = 3
      case ('y-cylinder')
        s % type = SURF_CYL_Y
        coeffs_reqd  = 3
      case ('z-cylinder')
        s % type = SURF_CYL_Z
        coeffs_reqd  = 3
      case ('sphere')
        s % type = SURF_SPHERE
        coeffs_reqd  = 4
      case ('x-cone')
        s % type = SURF_CONE_X
        coeffs_reqd  = 4
      case ('y-cone')
        s % type = SURF_CONE_Y
        coeffs_reqd  = 4
      case ('z-cone')
        s % type = SURF_CONE_Z
        coeffs_reqd  = 4
      case default
        message = "Invalid surface type: " // trim(surface_(i) % type)
        call fatal_error()
      end select

      ! Check to make sure that the proper number of coefficients
      ! have been specified for the given type of surface. Then copy
      ! surface coordinates.

      n = size(surface_(i) % coeffs)
      if (n < coeffs_reqd) then
        message = "Not enough coefficients specified for surface: " // & 
             trim(to_str(s % id))
        call fatal_error()
      elseif (n > coeffs_reqd) then
        message = "Too many coefficients specified for surface: " // &
             trim(to_str(s % id))
        call fatal_error()
      else
        allocate(s % coeffs(n))
        s % coeffs = surface_(i) % coeffs
      end if

      ! Boundary conditions
      word = surface_(i) % boundary
      call lower_case(word)
      select case (trim(word))
      case ('transmission', 'transmit', '')
        s % bc = BC_TRANSMIT
      case ('vacuum')
        s % bc = BC_VACUUM
      case ('reflective', 'reflect', 'reflecting')
        s % bc = BC_REFLECT
      case ('periodic')
        s % bc = BC_PERIODIC
      case default
        message = "Unknown boundary condition '" // trim(word) // &
             "' specified on surface " // trim(to_str(s % id))
        call fatal_error()
      end select

      ! Add surface to dictionary
      call surface_dict % add_key(s % id, i)

    end do

    ! ==========================================================================
    ! READ LATTICES FROM GEOMETRY.XML

    ! Allocate lattices array
    n_lattices = size(lattice_)
    allocate(lattices(n_lattices))

    do i = 1, n_lattices
      lat => lattices(i)

      ! ID of lattice
      lat % id = lattice_(i) % id

      ! Check to make sure 'id' hasn't been used
      if (lattice_dict % has_key(lat % id)) then
        message = "Two or more lattices use the same unique ID: " // &
             to_str(lat % id)
        call fatal_error()
      end if

      ! Read lattice type
      word = lattice_(i) % type
      call lower_case(word)
      select case (trim(word))
      case ('rect', 'rectangle', 'rectangular')
        lat % type = LATTICE_RECT
      case ('hex', 'hexagon', 'hexagonal')
        lat % type = LATTICE_HEX
      case default
        message = "Invalid lattice type: " // trim(lattice_(i) % type)
        call fatal_error()
      end select

      ! Read number of lattice cells in each dimension
      n = size(lattice_(i) % dimension)
      if (n /= 2 .and. n /= 3) then
        message = "Lattice must be two or three dimensions."
        call fatal_error()
      end if

      lat % n_dimension = n
      allocate(lat % dimension(n))
      lat % dimension = lattice_(i) % dimension

      ! Read lattice lower-left location
      if (size(lattice_(i) % dimension) /= size(lattice_(i) % lower_left)) then
        message = "Number of entries on <lower_left> must be the same as " // &
             "the number of entries on <dimension>."
        call fatal_error()
      end if

      allocate(lat % lower_left(n))
      lat % lower_left = lattice_(i) % lower_left

      ! Read lattice widths
      if (size(lattice_(i) % width) /= size(lattice_(i) % lower_left)) then
        message = "Number of entries on <width> must be the same as " // &
             "the number of entries on <lower_left>."
        call fatal_error()
      end if

      allocate(lat % width(n))
      lat % width = lattice_(i) % width

      ! Copy number of dimensions
      n_x = lat % dimension(1)
      n_y = lat % dimension(2)
      if (lat % n_dimension == 3) then
        n_z = lat % dimension(3)
      else
        n_z = 1
      end if
      allocate(lat % universes(n_x, n_y, n_z))

      ! Check that number of universes matches size
      if (size(lattice_(i) % universes) /= n_x*n_y*n_z) then
        message = "Number of universes on <universes> does not match size of &
             &lattice " // trim(to_str(lat % id)) // "."
        call fatal_error()
      end if

      ! Read universes
      do m = 1, n_z
        do k = 0, n_y - 1
          do j = 1, n_x
            lat % universes(j, n_y - k, m) = lattice_(i) % &
                 universes(j + n_x*k + n_x*n_y*(m-1))
          end do
        end do
      end do
        
      ! Add lattice to dictionary
      call lattice_dict % add_key(lat % id, i)

    end do

  end subroutine read_geometry_xml

!===============================================================================
! READ_MATERIAL_XML reads data from a materials.xml file and parses it, checking
! for errors and placing properly-formatted data in the right data structures
!===============================================================================

  subroutine read_materials_xml

    use xml_data_materials_t

    integer :: i             ! loop index for materials
    integer :: j             ! loop index for nuclides
    integer :: n             ! number of nuclides
    integer :: n_sab         ! number of sab tables for a material
    integer :: index_list    ! index in xs_listings array
    integer :: index_nuclide ! index in nuclides
    integer :: index_sab     ! index in sab_tables
    real(8) :: val           ! value entered for density
    logical :: file_exists   ! does materials.xml exist?
    logical :: sum_density   ! density is taken to be sum of nuclide densities
    character(12) :: name    ! name of isotope, e.g. 92235.03c
    character(12) :: alias   ! alias of nuclide, e.g. U-235.03c
    character(MAX_WORD_LEN) :: units    ! units on density
    character(MAX_LINE_LEN) :: filename ! absolute path to materials.xml
    type(ListChar) :: list_names   ! temporary list of nuclide names
    type(ListReal) :: list_density ! temporary list of nuclide densities
    type(Material),    pointer :: mat => null()
    type(nuclide_xml), pointer :: nuc => null()
    type(sab_xml),     pointer :: sab => null()

    ! Display output message
    message = "Reading materials XML file..."
    call write_message(5)

    ! Check is materials.xml exists
    filename = trim(path_input) // "materials.xml"
    inquire(FILE=filename, EXIST=file_exists)
    if (.not. file_exists) then
      message = "Material XML file '" // trim(filename) // "' does not exist!"
      call fatal_error()
    end if

    ! Initialize default cross section variable
    default_xs_ = ""

    ! Parse materials.xml file
    call read_xml_file_materials_t(filename)

    ! Copy default cross section if present
    default_xs = default_xs_

    ! Allocate cells array
    n_materials = size(material_)
    allocate(materials(n_materials))

    ! Initialize count for number of nuclides/S(a,b) tables
    index_nuclide = 0
    index_sab = 0

    do i = 1, n_materials
      mat => materials(i)

      ! Copy material id
      mat % id = material_(i) % id

<<<<<<< HEAD
      ! Check if depletable
      call lower_case(material_(i) % deplete)
      if (material_(i) % deplete == "true" .or. &
           material_(i) % deplete == "1") mat % depletable = .true.
=======
      ! Check to make sure 'id' hasn't been used
      if (material_dict % has_key(mat % id)) then
        message = "Two or more materials use the same unique ID: " // &
             to_str(mat % id)
        call fatal_error()
      end if
>>>>>>> 161612dc

      ! =======================================================================
      ! READ AND PARSE <density> TAG

      ! Copy value and units
      val   = material_(i) % density % value
      units = material_(i) % density % units

      if (units == 'sum') then
        ! If the user gave the units as 'sum', then the total density of the
        ! material is taken to be the sum of the atom fractions listed on the
        ! nuclides

        sum_density = .true.

      else
        ! Check for erroneous density
        sum_density = .false.
        if (val <= ZERO) then
          message = "Need to specify a positive density on material " // &
               trim(to_str(mat % id)) // "."
          call fatal_error()
        end if

        ! Adjust material density based on specified units
        call lower_case(units)
        select case(trim(units))
        case ('g/cc', 'g/cm3')
          mat % density = -val
        case ('kg/m3')
          mat % density = -0.001 * val
        case ('atom/b-cm')
          mat % density = val
        case ('atom/cm3', 'atom/cc')
          mat % density = 1.0e-24 * val
        case default
          message = "Unkwown units '" // trim(material_(i) % density % units) &
               // "' specified on material " // trim(to_str(mat % id))
          call fatal_error()
        end select
      end if

      ! =======================================================================
      ! READ AND PARSE <nuclide> TAGS

      ! Check to ensure material has at least one nuclide
      if (.not. associated(material_(i) % nuclides) .and. &
           .not. associated(material_(i) % elements)) then
        message = "No nuclides or natural elements specified on material " // &
             trim(to_str(mat % id))
        call fatal_error()
      end if

      ! Create list of nuclides based on those specified plus natural elements
      INDIVIDUAL_NUCLIDES: do j = 1, size(material_(i) % nuclides)
        ! Combine nuclide identifier and cross section and copy into names
        nuc => material_(i) % nuclides(j)

        ! Check for empty name on nuclide
        if (len_trim(nuc % name) == 0) then
          message = "No name specified on nuclide in material " // &
               trim(to_str(mat % id))
          call fatal_error()
        end if

        ! Check for cross section
        if (len_trim(nuc % xs) == 0) then
          if (default_xs == '') then
            message = "No cross section specified for nuclide in material " &
                 // trim(to_str(mat % id))
            call fatal_error()
          else
            nuc % xs = default_xs
          end if
        end if

        ! store full name
        name = trim(nuc % name) // "." // trim(nuc % xs)

        ! save name and density to list
        call list_names % append(name)

        ! Check if no atom/weight percents were specified or if both atom and
        ! weight percents were specified
        if (nuc % ao == ZERO .and. nuc % wo == ZERO) then
          message = "No atom or weight percent specified for nuclide " // &
               trim(name)
          call fatal_error()
        elseif (nuc % ao /= ZERO .and. nuc % wo /= ZERO) then
          message = "Cannot specify both atom and weight percents for a &
               &nuclide: " // trim(name)
          call fatal_error()
        end if

        ! Copy atom/weight percents
        if (nuc % ao /= ZERO) then
          call list_density % append(nuc % ao)
        else
          call list_density % append(-nuc % wo)
        end if
      end do INDIVIDUAL_NUCLIDES

      ! =======================================================================
      ! READ AND PARSE <element> TAGS

      NATURAL_ELEMENTS: do j = 1, size(material_(i) % elements)
        nuc => material_(i) % elements(j)

        ! Check for empty name on natural element
        if (len_trim(nuc % name) == 0) then
          message = "No name specified on nuclide in material " // &
               trim(to_str(mat % id))
          call fatal_error()
        end if

        ! Check for cross section
        if (len_trim(nuc % xs) == 0) then
          if (default_xs == '') then
            message = "No cross section specified for nuclide in material " &
                 // trim(to_str(mat % id))
            call fatal_error()
          else
            nuc % xs = default_xs
          end if
        end if

        ! Check if no atom/weight percents were specified or if both atom and
        ! weight percents were specified
        if (nuc % ao == ZERO .and. nuc % wo == ZERO) then
          message = "No atom or weight percent specified for nuclide " // &
               trim(name)
          call fatal_error()
        elseif (nuc % ao /= ZERO .and. nuc % wo /= ZERO) then
          message = "Cannot specify both atom and weight percents for a &
               &nuclide: " // trim(name)
          call fatal_error()
        end if

        ! Expand element into naturally-occurring isotopes
        if (nuc % ao /= ZERO) then
          call expand_natural_element(nuc % name, nuc % xs, nuc % ao, &
               list_names, list_density)
        else
          message = "The ability to expand a natural element based on weight &
               &percentage is not yet supported."
          call fatal_error()
        end if
      end do NATURAL_ELEMENTS

      ! ========================================================================
      ! COPY NUCLIDES TO ARRAYS IN MATERIAL

      ! allocate arrays in Material object
      n = list_names % size()
      mat % n_nuclides = n
      allocate(mat % names(n))
      allocate(mat % nuclide(n))
      allocate(mat % atom_density(n))

      ALL_NUCLIDES: do j = 1, mat % n_nuclides
        ! Check that this nuclide is listed in the cross_sections.xml file
        name = list_names % get_item(j)
        if (.not. xs_listing_dict % has_key(name)) then
          message = "Could not find nuclide " // trim(name) // &
               " in cross_sections.xml file!"
          call fatal_error()
        end if

        ! Check to make sure cross-section is continuous energy neutron table
        n = len_trim(name)
        if (name(n:n) /= 'c') then
          message = "Cross-section table " // trim(name) // & 
               " is not a continuous-energy neutron table."
          call fatal_error()
        end if

        ! Find xs_listing and set the name/alias according to the listing
        index_list = xs_listing_dict % get_key(name)
        name       = xs_listings(index_list) % name
        alias      = xs_listings(index_list) % alias

        ! If this nuclide hasn't been encountered yet, we need to add its name
        ! and alias to the nuclide_dict
        if (.not. nuclide_dict % has_key(name)) then
          index_nuclide    = index_nuclide + 1
          mat % nuclide(j) = index_nuclide

          call nuclide_dict % add_key(name, index_nuclide)
          call nuclide_dict % add_key(alias, index_nuclide)
        else
          mat % nuclide(j) = nuclide_dict % get_key(name)
        end if

        ! Copy name and atom/weight percent
        mat % names(j) = name
        mat % atom_density(j) = list_density % get_item(j)
      end do ALL_NUCLIDES

      ! Check to make sure either all atom percents or all weight percents are
      ! given
      if (.not. (all(mat % atom_density > ZERO) .or. & 
           all(mat % atom_density < ZERO))) then
        message = "Cannot mix atom and weight percents in material " // &
             to_str(mat % id)
        call fatal_error()
      end if

      ! Determine density if it is a sum value
      if (sum_density) mat % density = sum(mat % atom_density)

      ! Clear lists
      call list_names % clear()
      call list_density % clear()

      ! =======================================================================
      ! READ AND PARSE <sab> TAG FOR S(a,b) DATA

      n_sab = size(material_(i) % sab)
      if (n_sab > 0) then
        ! Set number of S(a,b) tables
        mat % n_sab = n_sab

        ! Allocate names and indices for nuclides and tables
        allocate(mat % sab_names(n_sab))
        allocate(mat % i_sab_nuclides(n_sab))
        allocate(mat % i_sab_tables(n_sab))

        ! Initialize i_sab_nuclides
        mat % i_sab_nuclides = NONE

        do j = 1, n_sab
          ! Get pointer to S(a,b) table
          sab => material_(i) % sab(j)

          ! Determine name of S(a,b) table
          name = trim(sab % name) // "." // trim(sab % xs)
          mat % sab_names(j) = name

          ! Check that this nuclide is listed in the cross_sections.xml file
          if (.not. xs_listing_dict % has_key(name)) then
            message = "Could not find S(a,b) table " // trim(name) // &
                 " in cross_sections.xml file!"
            call fatal_error()
          end if

          ! Find index in xs_listing and set the name and alias according to the
          ! listing
          index_list = xs_listing_dict % get_key(name)
          name       = xs_listings(index_list) % name
          alias      = xs_listings(index_list) % alias

          ! If this S(a,b) table hasn't been encountered yet, we need to add its
          ! name and alias to the sab_dict
          if (.not. sab_dict % has_key(name)) then
            index_sab           = index_sab + 1
            mat % i_sab_tables(j) = index_sab

            call sab_dict % add_key(name, index_sab)
            call sab_dict % add_key(alias, index_sab)
          else
            mat % i_sab_tables(j) = sab_dict % get_key(name)
          end if
        end do
      end if

      ! Add material to dictionary
      call material_dict % add_key(mat % id, i)
    end do

    ! Set total number of nuclides and S(a,b) tables
    n_nuclides_total = index_nuclide
    n_sab_tables     = index_sab

  end subroutine read_materials_xml

!===============================================================================
! READ_TALLIES_XML reads data from a tallies.xml file and parses it, checking
! for errors and placing properly-formatted data in the right data structures
!===============================================================================

  subroutine read_tallies_xml

    use xml_data_tallies_t

    integer :: i             ! loop over user-specified tallies
    integer :: j             ! loop over words
    integer :: k             ! another loop index
    integer :: l             ! another loop index
    integer :: id            ! user-specified identifier
    integer :: i_mesh        ! index in meshes array
    integer :: n             ! size of arrays in mesh specification
    integer :: n_words       ! number of words read
    integer :: n_filters     ! number of filters
    integer :: n_new         ! number of new scores to add based on Pn tally
    integer :: n_scores      ! number of tot scores after adjusting for Pn tally
    integer :: n_order       ! Scattering order requested
    integer :: n_order_pos   ! Position of Scattering order in score name string
    integer :: MT            ! user-specified MT for score
    logical :: file_exists   ! does tallies.xml file exist?
    character(MAX_LINE_LEN) :: filename
    character(MAX_WORD_LEN) :: word
    character(MAX_WORD_LEN) :: score_name
    type(ElemKeyValueCI), pointer :: pair_list => null()
    type(TallyObject),    pointer :: t => null()
    type(StructuredMesh), pointer :: m => null()
    type(TallyFilter), allocatable :: filters(:) ! temporary filters

    ! Check if tallies.xml exists
    filename = trim(path_input) // "tallies.xml"
    inquire(FILE=filename, EXIST=file_exists)
    if (.not. file_exists) then
      ! Since a tallies.xml file is optional, no error is issued here
      return
    end if

    ! Display output message
    message = "Reading tallies XML file..."
    call write_message(5)

    ! Parse tallies.xml file
    call read_xml_file_tallies_t(filename)

    ! ==========================================================================
    ! DETERMINE SIZE OF ARRAYS AND ALLOCATE

    ! Check for user meshes
    if (.not. associated(mesh_)) then
      n_user_meshes = 0
    else
      n_user_meshes = size(mesh_)
      if (cmfd_run) then
        n_meshes = n_user_meshes + n_cmfd_meshes
      else
        n_meshes = n_user_meshes
      end if
    end if

    ! Allocate mesh array
    if (n_meshes > 0) allocate(meshes(n_meshes))

    ! Check for user tallies
    if (.not. associated(tally_)) then
      n_user_tallies = 0
      message = "No tallies present in tallies.xml file!"
      call warning()
    else
      n_user_tallies = size(tally_)
    end if

    ! Allocate tally array
    if (n_user_tallies > 0) then
      call add_tallies("user", n_user_tallies)
    end if

    ! Check for <assume_separate> setting
    call lower_case(separate_)
    if (separate_ == 'true' .or. separate_ == '1') assume_separate = .true.

    ! ==========================================================================
    ! READ MESH DATA

    do i = 1, n_user_meshes
      m => meshes(i)

      ! copy mesh id
      m % id = mesh_(i) % id

      ! Check to make sure 'id' hasn't been used
      if (mesh_dict % has_key(m % id)) then
        message = "Two or more meshes use the same unique ID: " // &
             to_str(m % id)
        call fatal_error()
      end if

      ! Read mesh type
      call lower_case(mesh_(i) % type)
      select case (mesh_(i) % type)
      case ('rect', 'rectangle', 'rectangular')
        m % type = LATTICE_RECT
      case ('hex', 'hexagon', 'hexagonal')
        m % type = LATTICE_HEX
      case default
        message = "Invalid mesh type: " // trim(mesh_(i) % type)
        call fatal_error()
      end select

      ! Determine number of dimensions for mesh
      n = size(mesh_(i) % dimension)
      if (n /= 2 .and. n /= 3) then
        message = "Mesh must be two or three dimensions."
        call fatal_error()
      end if
      m % n_dimension = n

      ! Allocate attribute arrays
      allocate(m % dimension(n))
      allocate(m % lower_left(n))
      allocate(m % width(n))
      allocate(m % upper_right(n))

      ! Check that dimensions are all greater than zero
      if (any(mesh_(i) % dimension <= 0)) then
        message = "All entries on the <dimension> element for a tally mesh &
             &must be positive."
        call fatal_error()
      end if

      ! Read dimensions in each direction
      m % dimension = mesh_(i) % dimension

      ! Read mesh lower-left corner location
      if (m % n_dimension /= size(mesh_(i) % lower_left)) then
        message = "Number of entries on <lower_left> must be the same as &
             &the number of entries on <dimension>."
        call fatal_error()
      end if
      m % lower_left = mesh_(i) % lower_left

      ! Make sure either upper-right or width was specified
      if (associated(mesh_(i) % upper_right) .and. &
           associated(mesh_(i) % width)) then
        message = "Cannot specify both <upper_right> and <width> on a &
             &tally mesh."
        call fatal_error()
      end if

      ! Make sure either upper-right or width was specified
      if (.not. associated(mesh_(i) % upper_right) .and. &
           .not. associated(mesh_(i) % width)) then
        message = "Must specify either <upper_right> and <width> on a &
             &tally mesh."
        call fatal_error()
      end if

      if (associated(mesh_(i) % width)) then
        ! Check to ensure width has same dimensions
        if (size(mesh_(i) % width) /= size(mesh_(i) % lower_left)) then
          message = "Number of entries on <width> must be the same as the &
               &number of entries on <lower_left>."
          call fatal_error()
        end if

        ! Check for negative widths
        if (any(mesh_(i) % width < ZERO)) then
          message = "Cannot have a negative <width> on a tally mesh."
          call fatal_error()
        end if

        ! Set width and upper right coordinate
        m % width = mesh_(i) % width
        m % upper_right = m % lower_left + m % dimension * m % width

      elseif (associated(mesh_(i) % upper_right)) then
        ! Check to ensure width has same dimensions
        if (size(mesh_(i) % upper_right) /= size(mesh_(i) % lower_left)) then
          message = "Number of entries on <upper_right> must be the same as &
               &the number of entries on <lower_left>."
          call fatal_error()
        end if

        ! Check that upper-right is above lower-left
        if (any(mesh_(i) % upper_right < mesh_(i) % lower_left)) then
          message = "The <upper_right> coordinates must be greater than the &
               &<lower_left> coordinates on a tally mesh."
          call fatal_error()
        end if

        ! Set width and upper right coordinate
        m % upper_right = mesh_(i) % upper_right
        m % width = (m % upper_right - m % lower_left) / m % dimension
      end if

      ! Set volume fraction
      m % volume_frac = ONE/real(product(m % dimension),8)

      ! Add mesh to dictionary
      call mesh_dict % add_key(m % id, i)
    end do

    ! ==========================================================================
    ! READ TALLY DATA

    READ_TALLIES: do i = 1, n_user_tallies
      ! Get pointer to tally
      t => tallies(i)

      ! Set tally type to volume by default
      t % type = TALLY_VOLUME

      ! It's desirable to use a track-length esimator for tallies since
      ! generally more events will score to the tally, reducing the
      ! variance. However, for tallies that require information on
      ! post-collision parameters (e.g. tally with an energyout filter) the
      ! analog esimator must be used.

      t % estimator = ESTIMATOR_TRACKLENGTH

      ! Copy material id
      t % id = tally_(i) % id

      ! Check to make sure 'id' hasn't been used
      if (tally_dict % has_key(t % id)) then
        message = "Two or more tallies use the same unique ID: " // &
             to_str(t % id)
        call fatal_error()
      end if

      ! Copy tally label
      t % label = tally_(i) % label

      ! =======================================================================
      ! READ DATA FOR FILTERS

      ! In older versions, tally filters were specified with a <filters>
      ! element followed by sub-elements <cell>, <mesh>, etc. This checks for
      ! the old format and if it is present, raises an error

      if (size(tally_(i) % filters) > 0) then
        message = "Tally filters should be specified with multiple <filter> &
             &elements. Did you forget to change your <filters> element?"
        call fatal_error()
      end if

      if (associated(tally_(i) % filter)) then
        ! Determine number of filters
        n_filters = size(tally_(i) % filter)

        ! Allocate filters array
        t % n_filters = n_filters
        allocate(t % filters(n_filters))

        READ_FILTERS: do j = 1, n_filters
          ! Convert filter type to lower case
          call lower_case(tally_(i) % filter(j) % type)

          ! Determine number of bins
          n_words = size(tally_(i) % filter(j) % bins)

          ! Determine type of filter
          select case (tally_(i) % filter(j) % type)
          case ('cell')
            ! Set type of filter
            t % filters(j) % type = FILTER_CELL

            ! Set number of bins
            t % filters(j) % n_bins = n_words

            ! Allocate and store bins
            allocate(t % filters(j) % int_bins(n_words))
            do k = 1, n_words
              t % filters(j) % int_bins(k) = int(str_to_int(&
                   tally_(i) % filter(j) % bins(k)),4)
            end do

          case ('cellborn')
            ! Set type of filter
            t % filters(j) % type = FILTER_CELLBORN

            ! Set number of bins
            t % filters(j) % n_bins = n_words

            ! Allocate and store bins
            allocate(t % filters(j) % int_bins(n_words))
            do k = 1, n_words
              t % filters(j) % int_bins(k) = int(str_to_int(&
                   tally_(i) % filter(j) % bins(k)),4)
            end do

          case ('material')
            ! Set type of filter
            t % filters(j) % type = FILTER_MATERIAL

            ! Set number of bins
            t % filters(j) % n_bins = n_words

            ! Allocate and store bins
            allocate(t % filters(j) % int_bins(n_words))
            do k = 1, n_words
              t % filters(j) % int_bins(k) = int(str_to_int(&
                   tally_(i) % filter(j) % bins(k)),4)
            end do

          case ('universe')
            ! Set type of filter
            t % filters(j) % type = FILTER_UNIVERSE

            ! Set number of bins
            t % filters(j) % n_bins = n_words

            ! Allocate and store bins
            allocate(t % filters(j) % int_bins(n_words))
            do k = 1, n_words
              t % filters(j) % int_bins(k) = int(str_to_int(&
                   tally_(i) % filter(j) % bins(k)),4)
            end do

          case ('surface')
            ! Set type of filter
            t % filters(j) % type = FILTER_SURFACE

            ! Set number of bins
            t % filters(j) % n_bins = n_words

            ! Allocate and store bins
            allocate(t % filters(j) % int_bins(n_words))
            do k = 1, n_words
              t % filters(j) % int_bins(k) = int(str_to_int(&
                   tally_(i) % filter(j) % bins(k)),4)
            end do

          case ('mesh')
            ! Set type of filter
            t % filters(j) % type = FILTER_MESH

            ! Check to make sure multiple meshes weren't given
            if (n_words /= 1) then
              message = "Can only have one mesh filter specified."
              call fatal_error()
            end if

            ! Determine id of mesh
            id = int(str_to_int(tally_(i) % filter(j) % bins(1)),4)

            ! Get pointer to mesh
            if (mesh_dict % has_key(id)) then
              i_mesh = mesh_dict % get_key(id)
              m => meshes(i_mesh)
            else
              message = "Could not find mesh " // trim(to_str(id)) // &
                   " specified on tally " // trim(to_str(t % id))
              call fatal_error()
            end if

            ! Determine number of bins -- this is assuming that the tally is
            ! a volume tally and not a surface current tally. If it is a
            ! surface current tally, the number of bins will get reset later
            t % filters(j) % n_bins = product(m % dimension)

            ! Allocate and store index of mesh
            allocate(t % filters(j) % int_bins(1))
            t % filters(j) % int_bins(1) = i_mesh

          case ('energy')
            ! Set type of filter
            t % filters(j) % type = FILTER_ENERGYIN

            ! Set number of bins
            t % filters(j) % n_bins = n_words - 1

            ! Allocate and store bins
            allocate(t % filters(j) % real_bins(n_words))
            do k = 1, n_words
              t % filters(j) % real_bins(k) = str_to_real(&
                   tally_(i) % filter(j) % bins(k))
            end do

          case ('energyout')
            ! Set type of filter
            t % filters(j) % type = FILTER_ENERGYOUT

            ! Set number of bins
            t % filters(j) % n_bins = n_words - 1

            ! Allocate and store bins
            allocate(t % filters(j) % real_bins(n_words))
            do k = 1, n_words
              t % filters(j) % real_bins(k) = str_to_real(&
                   tally_(i) % filter(j) % bins(k))
            end do

          end select

          ! Set find_filter, e.g. if filter(3) has type FILTER_CELL, then
          ! find_filter(FILTER_CELL) would be set to 3.

          t % find_filter(t % filters(j) % type) = j

        end do READ_FILTERS

        ! Check that both cell and surface weren't specified
        if (t % find_filter(FILTER_CELL) > 0 .and. &
             t % find_filter(FILTER_SURFACE) > 0) then
          message = "Cannot specify both cell and surface filters for tally " &
               // trim(to_str(t % id))
          call fatal_error()
        end if

      else
        ! No filters were specified
        t % n_filters = 0
      end if

      ! =======================================================================
      ! READ DATA FOR NUCLIDES

      if (associated(tally_(i) % nuclides)) then
        if (tally_(i) % nuclides(1) == 'all') then
          ! Handle special case <nuclides>all</nuclides>
          allocate(t % nuclide_bins(n_nuclides_total + 1))

          ! Set bins to 1, 2, 3, ..., n_nuclides_total, -1
          t % nuclide_bins(1:n_nuclides_total) = &
               (/ (j, j=1, n_nuclides_total) /)
          t % nuclide_bins(n_nuclides_total + 1) = -1

          ! Set number of nuclide bins
          t % n_nuclide_bins = n_nuclides_total + 1

          ! Set flag so we can treat this case specially
          t % all_nuclides = .true.
        else
          ! Any other case, e.g. <nuclides>U-235 Pu-239</nuclides>
          n_words = size(tally_(i) % nuclides)
          allocate(t % nuclide_bins(n_words))
          do j = 1, n_words
            ! Check if total material was specified
            if (tally_(i) % nuclides(j) == 'total') then
              t % nuclide_bins(j) = -1
              cycle
            end if

            ! Check if xs specifier was given
            if (ends_with(tally_(i) % nuclides(j), 'c')) then
              word = tally_(i) % nuclides(j)
            else
              if (default_xs == '') then
                ! No default cross section specified, search through nuclides
                pair_list => nuclide_dict % keys()
                do while (associated(pair_list))
                  if (starts_with(pair_list % key, &
                       tally_(i) % nuclides(j))) then
                    word = pair_list % key
                    exit
                  end if
                  
                  ! Advance to next
                  pair_list => pair_list % next
                end do

                ! Check if no nuclide was found
                if (.not. associated(pair_list)) then
                  message = "Could not find the nuclide " // trim(&
                       tally_(i) % nuclides(j)) // " specified in tally " &
                       // trim(to_str(t % id)) // " in any material."
                  call fatal_error()
                end if
                deallocate(pair_list)
              else
                ! Set nuclide to default xs
                word = trim(tally_(i) % nuclides(j)) // "." // default_xs
              end if
            end if

            ! Check to make sure nuclide specified is in problem
            if (.not. nuclide_dict % has_key(word)) then
              message = "The nuclide " // trim(word) // " from tally " // &
                   trim(to_str(t % id)) // " is not present in any material."
              call fatal_error()
            end if

            ! Set bin to index in nuclides array
            t % nuclide_bins(j) = nuclide_dict % get_key(word)
          end do

          ! Set number of nuclide bins
          t % n_nuclide_bins = n_words
        end if

      else
        ! No <nuclides> were specified -- create only one bin will be added
        ! for the total material.
        allocate(t % nuclide_bins(1))
        t % nuclide_bins(1) = -1
        t % n_nuclide_bins = 1
      end if

      ! =======================================================================
      ! READ DATA FOR SCORES

      if (associated(tally_(i) % scores)) then
        ! Loop through scores and determine if a scatter-p# input was used
        ! to allow for proper pre-allocating of t % score_bins
        ! This scheme allows multiple scatter-p# to be requested by the user
        ! if so desired
        n_words = size(tally_(i) % scores)
        n_new = 0
        do j = 1, n_words
          call lower_case(tally_(i) % scores(j))
          ! Find if scores(j) is of the form 'scatter-p'
          ! If so, get the number and do a select case on that.
          score_name = tally_(i) % scores(j)
          if (starts_with(score_name,'scatter-p')) then
            n_order_pos = scan(score_name,'0123456789')
            n_order = int(str_to_int( &
              score_name(n_order_pos:(len_trim(score_name)))),4)
            if (n_order > SCATT_ORDER_MAX) then
              ! Throw a warning. Set to the maximum number.
              ! The above scheme will essentially take the absolute value
              message = "Invalid scattering order of " // trim(to_str(n_order)) // &
                " requested. Setting to the maximum permissible value, " // &
                trim(to_str(SCATT_ORDER_MAX))
              call warning()
              n_order = SCATT_ORDER_MAX
              tally_(i) % scores(j) = SCATT_ORDER_MAX_PNSTR
            end if
            n_new = n_new + n_order
          end if
        end do
        n_scores = n_words + n_new
        
        ! Allocate accordingly
        allocate(t % score_bins(n_scores))
        allocate(t % scatt_order(n_scores))
        t % scatt_order = 0
        j = 0
        do l = 1, n_words
          j = j + 1
          ! Get the input string in scores(l) but if scatter-n or scatter-pn
          ! then strip off the n, and store it as an integer to be used later
          ! Peform the select case on this modified (number removed) string
          score_name = tally_(i) % scores(l)
          if (starts_with(score_name,'scatter-p')) then
            n_order_pos = scan(score_name,'0123456789')
            n_order = int(str_to_int( &
              score_name(n_order_pos:(len_trim(score_name)))),4)
            if (n_order > SCATT_ORDER_MAX) then
              ! Throw a warning. Set to the maximum number.
              ! The above scheme will essentially take the absolute value
              message = "Invalid scattering order of " // trim(to_str(n_order)) // &
                " requested. Setting to the maximum permissible value, " // &
                trim(to_str(SCATT_ORDER_MAX))
              call warning()
              n_order = SCATT_ORDER_MAX
            end if
            score_name = "scatter-pn"
          else if (starts_with(score_name,'scatter-')) then
            n_order_pos = scan(score_name,'0123456789')
            n_order = int(str_to_int( &
              score_name(n_order_pos:(len_trim(score_name)))),4)
            if (n_order > SCATT_ORDER_MAX) then
              ! Throw a warning. Set to the maximum number.
              ! The above scheme will essentially take the absolute value
              message = "Invalid scattering order of " // trim(to_str(n_order)) // &
                " requested. Setting to the maximum permissible value, " // &
                trim(to_str(SCATT_ORDER_MAX))
              call warning()
              n_order = SCATT_ORDER_MAX
            end if
            score_name = "scatter-n"
          end if
          
          select case (score_name)
          case ('flux')
            ! Prohibit user from tallying flux for an individual nuclide
            if (.not. (t % n_nuclide_bins == 1 .and. &
                 t % nuclide_bins(1) == -1)) then
              message = "Cannot tally flux for an individual nuclide."
              call fatal_error()
            end if

            t % score_bins(j) = SCORE_FLUX
            if (t % find_filter(FILTER_ENERGYOUT) > 0) then
              message = "Cannot tally flux with an outgoing energy filter."
              call fatal_error()
            end if
          case ('total')
            t % score_bins(j) = SCORE_TOTAL
            if (t % find_filter(FILTER_ENERGYOUT) > 0) then
              message = "Cannot tally total reaction rate with an &
                   &outgoing energy filter."
              call fatal_error()
            end if
          case ('scatter')
            t % score_bins(j) = SCORE_SCATTER
          case ('nu-scatter')
            t % score_bins(j) = SCORE_NU_SCATTER

            ! Set tally estimator to analog
            t % estimator = ESTIMATOR_ANALOG
          case ('scatter-n')
            if (n_order == 0) then
              t % score_bins(j) = SCORE_SCATTER
            else
              t % score_bins(j) = SCORE_SCATTER_N
              ! Set tally estimator to analog
              t % estimator = ESTIMATOR_ANALOG
            end if
            t % scatt_order(j) = n_order
            
          case ('scatter-pn')
            t % estimator = ESTIMATOR_ANALOG
            ! Setup P0:Pn
            t % score_bins(j : j + n_order) = SCORE_SCATTER_PN
            t % scatt_order(j : j + n_order) = n_order
            j = j + n_order
            
          case('transport')
            t % score_bins(j) = SCORE_TRANSPORT

            ! Set tally estimator to analog
            t % estimator = ESTIMATOR_ANALOG
          case ('diffusion')
            t % score_bins(j) = SCORE_DIFFUSION

            ! Set tally estimator to analog
            t % estimator = ESTIMATOR_ANALOG
          case ('n1n')
            t % score_bins(j) = SCORE_N_1N

            ! Set tally estimator to analog
            t % estimator = ESTIMATOR_ANALOG
          case ('n2n')
            t % score_bins(j) = N_2N

          case ('n3n')
            t % score_bins(j) = N_3N

          case ('n4n')
            t % score_bins(j) = N_4N

          case ('absorption')
            t % score_bins(j) = SCORE_ABSORPTION
            if (t % find_filter(FILTER_ENERGYOUT) > 0) then
              message = "Cannot tally absorption rate with an outgoing &
                   &energy filter."
              call fatal_error()
            end if
          case ('fission')
            t % score_bins(j) = SCORE_FISSION
            if (t % find_filter(FILTER_ENERGYOUT) > 0) then
              message = "Cannot tally fission rate with an outgoing &
                   &energy filter."
              call fatal_error()
            end if
          case ('nu-fission')
            t % score_bins(j) = SCORE_NU_FISSION
            if (t % find_filter(FILTER_ENERGYOUT) > 0) then
              ! Set tally estimator to analog
              t % estimator = ESTIMATOR_ANALOG
            end if
          case ('kappa-fission')
            t % score_bins(j) = SCORE_KAPPA_FISSION
          case ('current')
            t % score_bins(j) = SCORE_CURRENT
            t % type = TALLY_SURFACE_CURRENT

            ! Check to make sure that current is the only desired response
            ! for this tally
            if (n_words > 1) then
              message = "Cannot tally other scoring functions in the same &
                   &tally as surface currents. Separate other scoring &
                   &functions into a distinct tally."
              call fatal_error()
            end if

            ! Since the number of bins for the mesh filter was already set
            ! assuming it was a volume tally, we need to adjust the number
            ! of bins

            ! Get index of mesh filter
            k = t % find_filter(FILTER_MESH)

            ! Get pointer to mesh
            i_mesh = t % filters(k) % int_bins(1)
            m => meshes(i_mesh)

            ! We need to increase the dimension by one since we also need
            ! currents coming into and out of the boundary mesh cells.
            t % filters(k) % n_bins = product(m % dimension + 1)

            ! Copy filters to temporary array
            allocate(filters(t % n_filters + 1))
            filters(1:t % n_filters) = t % filters

            ! Move allocation back -- filters becomes deallocated during
            ! this call
            call move_alloc(FROM=filters, TO=t%filters)

            ! Add surface filter
            t % n_filters = t % n_filters + 1
            t % filters(t % n_filters) % type = FILTER_SURFACE
            t % filters(t % n_filters) % n_bins = 2 * m % n_dimension
            allocate(t % filters(t % n_filters) % int_bins(&
                 2 * m % n_dimension))
            if (m % n_dimension == 2) then
              t % filters(t % n_filters) % int_bins = (/ IN_RIGHT, &
                   OUT_RIGHT, IN_FRONT, OUT_FRONT /)
            elseif (m % n_dimension == 3) then
              t % filters(t % n_filters) % int_bins = (/ IN_RIGHT, &
                   OUT_RIGHT, IN_FRONT, OUT_FRONT, IN_TOP, OUT_TOP /)
            end if
            t % find_filter(FILTER_SURFACE) = t % n_filters

          case ('events')
            t % score_bins(j) = SCORE_EVENTS

          case default
            ! Assume that user has specified an MT number
            MT = str_to_int(score_name)

            if (MT /= ERROR_INT) then
              ! Specified score was an integer
              if (MT > 1) then
                t % score_bins(j) = MT
              else
                message = "Invalid MT on <scores>: " // &
                     trim(tally_(i) % scores(j))
                call fatal_error()
              end if

            else
              ! Specified score was not an integer
              message = "Unknown scoring function: " // &
                   trim(tally_(i) % scores(j))
              call fatal_error()
            end if

          end select
        end do
        t % n_score_bins = n_scores
        t % n_user_score_bins = n_words
      else
        message = "No <scores> specified on tally " // trim(to_str(t % id)) &
             // "."
        call fatal_error()
      end if

      ! =======================================================================
      ! SET TALLY ESTIMATOR

      ! Check if user specified estimator
      if (len_trim(tally_(i) % estimator) > 0) then
        select case(tally_(i) % estimator)
        case ('analog')
          t % estimator = ESTIMATOR_ANALOG

        case ('tracklength', 'track-length', 'pathlength', 'path-length')
          ! If the estimator was set to an analog estimator, this means the
          ! tally needs post-collision information
          if (t % estimator == ESTIMATOR_ANALOG) then
            message = "Cannot use track-length estimator for tally " &
                 // to_str(t % id)
            call fatal_error()
          end if

          ! Set estimator to track-length estimator
          t % estimator = ESTIMATOR_TRACKLENGTH

        case default
          message = "Invalid estimator '" // trim(tally_(i) % estimator) &
               // "' on tally " // to_str(t % id)
          call fatal_error()
        end select
      end if

      ! Add tally to dictionary
      call tally_dict % add_key(t % id, i)

    end do READ_TALLIES

  end subroutine read_tallies_xml

!===============================================================================
! READ_PLOTS_XML reads data from a plots.xml file
!===============================================================================

  subroutine read_plots_xml

    use xml_data_plots_t

    integer i, j
    integer n_cols, col_id
    logical :: file_exists              ! does plots.xml file exist?
    character(MAX_LINE_LEN) :: filename ! absolute path to plots.xml
    type(PlotSlice), pointer :: pl => null()

    ! Check if plots.xml exists
    filename = trim(path_input) // "plots.xml"
    inquire(FILE=filename, EXIST=file_exists)
    if (.not. file_exists) then
      message = "Plots XML file '" // trim(filename) // "' does not exist!"
      call fatal_error()
    end if

    ! Display output message
    message = "Reading plot XML file..."
    call write_message(5)

    ! Parse plots.xml file
    call read_xml_file_plots_t(filename)

    ! Allocate plots array
    n_plots = size(plot_)
    allocate(plots(n_plots))

    READ_PLOTS: do i = 1, n_plots
      pl => plots(i)

      ! Copy data into plots
      pl % id = plot_(i) % id

      ! Check to make sure 'id' hasn't been used
      if (plot_dict % has_key(pl % id)) then
        message = "Two or more plots use the same unique ID: " // &
             to_str(pl % id)
        call fatal_error()
      end if

      ! Set output file path
      pl % path_plot = trim(path_input) // trim(to_str(pl % id)) // &
           "_" // trim(plot_(i) % filename) // ".ppm"

      ! Copy plot pixel size
      if (size(plot_(i) % pixels) == 2) then
        pl % pixels = plot_(i) % pixels
      else
        message = "<pixels> must be length 2 in plot " // to_str(pl % id)
        call fatal_error()
      end if

      ! Copy plot background color
      if (associated(plot_(i) % background)) then
        if (size(plot_(i) % background) == 3) then
          pl % not_found % rgb = plot_(i) % background
        else
          message = "Bad background RGB " &
               // "in plot " // trim(to_str(pl % id))
          call fatal_error()
        end if
      else
        pl % not_found % rgb = (/ 255, 255, 255 /)
      end if

      ! Copy plot type
      select case (plot_(i) % type)
      case ("slice")
        pl % type = PLOT_TYPE_SLICE
        !case ("points")
        !  pl % type = PLOT_TYPE_POINTS
      case default
        message = "Unsupported plot type '" // plot_(i) % type &
             // "' in plot " // trim(to_str(pl % id))
        call fatal_error()
      end select

      ! Copy plot basis
      select case (plot_(i) % basis)
      case ("xy")
        pl % basis = PLOT_BASIS_XY
      case ("xz")
        pl % basis = PLOT_BASIS_XZ
      case ("yz")
        pl % basis = PLOT_BASIS_YZ
      case default
        message = "Unsupported plot basis '" // plot_(i) % basis &
             // "' in plot " // trim(to_str(pl % id))
        call fatal_error()
      end select

      ! Copy plotting origin
      if (size(plot_(i) % origin) == 3) then
        pl % origin = plot_(i) % origin
      else
        message = "Origin must be length 3 " &
             // "in plot " // trim(to_str(pl % id))
        call fatal_error()
      end if

      ! Copy plotting width
      if (size(plot_(i) % width) == 3) then
        pl % width = plot_(i) % width
      else if (size(plot_(i) % width) == 2) then
        pl % width(1) = plot_(i) % width(1)
        pl % width(2) = plot_(i) % width(2)
      else
        message = "Bad plot width " &
             // "in plot " // trim(to_str(pl % id))
        call fatal_error()
      end if

      ! Copy plot color type and initialize all colors randomly
      select case (plot_(i) % color)
      case ("cell")

        pl % color_by = PLOT_COLOR_CELLS
        allocate(pl % colors(n_cells))
        do j = 1, n_cells
          pl % colors(j) % rgb(1) = int(prn()*255)
          pl % colors(j) % rgb(2) = int(prn()*255)
          pl % colors(j) % rgb(3) = int(prn()*255)
        end do

      case ("mat", "material")

        pl % color_by = PLOT_COLOR_MATS
        allocate(pl % colors(n_materials))
        do j = 1, n_materials
          pl % colors(j) % rgb(1) = int(prn()*255)
          pl % colors(j) % rgb(2) = int(prn()*255)
          pl % colors(j) % rgb(3) = int(prn()*255)
        end do

      case default
        message = "Unsupported plot color type '" // plot_(i) % color &
             // "' in plot " // trim(to_str(pl % id))
        call fatal_error()
      end select

      ! Copy user specified colors
      if (associated(plot_(i) % col_spec_)) then
        n_cols = size(plot_(i) % col_spec_)
        do j = 1, n_cols
          if (size(plot_(i) % col_spec_(j) % rgb) /= 3) then
            message = "Bad RGB " &
                 // "in plot " // trim(to_str(pl % id))
            call fatal_error()          
          end if

          col_id = plot_(i) % col_spec_(j) % id

          if (pl % color_by == PLOT_COLOR_CELLS) then

            if (cell_dict % has_key(col_id)) then
              pl % colors(col_id) % rgb = plot_(i) % col_spec_(j) % rgb
            else
              message = "Could not find cell " // trim(to_str(col_id)) // &
                   " specified in plot " // trim(to_str(pl % id))
              call fatal_error()
            end if

          else if (pl % color_by == PLOT_COLOR_MATS) then

            if (material_dict % has_key(col_id)) then
              pl % colors(col_id) % rgb = plot_(i) % col_spec_(j) % rgb
            else
              message = "Could not find material " // trim(to_str(col_id)) // &
                   " specified in plot " // trim(to_str(pl % id))
              call fatal_error()
            end if

          end if
        end do
      end if

      ! Alter colors based on mask information
      if (associated(plot_(i) % mask_)) then
        if (size(plot_(i) % mask_) > 1) then
          message = "Mutliple masks" // &
               " specified in plot " // trim(to_str(pl % id))
          call fatal_error()
        else if (.not. size(plot_(i) % mask_) == 0) then
          do j=1,size(pl % colors)
            if (.not. any(j .eq. plot_(i) % mask_(1) % components)) then
              pl % colors(j) % rgb = plot_(i) % mask_(1) % background
            end if
          end do
        end if
      end if

      ! Add plot to dictionary
      call plot_dict % add_key(pl % id, i)

    end do READ_PLOTS

  end subroutine read_plots_xml

!===============================================================================
! READ_CROSS_SECTIONS_XML reads information from a cross_sections.xml file. This
! file contains a listing of the ACE cross sections that may be used.
!===============================================================================

  subroutine read_cross_sections_xml()

    use xml_data_cross_sections_t

    integer :: i           ! loop index
    integer :: filetype    ! default file type
    integer :: recl        ! default record length
    integer :: entries     ! default number of entries
    logical :: file_exists ! does cross_sections.xml exist?
    character(MAX_WORD_LEN)  :: directory ! directory with cross sections
    type(XsListing), pointer :: listing => null()

    ! Check if cross_sections.xml exists
    inquire(FILE=path_cross_sections, EXIST=file_exists)
    if (.not. file_exists) then
       ! Could not find cross_sections.xml file
       message = "Cross sections XML file '" // trim(path_cross_sections) // &
            "' does not exist!"
       call fatal_error()
    end if
    
    message = "Reading cross sections XML file..."
    call write_message(5)

    ! Initialize variables that may go unused
    directory_ = ""
    filetype_ = ""
    record_length_ = 0
    entries_ = 0

    ! Parse cross_sections.xml file
    call read_xml_file_cross_sections_t(path_cross_sections)

    if (len_trim(directory_) > 0) then
       ! Copy directory information if present
       directory = trim(directory_)
    else
       ! If no directory is listed in cross_sections.xml, by default select the
       ! directory in which the cross_sections.xml file resides
       i = index(path_cross_sections, "/", BACK=.true.)
       directory = path_cross_sections(1:i)
    end if

    ! determine whether binary/ascii
    if (filetype_ == 'ascii') then
       filetype = ASCII
    elseif (filetype_ == 'binary') then
       filetype = BINARY
    elseif (len_trim(filetype_) == 0) then
       filetype = ASCII
    else
       message = "Unknown filetype in cross_sections.xml: " // trim(filetype_)
       call fatal_error()
    end if

    ! copy default record length and entries for binary files
    recl = record_length_
    entries = entries_

    ! Allocate xs_listings array
    if (.not. associated(ace_tables_)) then
       message = "No ACE table listings present in cross_sections.xml file!"
       call fatal_error()
    else
       n_listings = size(ace_tables_)
       allocate(xs_listings(n_listings))
    end if

    do i = 1, n_listings
       listing => xs_listings(i)

       ! copy a number of attributes
       listing % name       = trim(ace_tables_(i) % name)
       listing % alias      = trim(ace_tables_(i) % alias)
       listing % zaid       = ace_tables_(i) % zaid
       listing % awr        = ace_tables_(i) % awr
       listing % kT         = ace_tables_(i) % temperature
       listing % location   = ace_tables_(i) % location

       ! determine type of cross section
       if (ends_with(listing % name, 'c')) then
          listing % type = ACE_NEUTRON
       elseif (ends_with(listing % name, 't')) then
          listing % type = ACE_THERMAL
       end if

       ! set filetype, record length, and number of entries
       listing % filetype = filetype
       listing % recl     = recl
       listing % entries  = entries

       ! determine metastable state
       if (ace_tables_(i) % metastable == 0) then
          listing % metastable = .false.
       else
          listing % metastable = .true.
       end if

       ! determine path of cross section table
       if (starts_with(ace_tables_(i) % path, '/')) then
          listing % path = ace_tables_(i) % path
       else
          if (ends_with(directory,'/')) then
             listing % path = trim(directory) // trim(ace_tables_(i) % path)
          else
             listing % path = trim(directory) // '/' // trim(ace_tables_(i) % path)
          end if
       end if

       ! create dictionary entry for both name and alias
       call xs_listing_dict % add_key(listing % name, i)
       call xs_listing_dict % add_key(listing % alias, i)
    end do

  end subroutine read_cross_sections_xml

!===============================================================================
! EXPAND_NATURAL_ELEMENT converts natural elements specified using an <element>
! tag within a material into individual isotopes based on IUPAC Isotopic
! Compositions of the Elements 1997. In some cases, modifications have been made
! to work with ENDF/B-VII.1 where evaluations of particular isotopes don't
! exist.
!===============================================================================

  subroutine expand_natural_element(name, xs, density, list_names, &
       list_density)

    character(*),   intent(in)    :: name
    character(*),   intent(in)    :: xs
    real(8),        intent(in)    :: density
    type(ListChar), intent(inout) :: list_names
    type(ListReal), intent(inout) :: list_density

    character(2) :: element_name

    element_name = name(1:2)
    call lower_case(element_name)

    select case (element_name)
    case ('h')
      call list_names % append('1001.' // xs)
      call list_density % append(density * 0.999885_8)
      call list_names % append('1002.' // xs)
      call list_density % append(density * 0.000115_8)

    case ('he')
      call list_names % append('2003.' // xs)
      call list_density % append(density * 0.00000137_8)
      call list_names % append('2004.' // xs)
      call list_density % append(density * 0.99999863_8)

    case ('li')
      call list_names % append('3006.' // xs)
      call list_density % append(density * 0.0759_8)
      call list_names % append('3007.' // xs)
      call list_density % append(density * 0.9241_8)

    case ('be')
      call list_names % append('4009.' // xs)
      call list_density % append(density)

    case ('b')
      call list_names % append('5010.' // xs)
      call list_density % append(density * 0.199_8)
      call list_names % append('5011.' // xs)
      call list_density % append(density * 0.801_8)

    case ('c')
      ! The evaluation of Carbon in ENDF/B-VII.1 and JEFF 3.1.2 is a natural
      ! element, i.e. it's not possible to split into C-12 and C-13.
      call list_names % append('6000.' // xs)
      call list_density % append(density)

    case ('n')
      call list_names % append('7014.' // xs)
      call list_density % append(density * 0.99632_8)
      call list_names % append('7015.' // xs)
      call list_density % append(density * 0.00368_8)

    case ('o')
      ! O-18 does not exist in ENDF/B-VII.1 or JEFF 3.1.2 so its 0.205% has been
      ! added to O-16. The isotopic abundance for O-16 is ordinarily 99.757%.
      call list_names % append('8016.' // xs)
      call list_density % append(density * 0.99962_8)
      call list_names % append('8017.' // xs)
      call list_density % append(density * 0.00038_8)

    case ('f')
      call list_names % append('9019.' // xs)
      call list_density % append(density)

    case ('ne')
      call list_names % append('10020.' // xs)
      call list_density % append(density * 0.9048_8)
      call list_names % append('10021.' // xs)
      call list_density % append(density * 0.0027_8)
      call list_names % append('10022.' // xs)
      call list_density % append(density * 0.0925_8)

    case ('na')
      call list_names % append('11023.' // xs)
      call list_density % append(density)

    case ('mg')
      call list_names % append('12024.' // xs)
      call list_density % append(density * 0.7899_8)
      call list_names % append('12025.' // xs)
      call list_density % append(density * 0.1000_8)
      call list_names % append('12026.' // xs)
      call list_density % append(density * 0.1101_8)

    case ('al')
      call list_names % append('13027.' // xs)
      call list_density % append(density)

    case ('si')
      call list_names % append('14028.' // xs)
      call list_density % append(density * 0.9222970_8)
      call list_names % append('14029.' // xs)
      call list_density % append(density * 0.0468315_8)
      call list_names % append('14030.' // xs)
      call list_density % append(density * 0.0308715_8)

    case ('p')
      call list_names % append('15031.' // xs)
      call list_density % append(density)

    case ('s')
      call list_names % append('16032.' // xs)
      call list_density % append(density * 0.9493_8)
      call list_names % append('16033.' // xs)
      call list_density % append(density * 0.0076_8)
      call list_names % append('16034.' // xs)
      call list_density % append(density * 0.0429_8)
      call list_names % append('16036.' // xs)
      call list_density % append(density * 0.0002_8)

    case ('cl')
      call list_names % append('17035.' // xs)
      call list_density % append(density * 0.7578_8)
      call list_names % append('17037.' // xs)
      call list_density % append(density * 0.2422_8)

    case ('ar')
      call list_names % append('18036.' // xs)
      call list_density % append(density * 0.003365_8)
      call list_names % append('18038.' // xs)
      call list_density % append(density * 0.000632_8)
      call list_names % append('18040.' // xs)
      call list_density % append(density * 0.996003_8)

    case ('k')
      call list_names % append('19039.' // xs)
      call list_density % append(density * 0.932581_8)
      call list_names % append('19040.' // xs)
      call list_density % append(density * 0.000117_8)
      call list_names % append('19041.' // xs)
      call list_density % append(density * 0.067302_8)

    case ('ca')
      call list_names % append('20040.' // xs)
      call list_density % append(density * 0.96941_8)
      call list_names % append('20042.' // xs)
      call list_density % append(density * 0.00647_8)
      call list_names % append('20043.' // xs)
      call list_density % append(density * 0.00135_8)
      call list_names % append('20044.' // xs)
      call list_density % append(density * 0.02086_8)
      call list_names % append('20046.' // xs)
      call list_density % append(density * 0.00004_8)
      call list_names % append('20048.' // xs)
      call list_density % append(density * 0.00187_8)

    case ('sc')
      call list_names % append('21045.' // xs)
      call list_density % append(density)

    case ('ti')
      call list_names % append('22046.' // xs)
      call list_density % append(density * 0.0825_8)
      call list_names % append('22047.' // xs)
      call list_density % append(density * 0.0744_8)
      call list_names % append('22048.' // xs)
      call list_density % append(density * 0.7372_8)
      call list_names % append('22049.' // xs)
      call list_density % append(density * 0.0541_8)
      call list_names % append('22050.' // xs)
      call list_density % append(density * 0.0518_8)

    case ('v')
      ! The evaluation of Vanadium in ENDF/B-VII.1 and JEFF 3.1.2 is a natural
      ! element. The IUPAC isotopic composition specifies the following
      ! breakdown which is not used:
      !   V-50 =  0.250%
      !   V-51 = 99.750%
      call list_names % append('23000.' // xs)
      call list_density % append(density)

    case ('cr')
      call list_names % append('24050.' // xs)
      call list_density % append(density * 0.04345_8)
      call list_names % append('24052.' // xs)
      call list_density % append(density * 0.83789_8)
      call list_names % append('24053.' // xs)
      call list_density % append(density * 0.09501_8)
      call list_names % append('24054.' // xs)
      call list_density % append(density * 0.02365_8)

    case ('mn')
      call list_names % append('25055.' // xs)
      call list_density % append(density)

    case ('fe')
      call list_names % append('26054.' // xs)
      call list_density % append(density * 0.05845_8)
      call list_names % append('26056.' // xs)
      call list_density % append(density * 0.91754_8)
      call list_names % append('26057.' // xs)
      call list_density % append(density * 0.02119_8)
      call list_names % append('26058.' // xs)
      call list_density % append(density * 0.00282_8)

    case ('co')
      call list_names % append('27059.' // xs)
      call list_density % append(density)

    case ('ni')
      call list_names % append('28058.' // xs)
      call list_density % append(density * 0.680769_8)
      call list_names % append('28060.' // xs)
      call list_density % append(density * 0.262231_8)
      call list_names % append('28061.' // xs)
      call list_density % append(density * 0.011399_8)
      call list_names % append('28062.' // xs)
      call list_density % append(density * 0.036345_8)
      call list_names % append('28064.' // xs)
      call list_density % append(density * 0.009256_8)

    case ('cu')
      call list_names % append('29063.' // xs)
      call list_density % append(density * 0.6917_8)
      call list_names % append('29065.' // xs)
      call list_density % append(density * 0.3083_8)

    case ('zn')
      ! The evaluation of Zinc in ENDF/B-VII.1 is a natural element. The IUPAC
      ! isotopic composition specifies the following breakdown which is not used
      ! here:
      !   Zn-64 = 48.63%
      !   Zn-66 = 27.90%
      !   Zn-67 =  4.10%
      !   Zn-68 = 18.75%
      !   Zn-70 =  0.62%
      call list_names % append('30000.' // xs)
      call list_density % append(density)

    case ('ga')
      ! JEFF 3.1.2 does not have evaluations for Ga-69 and Ga-71, only for
      ! natural Gallium, so this may cause problems.
      call list_names % append('31069.' // xs)
      call list_density % append(density * 0.60108_8)
      call list_names % append('31071.' // xs)
      call list_density % append(density * 0.39892_8)

    case ('ge')
      call list_names % append('32070.' // xs)
      call list_density % append(density * 0.2084_8)
      call list_names % append('32072.' // xs)
      call list_density % append(density * 0.2754_8)
      call list_names % append('32073.' // xs)
      call list_density % append(density * 0.0773_8)
      call list_names % append('32074.' // xs)
      call list_density % append(density * 0.3628_8)
      call list_names % append('32076.' // xs)
      call list_density % append(density * 0.0761_8)

    case ('as')
      call list_names % append('33075.' // xs)
      call list_density % append(density)

    case ('se')
      call list_names % append('34074.' // xs)
      call list_density % append(density * 0.0089_8)
      call list_names % append('34076.' // xs)
      call list_density % append(density * 0.0937_8)
      call list_names % append('34077.' // xs)
      call list_density % append(density * 0.0763_8)
      call list_names % append('34078.' // xs)
      call list_density % append(density * 0.2377_8)
      call list_names % append('34080.' // xs)
      call list_density % append(density * 0.4961_8)
      call list_names % append('34082.' // xs)
      call list_density % append(density * 0.0873_8)

    case ('br')
      call list_names % append('35079.' // xs)
      call list_density % append(density * 0.5069_8)
      call list_names % append('35081.' // xs)
      call list_density % append(density * 0.4931_8)

    case ('kr')
      call list_names % append('36078.' // xs)
      call list_density % append(density * 0.0035_8)
      call list_names % append('36080.' // xs)
      call list_density % append(density * 0.0228_8)
      call list_names % append('36082.' // xs)
      call list_density % append(density * 0.1158_8)
      call list_names % append('36083.' // xs)
      call list_density % append(density * 0.1149_8)
      call list_names % append('36084.' // xs)
      call list_density % append(density * 0.5700_8)
      call list_names % append('36086.' // xs)
      call list_density % append(density * 0.1730_8)

    case ('rb')
      call list_names % append('37085.' // xs)
      call list_density % append(density * 0.7217_8)
      call list_names % append('37087.' // xs)
      call list_density % append(density * 0.2783_8)

    case ('sr')
      call list_names % append('38084.' // xs)
      call list_density % append(density * 0.0056_8)
      call list_names % append('38086.' // xs)
      call list_density % append(density * 0.0986_8)
      call list_names % append('38087.' // xs)
      call list_density % append(density * 0.0700_8)
      call list_names % append('38088.' // xs)
      call list_density % append(density * 0.8258_8)

    case ('y')
      call list_names % append('39089.' // xs)
      call list_density % append(density)

    case ('zr')
      call list_names % append('40090.' // xs)
      call list_density % append(density * 0.5145_8)
      call list_names % append('40091.' // xs)
      call list_density % append(density * 0.1122_8)
      call list_names % append('40092.' // xs)
      call list_density % append(density * 0.1715_8)
      call list_names % append('40094.' // xs)
      call list_density % append(density * 0.1738_8)
      call list_names % append('40096.' // xs)
      call list_density % append(density * 0.0280_8)

    case ('nb')
      call list_names % append('41093.' // xs)
      call list_density % append(density)

    case ('mo')
      call list_names % append('42092.' // xs)
      call list_density % append(density * 0.1484_8)
      call list_names % append('42094.' // xs)
      call list_density % append(density * 0.0925_8)
      call list_names % append('42095.' // xs)
      call list_density % append(density * 0.1592_8)
      call list_names % append('42096.' // xs)
      call list_density % append(density * 0.1668_8)
      call list_names % append('42097.' // xs)
      call list_density % append(density * 0.0955_8)
      call list_names % append('42098.' // xs)
      call list_density % append(density * 0.2413_8)
      call list_names % append('42100.' // xs)
      call list_density % append(density * 0.0963_8)

    case ('ru')
      call list_names % append('44096.' // xs)
      call list_density % append(density * 0.0554_8)
      call list_names % append('44098.' // xs)
      call list_density % append(density * 0.0187_8)
      call list_names % append('44099.' // xs)
      call list_density % append(density * 0.1276_8)
      call list_names % append('44100.' // xs)
      call list_density % append(density * 0.1260_8)
      call list_names % append('44101.' // xs)
      call list_density % append(density * 0.1706_8)
      call list_names % append('44102.' // xs)
      call list_density % append(density * 0.3155_8)
      call list_names % append('44104.' // xs)
      call list_density % append(density * 0.1862_8)

    case ('rh')
      call list_names % append('45103.' // xs)
      call list_density % append(density)

    case ('pd')
      call list_names % append('46102.' // xs)
      call list_density % append(density * 0.0102_8)
      call list_names % append('46104.' // xs)
      call list_density % append(density * 0.1114_8)
      call list_names % append('46105.' // xs)
      call list_density % append(density * 0.2233_8)
      call list_names % append('46106.' // xs)
      call list_density % append(density * 0.2733_8)
      call list_names % append('46108.' // xs)
      call list_density % append(density * 0.2646_8)
      call list_names % append('46110.' // xs)
      call list_density % append(density * 0.1172_8)

    case ('ag')
      call list_names % append('47107.' // xs)
      call list_density % append(density * 0.51839_8)
      call list_names % append('47109.' // xs)
      call list_density % append(density * 0.48161_8)

    case ('cd')
      call list_names % append('48106.' // xs)
      call list_density % append(density * 0.0125_8)
      call list_names % append('48108.' // xs)
      call list_density % append(density * 0.0089_8)
      call list_names % append('48110.' // xs)
      call list_density % append(density * 0.1249_8)
      call list_names % append('48111.' // xs)
      call list_density % append(density * 0.1280_8)
      call list_names % append('48112.' // xs)
      call list_density % append(density * 0.2413_8)
      call list_names % append('48113.' // xs)
      call list_density % append(density * 0.1222_8)
      call list_names % append('48114.' // xs)
      call list_density % append(density * 0.2873_8)
      call list_names % append('48116.' // xs)
      call list_density % append(density * 0.0749_8)

    case ('in')
      call list_names % append('49113.' // xs)
      call list_density % append(density * 0.0429_8)
      call list_names % append('49115.' // xs)
      call list_density % append(density * 0.9571_8)

    case ('sn')
      call list_names % append('50112.' // xs)
      call list_density % append(density * 0.0097_8)
      call list_names % append('50114.' // xs)
      call list_density % append(density * 0.0066_8)
      call list_names % append('50115.' // xs)
      call list_density % append(density * 0.0034_8)
      call list_names % append('50116.' // xs)
      call list_density % append(density * 0.1454_8)
      call list_names % append('50117.' // xs)
      call list_density % append(density * 0.0768_8)
      call list_names % append('50118.' // xs)
      call list_density % append(density * 0.2422_8)
      call list_names % append('50119.' // xs)
      call list_density % append(density * 0.0859_8)
      call list_names % append('50120.' // xs)
      call list_density % append(density * 0.3258_8)
      call list_names % append('50122.' // xs)
      call list_density % append(density * 0.0463_8)
      call list_names % append('50124.' // xs)
      call list_density % append(density * 0.0579_8)

    case ('sb')
      call list_names % append('51121.' // xs)
      call list_density % append(density * 0.5721_8)
      call list_names % append('51123.' // xs)
      call list_density % append(density * 0.4279_8)

    case ('te')
      call list_names % append('52120.' // xs)
      call list_density % append(density * 0.0009_8)
      call list_names % append('52122.' // xs)
      call list_density % append(density * 0.0255_8)
      call list_names % append('52123.' // xs)
      call list_density % append(density * 0.0089_8)
      call list_names % append('52124.' // xs)
      call list_density % append(density * 0.0474_8)
      call list_names % append('52125.' // xs)
      call list_density % append(density * 0.0707_8)
      call list_names % append('52126.' // xs)
      call list_density % append(density * 0.1884_8)
      call list_names % append('52128.' // xs)
      call list_density % append(density * 0.3174_8)
      call list_names % append('52130.' // xs)
      call list_density % append(density * 0.3408_8)

    case ('i')
      call list_names % append('53127.' // xs)
      call list_density % append(density)

    case ('xe')
      call list_names % append('54124.' // xs)
      call list_density % append(density * 0.0009_8)
      call list_names % append('54126.' // xs)
      call list_density % append(density * 0.0009_8)
      call list_names % append('54128.' // xs)
      call list_density % append(density * 0.0192_8)
      call list_names % append('54129.' // xs)
      call list_density % append(density * 0.2644_8)
      call list_names % append('54130.' // xs)
      call list_density % append(density * 0.0408_8)
      call list_names % append('54131.' // xs)
      call list_density % append(density * 0.2118_8)
      call list_names % append('54132.' // xs)
      call list_density % append(density * 0.2689_8)
      call list_names % append('54134.' // xs)
      call list_density % append(density * 0.1044_8)
      call list_names % append('54136.' // xs)
      call list_density % append(density * 0.0887_8)

    case ('cs')
      call list_names % append('55133.' // xs)
      call list_density % append(density)

    case ('ba')
      call list_names % append('56130.' // xs)
      call list_density % append(density * 0.00106_8)
      call list_names % append('56132.' // xs)
      call list_density % append(density * 0.00101_8)
      call list_names % append('56134.' // xs)
      call list_density % append(density * 0.02417_8)
      call list_names % append('56135.' // xs)
      call list_density % append(density * 0.06592_8)
      call list_names % append('56136.' // xs)
      call list_density % append(density * 0.07854_8)
      call list_names % append('56137.' // xs)
      call list_density % append(density * 0.11232_8)
      call list_names % append('56138.' // xs)
      call list_density % append(density * 0.71698_8)

    case ('la')
      call list_names % append('57138.' // xs)
      call list_density % append(density * 0.00090_8)
      call list_names % append('57139.' // xs)
      call list_density % append(density * 0.99910_8)

    case ('ce')
      call list_names % append('58136.' // xs)
      call list_density % append(density * 0.00185_8)
      call list_names % append('58138.' // xs)
      call list_density % append(density * 0.00251_8)
      call list_names % append('58140.' // xs)
      call list_density % append(density * 0.88450_8)
      call list_names % append('58142.' // xs)
      call list_density % append(density * 0.11114_8)

    case ('pr')
      call list_names % append('59141.' // xs)
      call list_density % append(density)

    case ('nd')
      call list_names % append('60142.' // xs)
      call list_density % append(density * 0.272_8)
      call list_names % append('60143.' // xs)
      call list_density % append(density * 0.122_8)
      call list_names % append('60144.' // xs)
      call list_density % append(density * 0.238_8)
      call list_names % append('60145.' // xs)
      call list_density % append(density * 0.083_8)
      call list_names % append('60146.' // xs)
      call list_density % append(density * 0.172_8)
      call list_names % append('60148.' // xs)
      call list_density % append(density * 0.057_8)
      call list_names % append('60150.' // xs)
      call list_density % append(density * 0.056_8)

    case ('sm')
      call list_names % append('62144.' // xs)
      call list_density % append(density * 0.0307_8)
      call list_names % append('62147.' // xs)
      call list_density % append(density * 0.1499_8)
      call list_names % append('62148.' // xs)
      call list_density % append(density * 0.1124_8)
      call list_names % append('62149.' // xs)
      call list_density % append(density * 0.1382_8)
      call list_names % append('62150.' // xs)
      call list_density % append(density * 0.0738_8)
      call list_names % append('62152.' // xs)
      call list_density % append(density * 0.2675_8)
      call list_names % append('62154.' // xs)
      call list_density % append(density * 0.2275_8)

    case ('eu')
      call list_names % append('63151.' // xs)
      call list_density % append(density * 0.4781_8)
      call list_names % append('63153.' // xs)
      call list_density % append(density * 0.5219_8)

    case ('gd')
      call list_names % append('64152.' // xs)
      call list_density % append(density * 0.0020_8)
      call list_names % append('64154.' // xs)
      call list_density % append(density * 0.0218_8)
      call list_names % append('64155.' // xs)
      call list_density % append(density * 0.1480_8)
      call list_names % append('64156.' // xs)
      call list_density % append(density * 0.2047_8)
      call list_names % append('64157.' // xs)
      call list_density % append(density * 0.1565_8)
      call list_names % append('64158.' // xs)
      call list_density % append(density * 0.2484_8)
      call list_names % append('64160.' // xs)
      call list_density % append(density * 0.2186_8)

    case ('tb')
      call list_names % append('65159.' // xs)
      call list_density % append(density)

    case ('dy')
      call list_names % append('66156.' // xs)
      call list_density % append(density * 0.0006_8)
      call list_names % append('66158.' // xs)
      call list_density % append(density * 0.0010_8)
      call list_names % append('66160.' // xs)
      call list_density % append(density * 0.0234_8)
      call list_names % append('66161.' // xs)
      call list_density % append(density * 0.1891_8)
      call list_names % append('66162.' // xs)
      call list_density % append(density * 0.2551_8)
      call list_names % append('66163.' // xs)
      call list_density % append(density * 0.2490_8)
      call list_names % append('66164.' // xs)
      call list_density % append(density * 0.2818_8)

    case ('ho')
      call list_names % append('67165.' // xs)
      call list_density % append(density)

    case ('er')
      call list_names % append('68162.' // xs)
      call list_density % append(density * 0.0014_8)
      call list_names % append('68164.' // xs)
      call list_density % append(density * 0.0161_8)
      call list_names % append('68166.' // xs)
      call list_density % append(density * 0.3361_8)
      call list_names % append('68167.' // xs)
      call list_density % append(density * 0.2293_8)
      call list_names % append('68168.' // xs)
      call list_density % append(density * 0.2678_8)
      call list_names % append('68170.' // xs)
      call list_density % append(density * 0.1493_8)

    case ('tm')
      call list_names % append('69169.' // xs)
      call list_density % append(density)

    case ('yb')
      call list_names % append('70168.' // xs)
      call list_density % append(density * 0.0013_8)
      call list_names % append('70170.' // xs)
      call list_density % append(density * 0.0304_8)
      call list_names % append('70171.' // xs)
      call list_density % append(density * 0.1428_8)
      call list_names % append('70172.' // xs)
      call list_density % append(density * 0.2183_8)
      call list_names % append('70173.' // xs)
      call list_density % append(density * 0.1613_8)
      call list_names % append('70174.' // xs)
      call list_density % append(density * 0.3183_8)
      call list_names % append('70176.' // xs)
      call list_density % append(density * 0.1276_8)

    case ('lu')
      call list_names % append('71175.' // xs)
      call list_density % append(density * 0.9741_8)
      call list_names % append('71176.' // xs)
      call list_density % append(density * 0.0259_8)

    case ('hf')
      call list_names % append('72174.' // xs)
      call list_density % append(density * 0.0016_8)
      call list_names % append('72176.' // xs)
      call list_density % append(density * 0.0526_8)
      call list_names % append('72177.' // xs)
      call list_density % append(density * 0.1860_8)
      call list_names % append('72178.' // xs)
      call list_density % append(density * 0.2728_8)
      call list_names % append('72179.' // xs)
      call list_density % append(density * 0.1362_8)
      call list_names % append('72180.' // xs)
      call list_density % append(density * 0.3508_8)

    case ('ta')
      call list_names % append('73180.' // xs)
      call list_density % append(density * 0.00012_8)
      call list_names % append('73181.' // xs)
      call list_density % append(density * 0.99988_8)

    case ('w')
      ! ENDF/B-VII.0 does not have W-180 so this may cause problems. However, it
      ! has been added as of ENDF/B-VII.1
      call list_names % append('74180.' // xs)
      call list_density % append(density * 0.0012_8)
      call list_names % append('74182.' // xs)
      call list_density % append(density * 0.2650_8)
      call list_names % append('74183.' // xs)
      call list_density % append(density * 0.1431_8)
      call list_names % append('74184.' // xs)
      call list_density % append(density * 0.3064_8)
      call list_names % append('74186.' // xs)
      call list_density % append(density * 0.2843_8)

    case ('re')
      call list_names % append('75185.' // xs)
      call list_density % append(density * 0.3740_8)
      call list_names % append('75187.' // xs)
      call list_density % append(density * 0.6260_8)

    case ('os')
      call list_names % append('76184.' // xs)
      call list_density % append(density * 0.0002_8)
      call list_names % append('76186.' // xs)
      call list_density % append(density * 0.0159_8)
      call list_names % append('76187.' // xs)
      call list_density % append(density * 0.0196_8)
      call list_names % append('76188.' // xs)
      call list_density % append(density * 0.1324_8)
      call list_names % append('76189.' // xs)
      call list_density % append(density * 0.1615_8)
      call list_names % append('76190.' // xs)
      call list_density % append(density * 0.2626_8)
      call list_names % append('76192.' // xs)
      call list_density % append(density * 0.4078_8)

    case ('ir')
      call list_names % append('77191.' // xs)
      call list_density % append(density * 0.373_8)
      call list_names % append('77193.' // xs)
      call list_density % append(density * 0.627_8)

    case ('pt')
      call list_names % append('78190.' // xs)
      call list_density % append(density * 0.00014_8)
      call list_names % append('78192.' // xs)
      call list_density % append(density * 0.00782_8)
      call list_names % append('78194.' // xs)
      call list_density % append(density * 0.32967_8)
      call list_names % append('78195.' // xs)
      call list_density % append(density * 0.33832_8)
      call list_names % append('78196.' // xs)
      call list_density % append(density * 0.25242_8)
      call list_names % append('78198.' // xs)
      call list_density % append(density * 0.07163_8)

    case ('au')
      call list_names % append('79197.' // xs)
      call list_density % append(density)

    case ('hg')
      call list_names % append('80196.' // xs)
      call list_density % append(density * 0.0015_8)
      call list_names % append('80198.' // xs)
      call list_density % append(density * 0.0997_8)
      call list_names % append('80199.' // xs)
      call list_density % append(density * 0.1687_8)
      call list_names % append('80200.' // xs)
      call list_density % append(density * 0.2310_8)
      call list_names % append('80201.' // xs)
      call list_density % append(density * 0.1318_8)
      call list_names % append('80202.' // xs)
      call list_density % append(density * 0.2986_8)
      call list_names % append('80204.' // xs)
      call list_density % append(density * 0.0687_8)

    case ('tl')
      call list_names % append('81203.' // xs)
      call list_density % append(density * 0.29524_8)
      call list_names % append('81205.' // xs)
      call list_density % append(density * 0.70476_8)

    case ('pb')
      call list_names % append('82204.' // xs)
      call list_density % append(density * 0.014_8)
      call list_names % append('82206.' // xs)
      call list_density % append(density * 0.241_8)
      call list_names % append('82207.' // xs)
      call list_density % append(density * 0.221_8)
      call list_names % append('82208.' // xs)
      call list_density % append(density * 0.524_8)

    case ('bi')
      call list_names % append('83209.' // xs)
      call list_density % append(density)

    case ('th')
      call list_names % append('90232.' // xs)
      call list_density % append(density)

    case ('pa')
      call list_names % append('91231.' // xs)
      call list_density % append(density)

    case ('u')
      call list_names % append('92234.' // xs)
      call list_density % append(density * 0.000055_8)
      call list_names % append('92235.' // xs)
      call list_density % append(density * 0.007200_8)
      call list_names % append('92238.' // xs)
      call list_density % append(density * 0.992745_8)

    case default
      message = "Cannot expand element: " // name
      call fatal_error()

    end select

  end subroutine expand_natural_element

end module input_xml<|MERGE_RESOLUTION|>--- conflicted
+++ resolved
@@ -1064,19 +1064,17 @@
       ! Copy material id
       mat % id = material_(i) % id
 
-<<<<<<< HEAD
+      ! Check to make sure 'id' hasn't been used
+      if (material_dict % has_key(mat % id)) then
+        message = "Two or more materials use the same unique ID: " // &
+             to_str(mat % id)
+        call fatal_error()
+      end if
+
       ! Check if depletable
       call lower_case(material_(i) % deplete)
       if (material_(i) % deplete == "true" .or. &
            material_(i) % deplete == "1") mat % depletable = .true.
-=======
-      ! Check to make sure 'id' hasn't been used
-      if (material_dict % has_key(mat % id)) then
-        message = "Two or more materials use the same unique ID: " // &
-             to_str(mat % id)
-        call fatal_error()
-      end if
->>>>>>> 161612dc
 
       ! =======================================================================
       ! READ AND PARSE <density> TAG

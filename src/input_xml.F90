--- conflicted
+++ resolved
@@ -1085,19 +1085,18 @@
         call fatal_error()
       end if
 
-<<<<<<< HEAD
       ! Check if depletable
       call lower_case(material_(i) % deplete)
       if (material_(i) % deplete == "true" .or. &
            material_(i) % deplete == "1") then
         mat % depletable = .true.
         call depletion_materials % add(i)
-=======
+      end if
+
       if (run_mode == MODE_PLOTTING) then
         ! add to the dictionary and skip xs processing
         call material_dict % add_key(mat % id, i)
         cycle
->>>>>>> 442de0d8
       end if
 
       ! =======================================================================

module input_xml

  use, intrinsic :: ISO_C_BINDING

  use algorithm,        only: find
  use cmfd_input,       only: configure_cmfd
  use cmfd_header,      only: cmfd_mesh
  use constants
  use dict_header,      only: DictIntInt, DictCharInt, DictEntryCI
  use distribution_multivariate
  use distribution_univariate
  use endf,             only: reaction_name
  use error,            only: fatal_error, warning, write_message
  use geometry,         only: calc_offsets, maximum_levels, count_instance, &
                              neighbor_lists
  use geometry_header
  use hdf5_interface
  use list_header,      only: ListChar, ListInt, ListReal
  use material_header
  use mesh_header
  use message_passing
  use mgxs_data,        only: create_macro_xs, read_mgxs
  use mgxs_header
  use multipole,        only: multipole_read
  use nuclide_header
<<<<<<< HEAD
  use output,           only: write_message, title, header, print_plot
  use photon_header
=======
  use output,           only: title, header, print_plot
>>>>>>> 6cb13395
  use plot_header
  use random_lcg,       only: prn, openmc_set_seed
  use surface_header
  use set_header,       only: SetChar
  use settings
  use source_header
  use stl_vector,       only: VectorInt, VectorReal, VectorChar
  use string,           only: to_lower, to_str, str_to_int, str_to_real, &
                              starts_with, ends_with, tokenize, split_string, &
                              zero_padded, to_c_string
  use summary,          only: write_summary
  use tally
  use tally_header,     only: openmc_extend_tallies
  use tally_derivative_header
  use tally_filter_header
  use tally_filter
  use timer_header,     only: time_read_xs
  use trigger_header
  use volume_header
  use xml_interface

  implicit none
  save

  interface
    subroutine read_surfaces(node_ptr) bind(C, name='read_surfaces')
      use ISO_C_BINDING
      implicit none
      type(C_PTR) :: node_ptr
    end subroutine read_surfaces
  end interface

contains

!===============================================================================
! READ_INPUT_XML calls each of the separate subroutines for reading settings,
! geometry, materials, and tallies.
!===============================================================================

  subroutine read_input_xml()

    type(VectorReal), allocatable :: nuc_temps(:) ! List of T to read for each nuclide
    type(VectorReal), allocatable :: sab_temps(:) ! List of T to read for each S(a,b)
    real(8), allocatable    :: material_temps(:)

    call read_settings_xml()
    call read_cross_sections_xml()
    call read_materials_xml(material_temps)
    call read_geometry_xml()

    ! Set up neighbor lists, convert user IDs -> indices, assign temperatures
    call finalize_geometry(material_temps, nuc_temps, sab_temps)

    if (run_mode /= MODE_PLOTTING) then
      call time_read_xs % start()
      if (run_CE) then
        ! Read continuous-energy cross sections
        call read_ce_cross_sections(nuc_temps, sab_temps)
      else
        ! Create material macroscopic data for MGXS
        call read_mgxs()
        call create_macro_xs()
      end if
      call time_read_xs % stop()
    end if

    call read_tallies_xml()

    ! Initialize distribcell_filters
    call prepare_distribcell()

    if (cmfd_run) call configure_cmfd()

    if (run_mode == MODE_PLOTTING) then
      ! Read plots.xml if it exists
      call read_plots_xml()
      if (master .and. verbosity >= 5) call print_plot()

    else
      ! Normalize atom/weight percents
      call normalize_ao()

      ! Write summary information
      if (master .and. output_summary) call write_summary()

      ! Warn if overlap checking is on
      if (master .and. check_overlaps) &
           call warning("Cell overlap checking is ON.")
    end if

  end subroutine read_input_xml

  subroutine finalize_geometry(material_temps, nuc_temps, sab_temps)
    real(8), intent(in) :: material_temps(:)
    type(VectorReal),            allocatable, intent(out) :: nuc_temps(:)
    type(VectorReal),  optional, allocatable, intent(out) :: sab_temps(:)

    ! Perform some final operations to set up the geometry
    call adjust_indices()
    call count_instance(universes(root_universe))

    ! After reading input and basic geometry setup is complete, build lists of
    ! neighboring cells for efficient tracking
    call neighbor_lists()

    ! Assign temperatures to cells that don't have temperatures already assigned
    call assign_temperatures(material_temps)

    ! Determine desired txemperatures for each nuclide and S(a,b) table
    call get_temperatures(nuc_temps, sab_temps)

    ! Check to make sure there are not too many nested coordinate levels in the
    ! geometry since the coordinate list is statically allocated for performance
    ! reasons
    if (maximum_levels(universes(root_universe)) > MAX_COORD) then
      call fatal_error("Too many nested coordinate levels in the geometry. &
           &Try increasing the maximum number of coordinate levels by &
           &providing the CMake -Dmaxcoord= option.")
    end if

  end subroutine finalize_geometry

!===============================================================================
! READ_SETTINGS_XML reads data from a settings.xml file and parses it, checking
! for errors and placing properly-formatted data in the right data structures
!===============================================================================

  subroutine read_settings_xml()

    character(MAX_LINE_LEN) :: temp_str
    integer :: i
    integer :: n
    integer :: temp_int
    integer :: temp_int_array3(3)
    integer(C_INT32_T) :: i_start, i_end
    integer(C_INT64_T) :: seed
    integer(C_INT) :: err
    integer, allocatable :: temp_int_array(:)
    integer :: n_tracks
    logical :: file_exists
    character(MAX_WORD_LEN) :: type
    character(MAX_LINE_LEN) :: filename
    type(XMLDocument) :: doc
    type(XMLNode) :: root
    type(XMLNode) :: node_mode
    type(XMLNode) :: node_cutoff
    type(XMLNode) :: node_entropy
    type(XMLNode) :: node_ufs
    type(XMLNode) :: node_sp
    type(XMLNode) :: node_output
    type(XMLNode) :: node_res_scat
    type(XMLNode) :: node_trigger
    type(XMLNode) :: node_vol
    type(XMLNode) :: node_tab_leg
    type(XMLNode), allocatable :: node_mesh_list(:)
    type(XMLNode), allocatable :: node_source_list(:)
    type(XMLNode), allocatable :: node_vol_list(:)

    ! Check if settings.xml exists
    filename = trim(path_input) // "settings.xml"
    inquire(FILE=filename, EXIST=file_exists)
    if (.not. file_exists) then
      if (run_mode /= MODE_PLOTTING) then
        call fatal_error("Settings XML file '" // trim(filename) // "' does &
             &not exist! In order to run OpenMC, you first need a set of input &
             &files; at a minimum, this includes settings.xml, geometry.xml, &
             &and materials.xml. Please consult the user's guide at &
             &http://mit-crpg.github.io/openmc for further information.")
      else
        ! The settings.xml file is optional if we just want to make a plot.
        return
      end if
    end if

    ! Parse settings.xml file
    call doc % load_file(filename)
    root = doc % document_element()

    ! Verbosity
    if (check_for_node(root, "verbosity")) then
      call get_node_value(root, "verbosity", verbosity)
    end if

    ! To this point, we haven't displayed any output since we didn't know what
    ! the verbosity is. Now that we checked for it, show the title if necessary
    if (master) then
      if (verbosity >= 2) call title()
    end if
    call write_message("Reading settings XML file...", 5)

    ! Find if a multi-group or continuous-energy simulation is desired
    if (check_for_node(root, "energy_mode")) then
      call get_node_value(root, "energy_mode", temp_str)
      temp_str = trim(to_lower(temp_str))
      if (temp_str == "mg" .or. temp_str == "multi-group") then
        run_CE = .false.
      else if (temp_str == "ce" .or. temp_str == "continuous-energy") then
        run_CE = .true.
      end if
    end if

    ! Look for deprecated cross_sections.xml file in settings.xml
    if (check_for_node(root, "cross_sections")) then
      call warning("Setting cross_sections in settings.xml has been deprecated.&
           & The cross_sections are now set in materials.xml and the &
           &cross_sections input to materials.xml and the OPENMC_CROSS_SECTIONS&
           & environment variable will take precendent over setting &
           &cross_sections in settings.xml.")
      call get_node_value(root, "cross_sections", path_cross_sections)
    end if

    ! Look for deprecated windowed_multipole file in settings.xml
    if (run_mode /= MODE_PLOTTING) then
      if (check_for_node(root, "multipole_library")) then
        call warning("Setting multipole_library in settings.xml has been &
             &deprecated. The multipole_library is now set in materials.xml and&
             & the multipole_library input to materials.xml and the &
             &OPENMC_MULTIPOLE_LIBRARY environment variable will take &
             &precendent over setting multipole_library in settings.xml.")
        call get_node_value(root, "multipole_library", path_multipole)
      end if
      if (.not. ends_with(path_multipole, "/")) &
           path_multipole = trim(path_multipole) // "/"
    end if

    if (.not. run_CE) then
      ! Scattering Treatments
      if (check_for_node(root, "max_order")) then
        call get_node_value(root, "max_order", max_order)
      else
        ! Set to default of largest int - 1, which means to use whatever is
        ! contained in library.
        ! This is largest int - 1 because for legendre scattering, a value of
        ! 1 is added to the order; adding 1 to huge(0) gets you the largest
        ! negative integer, which is not what we want.
        max_order = huge(0) - 1
      end if
    else
      max_order = 0
    end if

    ! Check for a trigger node and get trigger information
    if (check_for_node(root, "trigger")) then
      node_trigger = root % child("trigger")

      ! Check if trigger(s) are to be turned on
      call get_node_value(node_trigger, "active", trigger_on)

      if (trigger_on) then
        if (check_for_node(node_trigger, "max_batches") )then
          call get_node_value(node_trigger, "max_batches", n_max_batches)
        else
          call fatal_error("The max_batches must be specified with triggers")
        end if

        ! Get the batch interval to check triggers
        if (.not. check_for_node(node_trigger, "batch_interval"))then
          pred_batches = .true.
        else
          call get_node_value(node_trigger, "batch_interval", temp_int)
          n_batch_interval = temp_int
          if (n_batch_interval <= 0) then
            call fatal_error("The batch interval must be greater than zero")
          end if
        end if
      end if
    end if

    ! Check run mode if it hasn't been set from the command line
    if (run_mode == NONE) then
      if (check_for_node(root, "run_mode")) then
        call get_node_value(root, "run_mode", temp_str)
        select case (to_lower(temp_str))
        case ("eigenvalue")
          run_mode = MODE_EIGENVALUE
        case ("fixed source")
          run_mode = MODE_FIXEDSOURCE
        case ("plot")
          run_mode = MODE_PLOTTING
        case ("particle restart")
          run_mode = MODE_PARTICLE
        case ("volume")
          run_mode = MODE_VOLUME
        case default
          call fatal_error("Unrecognized run mode: " // &
               trim(temp_str) // ".")
        end select

        ! Assume XML specifics <particles>, <batches>, etc. directly
        node_mode = root
      else
        call warning("<run_mode> should be specified.")

        ! Make sure that either eigenvalue or fixed source was specified
        node_mode = root % child("eigenvalue")
        if (node_mode % associated()) then
          if (run_mode == NONE) run_mode = MODE_EIGENVALUE
        else
          node_mode = root % child("fixed_source")
          if (node_mode % associated()) then
            if (run_mode == NONE) run_mode = MODE_FIXEDSOURCE
          else
            call fatal_error("<eigenvalue> or <fixed_source> not specified.")
          end if
        end if
      end if
    end if

    if (run_mode == MODE_EIGENVALUE .or. run_mode == MODE_FIXEDSOURCE) then
      ! Read run parameters
      call get_run_parameters(node_mode)

      ! Check number of active batches, inactive batches, and particles
      if (n_batches <= n_inactive) then
        call fatal_error("Number of active batches must be greater than zero.")
      elseif (n_inactive < 0) then
        call fatal_error("Number of inactive batches must be non-negative.")
      elseif (n_particles <= 0) then
        call fatal_error("Number of particles must be greater than zero.")
      end if
    end if

    ! Copy random number seed if specified
    if (check_for_node(root, "seed")) then
      call get_node_value(root, "seed", seed)
      call openmc_set_seed(seed)
    end if

    ! Check for electron treatment
    if (check_for_node(root, "electron_treatment")) then
      call get_node_value(root, "electron_treatment", temp_str)
      select case (to_lower(temp_str))
      case ("led")
        electron_treatment = ELECTRON_LED
      case ("ttb")
        electron_treatment = ELECTRON_TTB
      case default
        call fatal_error("Unrecognized electron treatment: " // &
             trim(temp_str) // ".")
      end select
    end if

    ! Check for photon transport
    if (check_for_node(root, "photon_transport")) then
      call get_node_value(root, "photon_transport", photon_transport)

      if (.not. run_CE .and. photon_transport) then
        call fatal_error("Photon transport is not currently supported &
             &in Multi-group mode")
      end if
    end if

    ! Number of bins for logarithmic grid
    if (check_for_node(root, "log_grid_bins")) then
      call get_node_value(root, "log_grid_bins", n_log_bins)
      if (n_log_bins < 1) then
        call fatal_error("Number of bins for logarithmic grid must be &
             &greater than zero.")
      end if
    else
      n_log_bins = 8000
    end if

    ! Number of OpenMP threads
    if (check_for_node(root, "threads")) then
#ifdef _OPENMP
      if (n_threads == NONE) then
        call get_node_value(root, "threads", n_threads)
        if (n_threads < 1) then
          call fatal_error("Invalid number of threads: " // to_str(n_threads))
        end if
        call omp_set_num_threads(n_threads)
      end if
#else
      if (master) call warning("Ignoring number of threads.")
#endif
    end if

    ! ==========================================================================
    ! EXTERNAL SOURCE

    ! Get point to list of <source> elements and make sure there is at least one
    call get_node_list(root, "source", node_source_list)
    n = size(node_source_list)

    if (n == 0) then
      ! Default source is isotropic point source at origin with Watt spectrum
      allocate(external_source(1))
      external_source % particle = NEUTRON
      external_source % strength = ONE

      allocate(SpatialPoint :: external_source(1) % space)
      select type (space => external_source(1) % space)
      type is (SpatialPoint)
        space % xyz(:) = [ZERO, ZERO, ZERO]
      end select

      allocate(Isotropic :: external_source(1) % angle)
      external_source(1) % angle % reference_uvw(:) = [ZERO, ZERO, ONE]

      allocate(Watt :: external_source(1) % energy)
      select type(energy => external_source(1) % energy)
      type is (Watt)
        energy % a = 0.988e6_8
        energy % b = 2.249e-6_8
      end select
    else
      ! Allocate array for sources
      allocate(external_source(n))
    end if

    ! Check if we want to write out source
    if (check_for_node(root, "write_initial_source")) then
      call get_node_value(root, "write_initial_source", write_initial_source)
    end if

    ! Read each source
    do i = 1, n
      call external_source(i) % from_xml(node_source_list(i), path_source)
    end do

    ! Survival biasing
    if (check_for_node(root, "survival_biasing")) then
      call get_node_value(root, "survival_biasing", survival_biasing)
    end if

    ! Probability tables
    if (check_for_node(root, "ptables")) then
      call get_node_value(root, "ptables", urr_ptables_on)
    end if

    ! Cutoffs
    if (check_for_node(root, "cutoff")) then
      node_cutoff = root % child("cutoff")
      if (check_for_node(node_cutoff, "weight")) then
        call get_node_value(node_cutoff, "weight", weight_cutoff)
      end if
      if (check_for_node(node_cutoff, "weight_avg")) then
        call get_node_value(node_cutoff, "weight_avg", weight_survive)
      end if
      if (check_for_node(node_cutoff, "energy_neutron")) then
        call get_node_value(node_cutoff, "energy_neutron", energy_cutoff(1))
      elseif (check_for_node(node_cutoff, "energy")) then
        call warning("The use of an <energy> cutoff is deprecated and should &
             &be replaced by <energy_neutron>.")
        call get_node_value(node_cutoff, "energy", energy_cutoff(1))
      end if
      if (check_for_node(node_cutoff, "energy_photon")) then
        call get_node_value(node_cutoff, "energy_photon", energy_cutoff(2))
      end if
      if (check_for_node(node_cutoff, "energy_electron")) then
        call get_node_value(node_cutoff, "energy_electron", energy_cutoff(3))
      end if
      if (check_for_node(node_cutoff, "energy_positron")) then
        call get_node_value(node_cutoff, "energy_positron", energy_cutoff(4))
      end if
    end if

    ! Particle trace
    if (check_for_node(root, "trace")) then
      call get_node_array(root, "trace", temp_int_array3)
      trace_batch    = temp_int_array3(1)
      trace_gen      = temp_int_array3(2)
      trace_particle = int(temp_int_array3(3), 8)
    end if

    ! Particle tracks
    if (check_for_node(root, "track")) then
      ! Make sure that there are three values per particle
      n_tracks = node_word_count(root, "track")
      if (mod(n_tracks, 3) /= 0) then
        call fatal_error("Number of integers specified in 'track' is not &
             &divisible by 3.  Please provide 3 integers per particle to be &
             &tracked.")
      end if

      ! Allocate space and get list of tracks
      allocate(temp_int_array(n_tracks))
      call get_node_array(root, "track", temp_int_array)

      ! Reshape into track_identifiers
      allocate(track_identifiers(3, n_tracks/3))
      track_identifiers = reshape(temp_int_array, [3, n_tracks/3])
    end if

    ! Read meshes
    call get_node_list(root, "mesh", node_mesh_list)

    ! Check for user meshes and allocate
    n = size(node_mesh_list)
    if (n > 0) then
      err = openmc_extend_meshes(n, i_start, i_end)
    end if

    do i = 1, n
      associate (m => meshes(i_start + i - 1))
        ! Instantiate mesh from XML node
        call m % from_xml(node_mesh_list(i))

        ! Add mesh to dictionary
        call mesh_dict % set(m % id, i_start + i - 1)
      end associate
    end do

    ! Shannon Entropy mesh
    if (check_for_node(root, "entropy_mesh")) then
      call get_node_value(root, "entropy_mesh", temp_int)
      if (mesh_dict % has(temp_int)) then
        index_entropy_mesh = mesh_dict % get(temp_int)
      else
        call fatal_error("Mesh " // to_str(temp_int) // " specified for &
             &Shannon entropy does not exist.")
      end if
    elseif (check_for_node(root, "entropy")) then
      call warning("Specifying a Shannon entropy mesh via the <entropy> element &
           &is deprecated. Please create a mesh using <mesh> and then reference &
           &it by specifying its ID in an <entropy_mesh> element.")

      ! Get pointer to entropy node
      node_entropy = root % child("entropy")

      err = openmc_extend_meshes(1, index_entropy_mesh)

      associate (m => meshes(index_entropy_mesh))
        ! Assign ID
        m % id = 10000

        call m % from_xml(node_entropy)
      end associate
    end if

    if (index_entropy_mesh > 0) then
      associate(m => meshes(index_entropy_mesh))
        if (.not. allocated(m % dimension)) then
          ! If the user did not specify how many mesh cells are to be used in
          ! each direction, we automatically determine an appropriate number of
          ! cells
          m % n_dimension = 3
          allocate(m % dimension(3))
          m % dimension = ceiling((n_particles/20)**(ONE/THREE))

          ! Calculate width
          m % width = (m % upper_right - m % lower_left) / m % dimension
        end if

        ! Allocate space for storing number of fission sites in each mesh cell
        allocate(entropy_p(1, product(m % dimension)))
      end associate

      ! Turn on Shannon entropy calculation
      entropy_on = .true.
    end if

    ! Uniform fission source weighting mesh
    if (check_for_node(root, "ufs_mesh")) then
      call get_node_value(root, "ufs_mesh", temp_int)
      if (mesh_dict % has(temp_int)) then
        index_ufs_mesh = mesh_dict % get(temp_int)
      else
        call fatal_error("Mesh " // to_str(temp_int) // " specified for &
             &uniform fission site method does not exist.")
      end if
    elseif (check_for_node(root, "uniform_fs")) then
      call warning("Specifying a UFS mesh via the <uniform_fs> element &
           &is deprecated. Please create a mesh using <mesh> and then reference &
           &it by specifying its ID in a <ufs_mesh> element.")

      ! Get pointer to ufs node
      node_ufs = root % child("uniform_fs")

      err = openmc_extend_meshes(1, index_ufs_mesh)

      ! Allocate mesh object and coordinates on mesh
      associate (m => meshes(index_ufs_mesh))
        ! Assign ID
        m % id = 10001

        call m % from_xml(node_ufs)
      end associate
    end if

    if (index_ufs_mesh > 0) then
      ! Allocate array to store source fraction for UFS
      allocate(source_frac(1, product(meshes(index_ufs_mesh) % dimension)))

      ! Turn on uniform fission source weighting
      ufs = .true.
    end if

    ! Check if the user has specified to write state points
    if (check_for_node(root, "state_point")) then

      ! Get pointer to state_point node
      node_sp = root % child("state_point")

      ! Determine number of batches at which to store state points
      if (check_for_node(node_sp, "batches")) then
        n_state_points = node_word_count(node_sp, "batches")
      else
        n_state_points = 0
      end if

      if (n_state_points > 0) then
        ! User gave specific batches to write state points
        allocate(temp_int_array(n_state_points))
        call get_node_array(node_sp, "batches", temp_int_array)
        do i = 1, n_state_points
          call statepoint_batch % add(temp_int_array(i))
        end do
        deallocate(temp_int_array)
      else
        ! If neither were specified, write state point at last batch
        n_state_points = 1
        call statepoint_batch % add(n_batches)
      end if
    else
      ! If no <state_point> tag was present, by default write state point at
      ! last batch only
      n_state_points = 1
      call statepoint_batch % add(n_batches)
    end if

    ! Check if the user has specified to write source points
    if (check_for_node(root, "source_point")) then

      ! Get pointer to source_point node
      node_sp = root % child("source_point")

      ! Determine number of batches at which to store source points
      if (check_for_node(node_sp, "batches")) then
        n_source_points = node_word_count(node_sp, "batches")
      else
        n_source_points = 0
      end if

      if (n_source_points > 0) then
        ! User gave specific batches to write source points
        allocate(temp_int_array(n_source_points))
        call get_node_array(node_sp, "batches", temp_int_array)
        do i = 1, n_source_points
          call sourcepoint_batch % add(temp_int_array(i))
        end do
        deallocate(temp_int_array)
      else
        ! If neither were specified, write source points with state points
        n_source_points = n_state_points
        do i = 1, n_state_points
          call sourcepoint_batch % add(statepoint_batch % get_item(i))
        end do
      end if

      ! Check if the user has specified to write binary source file
      if (check_for_node(node_sp, "separate")) then
        call get_node_value(node_sp, "separate", source_separate)
      end if
      if (check_for_node(node_sp, "write")) then
        call get_node_value(node_sp, "write", source_write)
      end if
      if (check_for_node(node_sp, "overwrite_latest")) then
        call get_node_value(node_sp, "overwrite_latest", source_latest)
        source_separate = source_latest
      end if
    else
      ! If no <source_point> tag was present, by default we keep source bank in
      ! statepoint file and write it out at statepoints intervals
      source_separate = .false.
      n_source_points = n_state_points
      do i = 1, n_state_points
        call sourcepoint_batch % add(statepoint_batch % get_item(i))
      end do
    end if

    ! If source is not seperate and is to be written out in the statepoint file,
    ! make sure that the sourcepoint batch numbers are contained in the
    ! statepoint list
    if (.not. source_separate) then
      do i = 1, n_source_points
        if (.not. statepoint_batch % contains(sourcepoint_batch % &
             get_item(i))) then
          call fatal_error('Sourcepoint batches are not a subset&
               & of statepoint batches.')
        end if
      end do
    end if

    ! Check if the user has specified to not reduce tallies at the end of every
    ! batch
    if (check_for_node(root, "no_reduce")) then
      call get_node_value(root, "no_reduce", reduce_tallies)
    end if

    ! Check if the user has specified to use confidence intervals for
    ! uncertainties rather than standard deviations
    if (check_for_node(root, "confidence_intervals")) then
      call get_node_value(root, "confidence_intervals", confidence_intervals)
    end if

    ! Check for output options
    if (check_for_node(root, "output")) then

      ! Get pointer to output node
      node_output = root % child("output")

      ! Check for summary option
      if (check_for_node(node_output, "summary")) then
        call get_node_value(node_output, "summary", output_summary)
      end if

      ! Check for ASCII tallies output option
      if (check_for_node(node_output, "tallies")) then
        call get_node_value(node_output, "tallies", output_tallies)
      end if

      ! Set output directory if a path has been specified
      if (check_for_node(node_output, "path")) then
        call get_node_value(node_output, "path", path_output)
        if (.not. ends_with(path_output, "/")) &
             path_output = trim(path_output) // "/"
      end if
    end if

    ! Check for cmfd run
    if (check_for_node(root, "run_cmfd")) then
      call get_node_value(root, "run_cmfd", cmfd_run)
    end if

    ! Resonance scattering parameters
    if (check_for_node(root, "resonance_scattering")) then
      node_res_scat = root % child("resonance_scattering")

      ! See if resonance scattering is enabled
      if (check_for_node(node_res_scat, "enable")) then
        call get_node_value(node_res_scat, "enable", res_scat_on)
      else
        res_scat_on = .true.
      end if

      ! Determine what method is used
      if (check_for_node(node_res_scat, "method")) then
        call get_node_value(node_res_scat, "method", temp_str)
        select case(to_lower(temp_str))
        case ('ares')
          res_scat_method = RES_SCAT_ARES
        case ('dbrc')
          res_scat_method = RES_SCAT_DBRC
        case ('wcm')
          res_scat_method = RES_SCAT_WCM
        case default
          call fatal_error("Unrecognized resonance elastic scattering method: " &
               // trim(temp_str) // ".")
        end select
      end if

      ! Minimum energy for resonance scattering
      if (check_for_node(node_res_scat, "energy_min")) then
        call get_node_value(node_res_scat, "energy_min", res_scat_energy_min)
      end if
      if (res_scat_energy_min < ZERO) then
        call fatal_error("Lower resonance scattering energy bound is negative")
      end if

      ! Maximum energy for resonance scattering
      if (check_for_node(node_res_scat, "energy_max")) then
        call get_node_value(node_res_scat, "energy_max", res_scat_energy_max)
      end if
      if (res_scat_energy_max < res_scat_energy_min) then
        call fatal_error("Upper resonance scattering energy bound is below the &
             &lower resonance scattering energy bound.")
      end if

      ! Get nuclides that resonance scattering should be applied to
      if (check_for_node(node_res_scat, "nuclides")) then
        n = node_word_count(node_res_scat, "nuclides")
        allocate(res_scat_nuclides(n))
        if (n > 0) then
          call get_node_array(node_res_scat, "nuclides", res_scat_nuclides)
        end if
      end if
    end if

    call get_node_list(root, "volume_calc", node_vol_list)
    n = size(node_vol_list)
    allocate(volume_calcs(n))
    do i = 1, n
      node_vol = node_vol_list(i)
      call volume_calcs(i) % from_xml(node_vol)
    end do

    ! Get temperature settings
    if (check_for_node(root, "temperature_default")) then
      call get_node_value(root, "temperature_default", temperature_default)
    end if
    if (check_for_node(root, "temperature_method")) then
      call get_node_value(root, "temperature_method", temp_str)
      select case (to_lower(temp_str))
      case ('nearest')
        temperature_method = TEMPERATURE_NEAREST
      case ('interpolation')
        temperature_method = TEMPERATURE_INTERPOLATION
      case default
        call fatal_error("Unknown temperature method: " // trim(temp_str))
      end select
    end if
    if (check_for_node(root, "temperature_tolerance")) then
      call get_node_value(root, "temperature_tolerance", temperature_tolerance)
    end if
    if (check_for_node(root, "temperature_multipole")) then
      call get_node_value(root, "temperature_multipole", temperature_multipole)
    end if
    if (check_for_node(root, "temperature_range")) then
      call get_node_array(root, "temperature_range", temperature_range)
    end if

    ! Check for tabular_legendre options
    if (check_for_node(root, "tabular_legendre")) then

      ! Get pointer to tabular_legendre node
      node_tab_leg = root % child("tabular_legendre")

      ! Check for enable option
      if (check_for_node(node_tab_leg, "enable")) then
        call get_node_value(node_tab_leg, "enable", legendre_to_tabular)
      end if

      ! Check for the number of points
      if (check_for_node(node_tab_leg, "num_points")) then
        call get_node_value(node_tab_leg, "num_points", &
             legendre_to_tabular_points)
        if (legendre_to_tabular_points <= 1 .and. (.not. run_CE)) then
          call fatal_error("The 'num_points' subelement/attribute of the &
               &'tabular_legendre' element must contain a value greater than 1")
        end if
      end if
    end if

    ! Check whether create fission sites
    if (run_mode == MODE_FIXEDSOURCE) then
      if (check_for_node(root, "create_fission_neutrons")) then
        call get_node_value(root, "create_fission_neutrons", &
             create_fission_neutrons)
      end if
    end if

    ! Close settings XML file
    call doc % clear()

  end subroutine read_settings_xml

!===============================================================================
! GET_RUN_PARAMETERS
!===============================================================================

  subroutine get_run_parameters(node_base)
    type(XMLNode), intent(in) :: node_base

    character(MAX_LINE_LEN) :: temp_str
    type(XMLNode) :: node_keff_trigger

    ! Check number of particles
    if (.not. check_for_node(node_base, "particles")) then
      call fatal_error("Need to specify number of particles.")
    end if

    ! Get number of particles if it wasn't specified as a command-line argument
    if (n_particles == 0) then
      call get_node_value(node_base, "particles", n_particles)
    end if

    ! Get number of basic batches
    call get_node_value(node_base, "batches", n_batches)
    if (.not. trigger_on) then
      n_max_batches = n_batches
    end if
    n_inactive = 0
    gen_per_batch = 1

    ! Get number of inactive batches
    if (run_mode == MODE_EIGENVALUE) then
      call get_node_value(node_base, "inactive", n_inactive)
      if (check_for_node(node_base, "generations_per_batch")) then
        call get_node_value(node_base, "generations_per_batch", gen_per_batch)
      end if

      ! Preallocate space for keff and entropy by generation
      call k_generation % reserve(n_max_batches*gen_per_batch)
      call entropy % reserve(n_max_batches*gen_per_batch)

      ! Get the trigger information for keff
      if (check_for_node(node_base, "keff_trigger")) then
        node_keff_trigger = node_base % child("keff_trigger")

        if (check_for_node(node_keff_trigger, "type")) then
          call get_node_value(node_keff_trigger, "type", temp_str)
          temp_str = trim(to_lower(temp_str))

          select case (temp_str)
          case ('std_dev')
            keff_trigger % trigger_type = STANDARD_DEVIATION
          case ('variance')
            keff_trigger % trigger_type = VARIANCE
          case ('rel_err')
            keff_trigger % trigger_type = RELATIVE_ERROR
          case default
            call fatal_error("Unrecognized keff trigger type " // temp_str)
          end select

        else
          call fatal_error("Specify keff trigger type in settings XML")
        end if

        if (check_for_node(node_keff_trigger, "threshold")) then
          call get_node_value(node_keff_trigger, "threshold", &
               keff_trigger % threshold)
        else
          call fatal_error("Specify keff trigger threshold in settings XML")
        end if
      end if
    end if

  end subroutine get_run_parameters

!===============================================================================
! READ_GEOMETRY_XML reads data from a geometry.xml file and parses it, checking
! for errors and placing properly-formatted data in the right data structures
!===============================================================================

  subroutine read_geometry_xml()

    integer :: i, j, k, m, i_x, i_a, input_index
    integer :: n, n_mats, n_x, n_y, n_z, n_rings, n_rlats, n_hlats
    integer :: id
    integer :: univ_id
    integer :: n_cells_in_univ
    integer, allocatable :: temp_int_array(:)
    real(8) :: phi, theta, psi
    logical :: file_exists
    logical :: boundary_exists
    character(MAX_LINE_LEN) :: filename
    character(MAX_WORD_LEN), allocatable :: sarray(:)
    character(:), allocatable :: region_spec
    type(Cell),     pointer :: c
    class(Lattice), pointer :: lat
    type(XMLDocument) :: doc
    type(XMLNode) :: root
    type(XMLNode) :: node_cell
    type(XMLNode) :: node_lat
    type(XMLNode), allocatable :: node_cell_list(:)
    type(XMLNode), allocatable :: node_rlat_list(:)
    type(XMLNode), allocatable :: node_hlat_list(:)
    type(VectorInt) :: tokens
    type(VectorInt) :: rpn
    type(VectorInt) :: fill_univ_ids ! List of fill universe IDs
    type(VectorInt) :: univ_ids      ! List of all universe IDs
    type(DictIntInt) :: cells_in_univ_dict ! Used to count how many cells each
                                           ! universe contains

    ! Display output message
    call write_message("Reading geometry XML file...", 5)

    ! Check if geometry.xml exists
    filename = trim(path_input) // "geometry.xml"
    inquire(FILE=filename, EXIST=file_exists)
    if (.not. file_exists) then
      call fatal_error("Geometry XML file '" // trim(filename) // "' does not &
           &exist!")
    end if

    ! Parse geometry.xml file
    call doc % load_file(filename)
    root = doc % document_element()

    ! ==========================================================================
    ! READ SURFACES FROM GEOMETRY.XML

    ! This variable is used to check whether at least one boundary condition was
    ! applied to a surface
    boundary_exists = .false.

    call read_surfaces(root % ptr)

    ! Allocate surfaces array
    allocate(surfaces(n_surfaces))

    do i = 1, n_surfaces
      surfaces(i) % ptr = surface_pointer_c(i - 1);

      if (surfaces(i) % bc() /= BC_TRANSMIT) boundary_exists = .true.

      ! Add surface to dictionary
      call surface_dict % set(surfaces(i) % id(), i)
    end do

    ! Check to make sure a boundary condition was applied to at least one
    ! surface
    if (run_mode /= MODE_PLOTTING) then
      if (.not. boundary_exists) then
        call fatal_error("No boundary conditions were applied to any surfaces!")
      end if
    end if

    ! ==========================================================================
    ! READ CELLS FROM GEOMETRY.XML

    ! Get pointer to list of XML <cell>
    call get_node_list(root, "cell", node_cell_list)

    ! Get number of <cell> tags
    n_cells = size(node_cell_list)

    ! Check for no cells
    if (n_cells == 0) then
      call fatal_error("No cells found in geometry.xml!")
    end if

    ! Allocate cells array
    allocate(cells(n_cells))

    if (check_overlaps) then
      allocate(overlap_check_cnt(n_cells))
      overlap_check_cnt = 0
    end if

    n_universes = 0
    do i = 1, n_cells
      c => cells(i)

      ! Initialize distribcell instances and distribcell index
      c % instances = 0
      c % distribcell_index = NONE

      ! Get pointer to i-th cell node
      node_cell = node_cell_list(i)

      ! Copy data into cells
      if (check_for_node(node_cell, "id")) then
        call get_node_value(node_cell, "id", c % id)
      else
        call fatal_error("Must specify id of cell in geometry XML file.")
      end if

      ! Copy cell name
      if (check_for_node(node_cell, "name")) then
        call get_node_value(node_cell, "name", c % name)
      end if

      if (check_for_node(node_cell, "universe")) then
        call get_node_value(node_cell, "universe", c % universe)
      else
        c % universe = 0
      end if
      if (check_for_node(node_cell, "fill")) then
        call get_node_value(node_cell, "fill", c % fill)
        if (find(fill_univ_ids, c % fill) == -1) &
             call fill_univ_ids % push_back(c % fill)
      else
        c % fill = NONE
      end if

      ! Check to make sure 'id' hasn't been used
      if (cell_dict % has(c % id)) then
        call fatal_error("Two or more cells use the same unique ID: " &
             // to_str(c % id))
      end if

      ! Read material
      if (check_for_node(node_cell, "material")) then
        n_mats = node_word_count(node_cell, "material")

        if (n_mats > 0) then
          allocate(sarray(n_mats))
          call get_node_array(node_cell, "material", sarray)

          allocate(c % material(n_mats))
          do j = 1, n_mats
            select case(trim(to_lower(sarray(j))))
            case ('void')
              c % material(j) = MATERIAL_VOID
            case default
              c % material(j) = int(str_to_int(sarray(j)), 4)

              ! Check for error
              if (c % material(j) == ERROR_INT) then
                call fatal_error("Invalid material specified on cell " &
                     // to_str(c % id))
              end if
            end select
          end do

          deallocate(sarray)

        else
          allocate(c % material(1))
          c % material(1) = NONE
        end if

      else
        allocate(c % material(1))
        c % material(1) = NONE
      end if

      ! Check to make sure that either material or fill was specified
      if (c % material(1) == NONE .and. c % fill == NONE) then
        call fatal_error("Neither material nor fill was specified for cell " &
             // trim(to_str(c % id)))
      end if

      ! Check to make sure that both material and fill haven't been
      ! specified simultaneously
      if (c % material(1) /= NONE .and. c % fill /= NONE) then
        call fatal_error("Cannot specify material and fill simultaneously")
      end if

      ! Check for region specification (also under deprecated name surfaces)
      if (check_for_node(node_cell, "surfaces")) then
        call warning("The use of 'surfaces' is deprecated and will be &
             &disallowed in a future release.  Use 'region' instead. The &
             &openmc-update-inputs utility can be used to automatically &
             &update geometry.xml files.")
        region_spec = node_value_string(node_cell, "surfaces")
        call get_node_value(node_cell, "surfaces", region_spec)
      elseif (check_for_node(node_cell, "region")) then
        region_spec = node_value_string(node_cell, "region")
      else
        region_spec = ''
      end if

      if (len_trim(region_spec) > 0) then
        ! Create surfaces array from string
        call tokenize(region_spec, tokens)

        ! Convert user IDs to surface indices
        do j = 1, tokens % size()
          id = tokens % data(j)
          if (id < OP_UNION) then
            if (surface_dict % has(abs(id))) then
              k = surface_dict % get(abs(id))
              tokens % data(j) = sign(k, id)
            end if
          end if
        end do

        ! Use shunting-yard algorithm to determine RPN for surface algorithm
        call generate_rpn(c%id, tokens, rpn)

        ! Copy region spec and RPN form to cell arrays
        allocate(c % region(tokens%size()))
        allocate(c % rpn(rpn%size()))
        c % region(:) = tokens%data(1:tokens%size())
        c % rpn(:) = rpn%data(1:rpn%size())

        call tokens%clear()
        call rpn%clear()
      end if
      if (.not. allocated(c%region)) allocate(c%region(0))
      if (.not. allocated(c%rpn)) allocate(c%rpn(0))

      ! Check if this is a simple cell
      if (any(c%rpn == OP_COMPLEMENT) .or. any(c%rpn == OP_UNION)) then
        c%simple = .false.
      else
        c%simple = .true.
      end if

      ! Rotation matrix
      if (check_for_node(node_cell, "rotation")) then
        ! Rotations can only be applied to cells that are being filled with
        ! another universe
        if (c % fill == NONE) then
          call fatal_error("Cannot apply a rotation to cell " // trim(to_str(&
               &c % id)) // " because it is not filled with another universe")
        end if

        ! Read number of rotation parameters
        n = node_word_count(node_cell, "rotation")
        if (n /= 3) then
          call fatal_error("Incorrect number of rotation parameters on cell " &
               // to_str(c % id))
        end if

        ! Copy rotation angles in x,y,z directions
        allocate(c % rotation(3))
        call get_node_array(node_cell, "rotation", c % rotation)
        phi   = -c % rotation(1) * PI/180.0_8
        theta = -c % rotation(2) * PI/180.0_8
        psi   = -c % rotation(3) * PI/180.0_8

        ! Calculate rotation matrix based on angles given
        allocate(c % rotation_matrix(3,3))
        c % rotation_matrix = reshape((/ &
             cos(theta)*cos(psi), cos(theta)*sin(psi), -sin(theta), &
             -cos(phi)*sin(psi) + sin(phi)*sin(theta)*cos(psi), &
             cos(phi)*cos(psi) + sin(phi)*sin(theta)*sin(psi), &
             sin(phi)*cos(theta), &
             sin(phi)*sin(psi) + cos(phi)*sin(theta)*cos(psi), &
             -sin(phi)*cos(psi) + cos(phi)*sin(theta)*sin(psi), &
             cos(phi)*cos(theta) /), (/ 3,3 /))
      end if

      ! Translation vector
      if (check_for_node(node_cell, "translation")) then
        ! Translations can only be applied to cells that are being filled with
        ! another universe
        if (c % fill == NONE) then
          call fatal_error("Cannot apply a translation to cell " &
               // trim(to_str(c % id)) // " because it is not filled with &
               &another universe")
        end if

        ! Read number of translation parameters
        n = node_word_count(node_cell, "translation")
        if (n /= 3) then
          call fatal_error("Incorrect number of translation parameters on &
               &cell " // to_str(c % id))
        end if

        ! Copy translation vector
        allocate(c % translation(3))
        call get_node_array(node_cell, "translation", c % translation)
      end if

      ! Read cell temperatures.  If the temperature is not specified, set it to
      ! ERROR_REAL for now.  During initialization we'll replace ERROR_REAL with
      ! the temperature from the material data.
      if (check_for_node(node_cell, "temperature")) then
        n = node_word_count(node_cell, "temperature")
        if (n > 0) then
          ! Make sure this is a "normal" cell.
          if (c % material(1) == NONE) call fatal_error("Cell " &
               // trim(to_str(c % id)) // " was specified with a temperature &
               &but no material. Temperature specification is only valid for &
               &cells filled with a material.")

          ! Copy in temperatures
          allocate(c % sqrtkT(n))
          call get_node_array(node_cell, "temperature", c % sqrtkT)

          ! Make sure all temperatues are positive
          do j = 1, size(c % sqrtkT)
            if (c % sqrtkT(j) < ZERO) call fatal_error("Cell " &
                 // trim(to_str(c % id)) // " was specified with a negative &
                 &temperature. All cell temperatures must be non-negative.")
          end do

          ! Convert to sqrt(kT)
          c % sqrtkT(:) = sqrt(K_BOLTZMANN * c % sqrtkT(:))
        else
          allocate(c % sqrtkT(1))
          c % sqrtkT(1) = ERROR_REAL
        end if
      else
        allocate(c % sqrtkT(1))
        c % sqrtkT = ERROR_REAL
      end if

      ! Add cell to dictionary
      call cell_dict % set(c % id, i)

      ! For cells, we also need to check if there's a new universe --
      ! also for every cell add 1 to the count of cells for the
      ! specified universe
      univ_id = c % universe
      if (.not. cells_in_univ_dict % has(univ_id)) then
        n_universes = n_universes + 1
        n_cells_in_univ = 1
        call universe_dict % set(univ_id, n_universes)
        call univ_ids % push_back(univ_id)
      else
        n_cells_in_univ = 1 + cells_in_univ_dict % get(univ_id)
      end if
      call cells_in_univ_dict % set(univ_id, n_cells_in_univ)

    end do

    ! ==========================================================================
    ! READ LATTICES FROM GEOMETRY.XML

    ! Get pointer to list of XML <lattice>
    call get_node_list(root, "lattice", node_rlat_list)
    call get_node_list(root, "hex_lattice", node_hlat_list)

    ! Allocate lattices array
    n_rlats = size(node_rlat_list)
    n_hlats = size(node_hlat_list)
    n_lattices = n_rlats + n_hlats
    allocate(lattices(n_lattices))

    RECT_LATTICES: do i = 1, n_rlats
      allocate(RectLattice::lattices(i) % obj)
      lat => lattices(i) % obj
      select type(lat)
      type is (RectLattice)

      ! Get pointer to i-th lattice
      node_lat = node_rlat_list(i)

      ! ID of lattice
      if (check_for_node(node_lat, "id")) then
        call get_node_value(node_lat, "id", lat % id)
      else
        call fatal_error("Must specify id of lattice in geometry XML file.")
      end if

      ! Check to make sure 'id' hasn't been used
      if (lattice_dict % has(lat % id)) then
        call fatal_error("Two or more lattices use the same unique ID: " &
             // to_str(lat % id))
      end if

      ! Copy lattice name
      if (check_for_node(node_lat, "name")) then
        call get_node_value(node_lat, "name", lat % name)
      end if

      ! Read number of lattice cells in each dimension
      n = node_word_count(node_lat, "dimension")
      if (n == 2) then
        call get_node_array(node_lat, "dimension", lat % n_cells(1:2))
        lat % n_cells(3) = 1
        lat % is_3d = .false.
      else if (n == 3) then
        call get_node_array(node_lat, "dimension", lat % n_cells)
        lat % is_3d = .true.
      else
        call fatal_error("Rectangular lattice must be two or three dimensions.")
      end if

      ! Read lattice lower-left location
      if (node_word_count(node_lat, "lower_left") /= n) then
        call fatal_error("Number of entries on <lower_left> must be the same &
             &as the number of entries on <dimension>.")
      end if

      allocate(lat % lower_left(n))
      call get_node_array(node_lat, "lower_left", lat % lower_left)

      ! Read lattice pitches.
      ! TODO: Remove this deprecation warning in a future release.
      if (check_for_node(node_lat, "width")) then
        call warning("The use of 'width' is deprecated and will be disallowed &
             &in a future release.  Use 'pitch' instead.  The utility openmc/&
             &src/utils/update_inputs.py can be used to automatically update &
             &geometry.xml files.")
        if (node_word_count(node_lat, "width") /= n) then
          call fatal_error("Number of entries on <pitch> must be the same as &
               &the number of entries on <dimension>.")
        end if

      else if (node_word_count(node_lat, "pitch") /= n) then
        call fatal_error("Number of entries on <pitch> must be the same as &
             &the number of entries on <dimension>.")
      end if

      allocate(lat % pitch(n))
      ! TODO: Remove the 'width' code in a future release.
      if (check_for_node(node_lat, "width")) then
        call get_node_array(node_lat, "width", lat % pitch)
      else
        call get_node_array(node_lat, "pitch", lat % pitch)
      end if

      ! TODO: Remove deprecation warning in a future release.
      if (check_for_node(node_lat, "type")) then
        call warning("The use of 'type' is no longer needed.  The utility &
             &openmc/src/utils/update_inputs.py can be used to automatically &
             &update geometry.xml files.")
      end if

      ! Copy number of dimensions
      n_x = lat % n_cells(1)
      n_y = lat % n_cells(2)
      n_z = lat % n_cells(3)
      allocate(lat % universes(n_x, n_y, n_z))

      ! Check that number of universes matches size
      n = node_word_count(node_lat, "universes")
      if (n /= n_x*n_y*n_z) then
        call fatal_error("Number of universes on <universes> does not match &
             &size of lattice " // trim(to_str(lat % id)) // ".")
      end if

      allocate(temp_int_array(n))
      call get_node_array(node_lat, "universes", temp_int_array)

      ! Read universes
      do m = 1, n_z
        do k = 0, n_y - 1
          do j = 1, n_x
            lat % universes(j, n_y - k, m) = &
                 temp_int_array(j + n_x*k + n_x*n_y*(m-1))
            if (find(fill_univ_ids, lat % universes(j, n_y - k, m)) == -1) &
                 call fill_univ_ids % push_back(lat % universes(j, n_y - k, m))
          end do
        end do
      end do
      deallocate(temp_int_array)

      ! Read outer universe for area outside lattice.
      lat % outer = NO_OUTER_UNIVERSE
      if (check_for_node(node_lat, "outer")) then
        call get_node_value(node_lat, "outer", lat % outer)
        if (find(fill_univ_ids, lat % outer) == -1) &
             call fill_univ_ids % push_back(lat % outer)
      end if

      ! Check for 'outside' nodes which are no longer supported.
      if (check_for_node(node_lat, "outside")) then
        call fatal_error("The use of 'outside' in lattices is no longer &
             &supported.  Instead, use 'outer' which defines a universe rather &
             &than a material.  The utility openmc/src/utils/update_inputs.py &
             &can be used automatically replace 'outside' with 'outer'.")
      end if

      ! Add lattice to dictionary
      call lattice_dict % set(lat % id, i)

      end select
    end do RECT_LATTICES

    HEX_LATTICES: do i = 1, n_hlats
      allocate(HexLattice::lattices(n_rlats + i) % obj)
      lat => lattices(n_rlats + i) % obj
      select type (lat)
      type is (HexLattice)

      ! Get pointer to i-th lattice
      node_lat = node_hlat_list(i)

      ! ID of lattice
      if (check_for_node(node_lat, "id")) then
        call get_node_value(node_lat, "id", lat % id)
      else
        call fatal_error("Must specify id of lattice in geometry XML file.")
      end if

      ! Check to make sure 'id' hasn't been used
      if (lattice_dict % has(lat % id)) then
        call fatal_error("Two or more lattices use the same unique ID: " &
             // to_str(lat % id))
      end if

      ! Copy lattice name
      if (check_for_node(node_lat, "name")) then
        call get_node_value(node_lat, "name", lat % name)
      end if

      ! Read number of lattice cells in each dimension
      call get_node_value(node_lat, "n_rings", lat % n_rings)
      if (check_for_node(node_lat, "n_axial")) then
        call get_node_value(node_lat, "n_axial", lat % n_axial)
        lat % is_3d = .true.
      else
        lat % n_axial = 1
        lat % is_3d = .false.
      end if

      ! Read lattice lower-left location
      n = node_word_count(node_lat, "center")
      if (lat % is_3d .and. n /= 3) then
        call fatal_error("A hexagonal lattice with <n_axial> must have &
             &<center> specified by 3 numbers.")
      else if ((.not. lat % is_3d) .and. n /= 2) then
        call fatal_error("A hexagonal lattice without <n_axial> must have &
             &<center> specified by 2 numbers.")
      end if

      allocate(lat % center(n))
      call get_node_array(node_lat, "center", lat % center)

      ! Read lattice pitches
      n = node_word_count(node_lat, "pitch")
      if (lat % is_3d .and. n /= 2) then
        call fatal_error("A hexagonal lattice with <n_axial> must have <pitch> &
              &specified by 2 numbers.")
      else if ((.not. lat % is_3d) .and. n /= 1) then
        call fatal_error("A hexagonal lattice without <n_axial> must have &
             &<pitch> specified by 1 number.")
      end if

      allocate(lat % pitch(n))
      call get_node_array(node_lat, "pitch", lat % pitch)

      ! Copy number of dimensions
      n_rings = lat % n_rings
      n_z = lat % n_axial
      allocate(lat % universes(2*n_rings - 1, 2*n_rings - 1, n_z))

      ! Check that number of universes matches size
      n = node_word_count(node_lat, "universes")
      if (n /= (3*n_rings**2 - 3*n_rings + 1)*n_z) then
        call fatal_error("Number of universes on <universes> does not match &
             &size of lattice " // trim(to_str(lat % id)) // ".")
      end if

      allocate(temp_int_array(n))
      call get_node_array(node_lat, "universes", temp_int_array)

      ! Read universes
      ! Universes in hexagonal lattices are stored in a manner that represents
      ! a skewed coordinate system: (x, alpha) rather than (x, y).  There is
      ! no obvious, direct relationship between the order of universes in the
      ! input and the order that they will be stored in the skewed array so
      ! the following code walks a set of index values across the skewed array
      ! in a manner that matches the input order.  Note that i_x = 0, i_a = 0
      ! corresponds to the center of the hexagonal lattice.

      input_index = 1
      do m = 1, n_z
        ! Initialize lattice indecies.
        i_x = 1
        i_a = n_rings - 1

        ! Map upper triangular region of hexagonal lattice.
        do k = 1, n_rings-1
          ! Walk index to lower-left neighbor of last row start.
          i_x = i_x - 1
          do j = 1, k
            ! Place universe in array.
            lat % universes(i_x + n_rings, i_a + n_rings, m) = &
                 temp_int_array(input_index)
            if (find(fill_univ_ids, temp_int_array(input_index)) == -1) &
                 call fill_univ_ids % push_back(temp_int_array(input_index))
            ! Walk index to closest non-adjacent right neighbor.
            i_x = i_x + 2
            i_a = i_a - 1
            ! Increment XML array index.
            input_index = input_index + 1
          end do
          ! Return lattice index to start of current row.
          i_x = i_x - 2*k
          i_a = i_a + k
        end do

        ! Map middle square region of hexagonal lattice.
        do k = 1, 2*n_rings - 1
          if (mod(k, 2) == 1) then
            ! Walk index to lower-left neighbor of last row start.
            i_x = i_x - 1
          else
            ! Walk index to lower-right neighbor of last row start
            i_x = i_x + 1
            i_a = i_a - 1
          end if
          do j = 1, n_rings - mod(k-1, 2)
            ! Place universe in array.
            lat % universes(i_x + n_rings, i_a + n_rings, m) = &
                 temp_int_array(input_index)
            if (find(fill_univ_ids, temp_int_array(input_index)) == -1) &
                 call fill_univ_ids % push_back(temp_int_array(input_index))
            ! Walk index to closest non-adjacent right neighbor.
            i_x = i_x + 2
            i_a = i_a - 1
            ! Increment XML array index.
            input_index = input_index + 1
          end do
          ! Return lattice index to start of current row.
          i_x = i_x - 2*(n_rings - mod(k-1, 2))
          i_a = i_a + n_rings - mod(k-1, 2)
        end do

        ! Map lower triangular region of hexagonal lattice.
        do k = 1, n_rings-1
          ! Walk index to lower-right neighbor of last row start.
          i_x = i_x + 1
          i_a = i_a - 1
          do j = 1, n_rings - k
            ! Place universe in array.
            lat % universes(i_x + n_rings, i_a + n_rings, m) = &
                 temp_int_array(input_index)
            if (find(fill_univ_ids, temp_int_array(input_index)) == -1) &
                 call fill_univ_ids % push_back(temp_int_array(input_index))
            ! Walk index to closest non-adjacent right neighbor.
            i_x = i_x + 2
            i_a = i_a - 1
            ! Increment XML array index.
            input_index = input_index + 1
          end do
          ! Return lattice index to start of current row.
          i_x = i_x - 2*(n_rings - k)
          i_a = i_a + n_rings - k
        end do
      end do
      deallocate(temp_int_array)

      ! Read outer universe for area outside lattice.
      lat % outer = NO_OUTER_UNIVERSE
      if (check_for_node(node_lat, "outer")) then
        call get_node_value(node_lat, "outer", lat % outer)
        if (find(fill_univ_ids, lat % outer) == -1) &
             call fill_univ_ids % push_back(lat % outer)
      end if

      ! Check for 'outside' nodes which are no longer supported.
      if (check_for_node(node_lat, "outside")) then
        call fatal_error("The use of 'outside' in lattices is no longer &
             &supported.  Instead, use 'outer' which defines a universe rather &
             &than a material.  The utility openmc/src/utils/update_inputs.py &
             &can be used automatically replace 'outside' with 'outer'.")
      end if

      ! Add lattice to dictionary
      call lattice_dict % set(lat % id, n_rlats + i)

      end select
    end do HEX_LATTICES

    ! ==========================================================================
    ! SETUP UNIVERSES

    ! Allocate universes, universe cell arrays, and assign base universe
    allocate(universes(n_universes))
    do i = 1, n_universes
      associate (u => universes(i))
        u % id = univ_ids % data(i)

        ! Allocate cell list
        n_cells_in_univ = cells_in_univ_dict % get(u % id)
        allocate(u % cells(n_cells_in_univ))
        u % cells(:) = 0

        ! Check whether universe is a fill universe
        if (find(fill_univ_ids, u % id) == -1) then
          if (root_universe > 0) then
            call fatal_error("Two or more universes are not used as fill &
                 &universes, so it is not possible to distinguish which one &
                 &is the root universe.")
          else
            root_universe = i
          end if
        end if
      end associate
    end do

    do i = 1, n_cells
      ! Get index in universes array
      j = universe_dict % get(cells(i) % universe)

      ! Set the first zero entry in the universe cells array to the index in the
      ! global cells array
      associate (u => universes(j))
        u % cells(find(u % cells, 0)) = i
      end associate
    end do

    ! Clear dictionary
    call cells_in_univ_dict%clear()

    ! Close geometry XML file
    call doc % clear()

  end subroutine read_geometry_xml

!===============================================================================
! READ_MATERIAL_XML reads data from a materials.xml file and parses it, checking
! for errors and placing properly-formatted data in the right data structures
!===============================================================================

  subroutine read_cross_sections_xml()
    integer :: i, j
    logical                 :: file_exists
    character(MAX_FILE_LEN) :: env_variable
    character(MAX_LINE_LEN) :: filename
    type(XMLDocument)       :: doc
    type(XMLNode)           :: root

    ! Check if materials.xml exists
    filename = trim(path_input) // "materials.xml"
    inquire(FILE=filename, EXIST=file_exists)
    if (.not. file_exists) then
      call fatal_error("Material XML file '" // trim(filename) // "' does not &
           &exist!")
    end if

    ! Parse materials.xml file
    call doc % load_file(filename)
    root = doc % document_element()

    ! Find cross_sections.xml file -- the first place to look is the
    ! materials.xml file. If no file is found there, then we check the
    ! OPENMC_CROSS_SECTIONS environment variable
    if (.not. check_for_node(root, "cross_sections")) then
      ! No cross_sections.xml file specified in settings.xml, check
      ! environment variable
      if (run_CE) then
        call get_environment_variable("OPENMC_CROSS_SECTIONS", env_variable)
        if (len_trim(env_variable) == 0) then
          call get_environment_variable("CROSS_SECTIONS", env_variable)
          ! FIXME: When deprecated option of setting the cross sections in
          ! settings.xml is removed, remove ".and. path_cross_sections == ''"
          if (len_trim(env_variable) == 0 .and. path_cross_sections == '') then
            call fatal_error("No cross_sections.xml file was specified in &
                 &materials.xml, settings.xml,  or in the OPENMC_CROSS_SECTIONS&
                 & environment variable. OpenMC needs such a file to identify &
                 &where to find ACE cross section libraries. Please consult the&
                 & user's guide at http://mit-crpg.github.io/openmc for &
                 &information on how to set up ACE cross section libraries.")
          else
            call warning("The CROSS_SECTIONS environment variable is &
                 &deprecated. Please update your environment to use &
                 &OPENMC_CROSS_SECTIONS instead.")
          end if
        end if
        path_cross_sections = trim(env_variable)
      else
        call get_environment_variable("OPENMC_MG_CROSS_SECTIONS", env_variable)
          ! FIXME: When deprecated option of setting the mg cross sections in
          ! settings.xml is removed, remove ".and. path_cross_sections == ''"
        if (len_trim(env_variable) == 0 .and. path_cross_sections == '') then
          call fatal_error("No mgxs.h5 file was specified in &
               &materials.xml or in the OPENMC_MG_CROSS_SECTIONS environment &
               &variable. OpenMC needs such a file to identify where to &
               &find MG cross section libraries. Please consult the user's &
               &guide at http://mit-crpg.github.io/openmc for information on &
               &how to set up MG cross section libraries.")
        else if (len_trim(env_variable) /= 0) then
          path_cross_sections = trim(env_variable)
        end if
      end if
    else
      call get_node_value(root, "cross_sections", path_cross_sections)
    end if

    ! Find the windowed multipole library
    if (run_mode /= MODE_PLOTTING) then
      if (.not. check_for_node(root, "multipole_library")) then
        ! No library location specified in materials.xml, check
        ! environment variable
        call get_environment_variable("OPENMC_MULTIPOLE_LIBRARY", env_variable)
        path_multipole = trim(env_variable)
      else
        call get_node_value(root, "multipole_library", path_multipole)
      end if
      if (.not. ends_with(path_multipole, "/")) &
           path_multipole = trim(path_multipole) // "/"
    end if

    ! Close materials XML file
    call doc % clear()

    ! Now that the cross_sections.xml or mgxs.h5 has been located, read it in
    if (run_CE) then
      call read_ce_cross_sections_xml()
    else
      call read_mg_cross_sections_header()
    end if

    ! Creating dictionary that maps the name of the material to the entry
    do i = 1, size(libraries)
      do j = 1, size(libraries(i) % materials)
        call library_dict % set(to_lower(libraries(i) % materials(j)), i)
      end do
    end do

    ! Check that 0K nuclides are listed in the cross_sections.xml file
    if (allocated(res_scat_nuclides)) then
      do i = 1, size(res_scat_nuclides)
        if (.not. library_dict % has(to_lower(res_scat_nuclides(i)))) then
          call fatal_error("Could not find resonant scatterer " &
               // trim(res_scat_nuclides(i)) // " in cross_sections.xml file!")
        end if
      end do
    end if

  end subroutine read_cross_sections_xml

  subroutine read_materials_xml(material_temps)
    real(8), allocatable, intent(out) :: material_temps(:)

    integer :: i              ! loop index for materials
    integer :: j              ! loop index for nuclides
    integer :: k              ! loop index
    integer :: n              ! number of nuclides
    integer :: n_sab          ! number of sab tables for a material
    integer :: i_library      ! index in libraries array
    integer :: index_nuclide  ! index in nuclides
    integer :: index_element  ! index in elements
    integer :: index_sab      ! index in sab_tables
    logical :: file_exists    ! does materials.xml exist?
    character(20)           :: name         ! name of nuclide, e.g. U235
    character(3)            :: element      ! name of element, e.g. Zr
    character(MAX_WORD_LEN) :: units        ! units on density
    character(MAX_LINE_LEN) :: filename     ! absolute path to materials.xml
    character(MAX_LINE_LEN) :: temp_str     ! temporary string when reading
    character(MAX_WORD_LEN), allocatable :: sarray(:)
    real(8)                 :: val          ! value entered for density
    real(8)                 :: temp_dble    ! temporary double prec. real
    logical                 :: sum_density  ! density is sum of nuclide densities
    type(VectorChar)        :: names        ! temporary list of nuclide names
    type(VectorChar)        :: list_iso_lab ! temporary list of isotropic lab scatterers
    type(VectorReal)        :: densities    ! temporary list of nuclide densities
    type(Material), pointer :: mat => null()
    type(XMLDocument) :: doc
    type(XMLNode) :: root
    type(XMLNode) :: node_mat
    type(XMLNode) :: node_dens
    type(XMLNode) :: node_nuc
    type(XMLNode) :: node_sab
    type(XMLNode), allocatable :: node_mat_list(:)
    type(XMLNode), allocatable :: node_nuc_list(:)
    type(XMLNode), allocatable :: node_ele_list(:)
    type(XMLNode), allocatable :: node_macro_list(:)
    type(XMLNode), allocatable :: node_sab_list(:)

    ! Display output message
    call write_message("Reading materials XML file...", 5)

    ! Check if materials.xml exists
    filename = trim(path_input) // "materials.xml"
    inquire(FILE=filename, EXIST=file_exists)
    if (.not. file_exists) then
      call fatal_error("Material XML file '" // trim(filename) // "' does not &
           &exist!")
    end if

    ! Parse materials.xml file
    call doc % load_file(filename)
    root = doc % document_element()

    ! Get pointer to list of XML <material>
    call get_node_list(root, "material", node_mat_list)

    ! Allocate cells array
    n_materials = size(node_mat_list)
    allocate(materials(n_materials))
    allocate(material_temps(n_materials))

    ! Initialize count for number of nuclides/S(a,b) tables
    index_nuclide = 0
    index_element = 0
    index_sab = 0

    do i = 1, n_materials
      mat => materials(i)

      ! Get pointer to i-th material node
      node_mat = node_mat_list(i)

      ! Copy material id
      if (check_for_node(node_mat, "id")) then
        call get_node_value(node_mat, "id", mat % id)
      else
        call fatal_error("Must specify id of material in materials XML file")
      end if

      ! Check if material is depletable
      if (check_for_node(node_mat, "depletable")) then
        call get_node_value(node_mat, "depletable", temp_str)
        if (to_lower(temp_str) == "true" .or. temp_str == "1") &
             mat % depletable = .true.
      end if

      ! Check to make sure 'id' hasn't been used
      if (material_dict % has(mat % id)) then
        call fatal_error("Two or more materials use the same unique ID: " &
             // to_str(mat % id))
      end if

      ! Copy material name
      if (check_for_node(node_mat, "name")) then
        call get_node_value(node_mat, "name", mat % name)
      end if

      ! Get material default temperature
      if (check_for_node(node_mat, "temperature")) then
        call get_node_value(node_mat, "temperature", material_temps(i))
      else
        material_temps(i) = ERROR_REAL
      end if

      ! Get pointer to density element
      if (check_for_node(node_mat, "density")) then
        node_dens = node_mat % child("density")
      else
        call fatal_error("Must specify density element in material " &
             // trim(to_str(mat % id)))
      end if

      ! Copy units
      call get_node_value(node_dens, "units", units)

      ! If the units is 'sum', then the total density of the material is taken
      ! to be the sum of the atom fractions listed on the nuclides
      if (units == 'sum') then
        sum_density = .true.

      else if (units == 'macro') then
        if (check_for_node(node_dens, "value")) then
          call get_node_value(node_dens, "value", val)
        else
          val = ONE
        end if

        ! Set density
        mat % density = val

        sum_density = .false.

      else
        call get_node_value(node_dens, "value", val)

        ! Check for erroneous density
        sum_density = .false.
        if (val <= ZERO) then
          call fatal_error("Need to specify a positive density on material " &
               // trim(to_str(mat % id)) // ".")
        end if

        ! Adjust material density based on specified units
        select case(to_lower(units))
        case ('g/cc', 'g/cm3')
          mat % density = -val
        case ('kg/m3')
          mat % density = -0.001_8 * val
        case ('atom/b-cm')
          mat % density = val
        case ('atom/cm3', 'atom/cc')
          mat % density = 1.0e-24_8 * val
        case default
          call fatal_error("Unkwown units '" // trim(units) &
               // "' specified on material " // trim(to_str(mat % id)))
        end select
      end if

      ! Issue error if elements are provided
      call get_node_list(node_mat, "element", node_ele_list)

      if (size(node_ele_list) > 0) then
        call fatal_error("Unable to add an element to material " &
             // trim(to_str(mat % id)) // " since the element option has &
             &been removed from the xml input. Elements can only be added via &
             &the Python API, which will expand elements into their natural &
             &nuclides.")
      end if

      ! =======================================================================
      ! READ AND PARSE <nuclide> TAGS

      ! Check to ensure material has at least one nuclide
      if (.not. check_for_node(node_mat, "nuclide") .and. &
           .not. check_for_node(node_mat, "macroscopic")) then
        call fatal_error("No macroscopic data or nuclides specified on &
             &material " // trim(to_str(mat % id)))
      end if

      ! Create list of macroscopic x/s based on those specified, just treat
      ! them as nuclides. This is all really a facade so the user thinks they
      ! are entering in macroscopic data but the code treats them the same
      ! as nuclides internally.
      ! Get pointer list of XML <macroscopic>
      call get_node_list(node_mat, "macroscopic", node_macro_list)
      if (run_CE .and. (size(node_macro_list) > 0)) then
        call fatal_error("Macroscopic can not be used in continuous-energy&
                         & mode!")
      else if (size(node_macro_list) > 1) then
        call fatal_error("Only one macroscopic object permitted per material, " &
             // trim(to_str(mat % id)))
      else if (size(node_macro_list) == 1) then

        node_nuc = node_macro_list(1)

        ! Check for empty name on nuclide
        if (.not. check_for_node(node_nuc, "name")) then
          call fatal_error("No name specified on macroscopic data in material " &
               // trim(to_str(mat % id)))
        end if

        ! store nuclide name
        call get_node_value(node_nuc, "name", name)
        name = trim(name)

        ! save name to list
        call names % push_back(name)

        ! Set density for macroscopic data
        if (units == 'macro') then
          call densities % push_back(ONE)
        else
          call fatal_error("Units can only be macro for macroscopic data " &
               // trim(name))
        end if
      else

        ! Get pointer list of XML <nuclide>
        call get_node_list(node_mat, "nuclide", node_nuc_list)

        ! Create list of nuclides based on those specified
        INDIVIDUAL_NUCLIDES: do j = 1, size(node_nuc_list)
          ! Combine nuclide identifier and cross section and copy into names
          node_nuc = node_nuc_list(j)

          ! Check for empty name on nuclide
          if (.not. check_for_node(node_nuc, "name")) then
            call fatal_error("No name specified on nuclide in material " &
                 // trim(to_str(mat % id)))
          end if

          ! store nuclide name
          call get_node_value(node_nuc, "name", name)
          name = trim(name)

          ! save name to list
          call names % push_back(name)

          ! Check if no atom/weight percents were specified or if both atom and
          ! weight percents were specified
          if (units == 'macro') then
            call densities % push_back(ONE)
          else
            if (.not. check_for_node(node_nuc, "ao") .and. &
                 .not. check_for_node(node_nuc, "wo")) then
              call fatal_error("No atom or weight percent specified for &
                   &nuclide" // trim(name))
            elseif (check_for_node(node_nuc, "ao") .and. &
                    check_for_node(node_nuc, "wo")) then
              call fatal_error("Cannot specify both atom and weight percents &
                   &for a nuclide: " // trim(name))
            end if

            ! Copy atom/weight percents
            if (check_for_node(node_nuc, "ao")) then
              call get_node_value(node_nuc, "ao", temp_dble)
              call densities % push_back(temp_dble)
            else
              call get_node_value(node_nuc, "wo", temp_dble)
              call densities % push_back(-temp_dble)
            end if
          end if
        end do INDIVIDUAL_NUCLIDES
      end if

      ! =======================================================================
      ! READ AND PARSE <isotropic> element

      if (check_for_node(node_mat, "isotropic")) then
        n = node_word_count(node_mat, "isotropic")
        allocate(sarray(n))
        call get_node_array(node_mat, "isotropic", sarray)
        do j = 1, n
          call list_iso_lab % push_back(sarray(j))
        end do
        deallocate(sarray)
      end if

      ! ========================================================================
      ! COPY NUCLIDES TO ARRAYS IN MATERIAL

      ! allocate arrays in Material object
      n = names % size()
      mat % n_nuclides = n
      allocate(mat % names(n))
      allocate(mat % nuclide(n))
      allocate(mat % element(n))
      allocate(mat % atom_density(n))

      ALL_NUCLIDES: do j = 1, mat % n_nuclides
        ! Check that this nuclide is listed in the cross_sections.xml file
        name = trim(names % data(j))
        if (.not. library_dict % has(to_lower(name))) then
          call fatal_error("Could not find nuclide " // trim(name) &
               // " in cross_sections data file!")
        end if
        i_library = library_dict % get(to_lower(name))

        if (run_CE) then
          ! Check to make sure cross-section is continuous energy neutron table
          if (libraries(i_library) % type /= LIBRARY_NEUTRON) then
            call fatal_error("Cross-section table " // trim(name) &
                 // " is not a continuous-energy neutron table.")
          end if
        end if

        ! If this nuclide hasn't been encountered yet, we need to add its name
        ! and alias to the nuclide_dict
        if (.not. nuclide_dict % has(to_lower(name))) then
          index_nuclide    = index_nuclide + 1
          mat % nuclide(j) = index_nuclide

          call nuclide_dict % set(to_lower(name), index_nuclide)
        else
          mat % nuclide(j) = nuclide_dict % get(to_lower(name))
        end if

        ! If the corresponding element hasn't been encountered yet and photon
        ! transport will be used, we need to add its symbol to the element_dict
        if (photon_transport) then
          element = name(1:scan(name, '0123456789') - 1)

          ! Make sure photon cross section data is available
          if (.not. library_dict % has(to_lower(element))) then
            call fatal_error("Could not find element " // trim(element) &
                 // " in cross_sections data file!")
          end if

          if (.not. element_dict % has(element)) then
            index_element = index_element + 1
            mat % element(j) = index_element

            call element_dict % set(element, index_element)
          else
            mat % element(j) = element_dict % get(element)
          end if
        end if

        ! Copy name and atom/weight percent
        mat % names(j) = name
        mat % atom_density(j) = densities % data(j)

      end do ALL_NUCLIDES

      if (run_CE) then
        ! By default, isotropic-in-lab is not used
        if (list_iso_lab % size() > 0) then
          mat % has_isotropic_nuclides = .true.
          allocate(mat % p0(n))
          mat % p0(:) = .false.

          ! Apply isotropic-in-lab treatment to specified nuclides
          do j = 1, list_iso_lab % size()
            do k = 1, n
              if (names % data(k) == list_iso_lab % data(j)) then
                mat % p0(k) = .true.
              end if
            end do
          end do
        end if
      end if

      ! Check to make sure either all atom percents or all weight percents are
      ! given
      if (.not. (all(mat % atom_density >= ZERO) .or. &
           all(mat % atom_density <= ZERO))) then
        call fatal_error("Cannot mix atom and weight percents in material " &
             // to_str(mat % id))
      end if

      ! Determine density if it is a sum value
      if (sum_density) mat % density = sum(mat % atom_density)

      ! Clear lists
      call names % clear()
      call densities % clear()
      call list_iso_lab % clear()

      ! =======================================================================
      ! READ AND PARSE <sab> TAG FOR S(a,b) DATA
      if (run_CE) then
        ! Get pointer list to XML <sab>
        call get_node_list(node_mat, "sab", node_sab_list)

        n_sab = size(node_sab_list)
        if (n_sab > 0) then
          ! Set number of S(a,b) tables
          mat % n_sab = n_sab

          ! Allocate names and indices for nuclides and tables -- for now we
          ! allocate these as the number of S(a,b) tables listed. Since a single
          ! table might apply to multiple nuclides, they are resized later if a
          ! table is indeed applied to multiple nuclides.
          allocate(mat % sab_names(n_sab))
          allocate(mat % i_sab_tables(n_sab))
          allocate(mat % sab_fracs(n_sab))

          do j = 1, n_sab
            ! Get pointer to S(a,b) table
            node_sab = node_sab_list(j)

            ! Determine name of S(a,b) table
            if (.not. check_for_node(node_sab, "name")) then
              call fatal_error("Need to specify <name> for S(a,b) table.")
            end if
            call get_node_value(node_sab, "name", name)
            name = trim(name)
            mat % sab_names(j) = name

            ! Read the fraction of nuclei affected by this S(a,b) table
            if (check_for_node(node_sab, "fraction")) then
              call get_node_value(node_sab, "fraction", mat % sab_fracs(j))
            else
              mat % sab_fracs(j) = ONE
            end if

            ! Check that this nuclide is listed in the cross_sections.xml file
            if (.not. library_dict % has(to_lower(name))) then
              call fatal_error("Could not find S(a,b) table " // trim(name) &
                   // " in cross_sections.xml file!")
            end if

            ! Find index in xs_listing and set the name and alias according to the
            ! listing
            i_library = library_dict % get(to_lower(name))

            if (run_CE) then
              ! Check to make sure cross-section is continuous energy neutron table
              if (libraries(i_library) % type /= LIBRARY_THERMAL) then
                call fatal_error("Cross-section table " // trim(name) &
                     // " is not a S(a,b) table.")
              end if
            end if

            ! If this S(a,b) table hasn't been encountered yet, we need to add its
            ! name and alias to the sab_dict
            if (.not. sab_dict % has(to_lower(name))) then
              index_sab = index_sab + 1
              mat % i_sab_tables(j) = index_sab
              call sab_dict % set(to_lower(name), index_sab)
            else
              mat % i_sab_tables(j) = sab_dict % get(to_lower(name))
            end if
          end do
        end if
      end if

      ! Add material to dictionary
      call material_dict % set(mat % id, i)
    end do

    ! Set total number of nuclides and S(a,b) tables
    n_nuclides = index_nuclide
    n_elements = index_element
    n_sab_tables = index_sab

    ! Close materials XML file
    call doc % clear()

  end subroutine read_materials_xml

!===============================================================================
! READ_TALLIES_XML reads data from a tallies.xml file and parses it, checking
! for errors and placing properly-formatted data in the right data structures
!===============================================================================

  subroutine read_tallies_xml()

    integer :: i             ! loop over user-specified tallies
    integer :: j             ! loop over words
    integer :: k             ! another loop index
    integer :: l             ! another loop index
    integer :: filter_id     ! user-specified identifier for filter
    integer :: i_filt        ! index in filters array
    integer :: i_filter_mesh ! index of mesh filter
    integer :: i_elem        ! index of entry in dictionary
    integer :: n             ! size of arrays in mesh specification
    integer :: n_words       ! number of words read
    integer :: n_filter      ! number of filters
    integer :: n_new         ! number of new scores to add based on Yn/Pn tally
    integer :: n_scores      ! number of tot scores after adjusting for Yn/Pn tally
    integer :: n_bins        ! total new bins for this score
    integer :: n_user_trig   ! number of user-specified tally triggers
    integer :: trig_ind      ! index of triggers array for each tally
    integer :: user_trig_ind ! index of user-specified triggers for each tally
    integer :: i_start, i_end
    integer :: i_filt_start, i_filt_end
    integer(C_INT) :: err
    real(8) :: threshold     ! trigger convergence threshold
    integer :: n_order       ! moment order requested
    integer :: n_order_pos   ! oosition of Scattering order in score name string
    integer :: MT            ! user-specified MT for score
    integer :: imomstr       ! Index of MOMENT_STRS & MOMENT_N_STRS
    logical :: file_exists   ! does tallies.xml file exist?
    integer, allocatable :: temp_filter(:) ! temporary filter indices
    character(MAX_LINE_LEN) :: filename
    character(MAX_WORD_LEN) :: word
    character(MAX_WORD_LEN) :: score_name
    character(MAX_WORD_LEN) :: temp_str
    character(MAX_WORD_LEN), allocatable :: sarray(:)
    type(DictCharInt) :: trigger_scores
    type(TallyFilterContainer), pointer :: f
    type(RegularMesh), pointer :: m
    type(XMLDocument) :: doc
    type(XMLNode) :: root
    type(XMLNode) :: node_tal
    type(XMLNode) :: node_filt
    type(XMLNode) :: node_trigger
    type(XMLNode), allocatable :: node_mesh_list(:)
    type(XMLNode), allocatable :: node_tal_list(:)
    type(XMLNode), allocatable :: node_filt_list(:)
    type(XMLNode), allocatable :: node_trigger_list(:)
    type(XMLNode), allocatable :: node_deriv_list(:)
    type(DictEntryCI) :: elem

    ! Check if tallies.xml exists
    filename = trim(path_input) // "tallies.xml"
    inquire(FILE=filename, EXIST=file_exists)
    if (.not. file_exists) then
      ! We need to allocate tally_derivs to avoid segfaults.  Also needs to be
      ! done in parallel because tally derivs are threadprivate.
!$omp parallel
      allocate(tally_derivs(0))
!$omp end parallel

      ! Since a tallies.xml file is optional, no error is issued here
      return
    end if

    ! Display output message
    call write_message("Reading tallies XML file...", 5)

    ! Parse tallies.xml file
    call doc % load_file(filename)
    root = doc % document_element()

    ! ==========================================================================
    ! DETERMINE SIZE OF ARRAYS AND ALLOCATE

    ! Get pointer list to XML <mesh>
    call get_node_list(root, "mesh", node_mesh_list)

    ! Get pointer list to XML <filter>
    call get_node_list(root, "filter", node_filt_list)

    ! Get pointer list to XML <tally>
    call get_node_list(root, "tally", node_tal_list)

    ! Check for <assume_separate> setting
    if (check_for_node(root, "assume_separate")) then
      call get_node_value(root, "assume_separate", assume_separate)
    end if

    ! ==========================================================================
    ! READ MESH DATA

    ! Check for user meshes and allocate
    n = size(node_mesh_list)
    if (n > 0) then
      err = openmc_extend_meshes(n, i_start, i_end)
    end if

    do i = 1, n
      m => meshes(i_start + i - 1)

      ! Instantiate mesh from XML node
      call m % from_xml(node_mesh_list(i))

      ! Add mesh to dictionary
      call mesh_dict % set(m % id, i_start + i - 1)
    end do

    ! We only need the mesh info for plotting
    if (run_mode == MODE_PLOTTING) then
      call doc % clear()
      return
    end if

    ! ==========================================================================
    ! READ DATA FOR DERIVATIVES

    ! Get pointer list to XML <derivative> nodes and allocate global array.
    ! The array is threadprivate so it must be allocated in parallel.
    call get_node_list(root, "derivative", node_deriv_list)
!$omp parallel
    allocate(tally_derivs(size(node_deriv_list)))
!$omp end parallel

    ! Make sure this is not an MG run.
    if (.not. run_CE .and. size(node_deriv_list) > 0) then
      call fatal_error("Differential tallies not supported in multi-group mode")
    end if

    ! Read derivative attributes.
    do i = 1, size(node_deriv_list)
      call tally_derivs(i) % from_xml(node_deriv_list(i))

      ! Update tally derivative dictionary
      call tally_deriv_dict % set(tally_derivs(i) % id, i)
    end do

    ! ==========================================================================
    ! READ FILTER DATA

    ! Check for user filters and allocate
    n = size(node_filt_list)
    if (n > 0) then
      err = openmc_extend_filters(n, i_start, i_end)
    end if

    READ_FILTERS: do i = 1, n
      f => filters(i_start + i - 1)

      ! Get pointer to filter xml node
      node_filt = node_filt_list(i)

      ! Copy filter id
      if (check_for_node(node_filt, "id")) then
        call get_node_value(node_filt, "id", filter_id)
      else
        call fatal_error("Must specify id for filter in tally XML file.")
      end if

      ! Check to make sure 'id' hasn't been used
      if (filter_dict % has(filter_id)) then
        call fatal_error("Two or more filters use the same unique ID: " &
             // to_str(filter_id))
      end if

      ! Convert filter type to lower case
      temp_str = ''
      if (check_for_node(node_filt, "type")) &
           call get_node_value(node_filt, "type", temp_str)
      temp_str = to_lower(temp_str)

      ! Determine number of bins
      select case(temp_str)
      case ("energy", "energyout", "mu", "polar", "azimuthal")
        if (.not. check_for_node(node_filt, "bins")) then
          call fatal_error("Bins not set in filter " // trim(to_str(filter_id)))
        end if
      case ("mesh", "universe", "material", "cell", "distribcell", &
            "cellborn", "cellfrom", "surface", "delayedgroup")
        if (.not. check_for_node(node_filt, "bins")) then
          call fatal_error("Bins not set in filter " // trim(to_str(filter_id)))
        end if
      end select

      ! Allocate according to the filter type
      err = openmc_filter_set_type(i_start + i - 1, to_c_string(temp_str))

      ! Read filter data from XML
      call f % obj % from_xml(node_filt)

      ! Set filter id
      err = openmc_filter_set_id(i_start + i - 1, filter_id)

      ! Initialize filter
      call f % obj % initialize()
    end do READ_FILTERS

    ! ==========================================================================
    ! READ TALLY DATA

    ! Check for user tallies
    n = size(node_tal_list)
    if (n == 0) then
      if (master) call warning("No tallies present in tallies.xml file!")
    end if

    ! Allocate user tallies
    if (n > 0 .and. run_mode /= MODE_PLOTTING) then
      err = openmc_extend_tallies(n, i_start, i_end)
    end if

    READ_TALLIES: do i = 1, n
      ! Allocate tally
      err = openmc_tally_set_type(i_start + i - 1, &
           C_CHAR_'generic' // C_NULL_CHAR)

      ! Get pointer to tally
      associate (t => tallies(i_start + i - 1) % obj)

      ! Get pointer to tally xml node
      node_tal = node_tal_list(i)

      ! Copy tally id
      if (check_for_node(node_tal, "id")) then
        call get_node_value(node_tal, "id", t % id)
      else
        call fatal_error("Must specify id for tally in tally XML file.")
      end if

      ! Check to make sure 'id' hasn't been used
      if (tally_dict % has(t % id)) then
        call fatal_error("Two or more tallies use the same unique ID: " &
             // to_str(t % id))
      end if

      ! Copy tally name
      if (check_for_node(node_tal, "name")) &
           call get_node_value(node_tal, "name", t % name)

      ! =======================================================================
      ! READ DATA FOR FILTERS

      ! Check if user is using old XML format and throw an error if so
      if (check_for_node(node_tal, "filter")) then
        call fatal_error("Tally filters must be specified independently of &
             &tallies in a <filter> element. The <tally> element itself should &
             &have a list of filters that apply, e.g., <filters>1 2</filters> &
             &where 1 and 2 are the IDs of filters specified outside of &
             &<tally>.")
      end if

      ! Determine number of filters
      if (check_for_node(node_tal, "filters")) then
        n_filter = node_word_count(node_tal, "filters")
      else
        n_filter = 0
      end if

      ! Allocate and store filter user ids
      allocate(temp_filter(n_filter))
      if (n_filter > 0) then
        call get_node_array(node_tal, "filters", temp_filter)

        do j = 1, n_filter
          ! Get pointer to filter
          if (filter_dict % has(temp_filter(j))) then
            i_filt = filter_dict % get(temp_filter(j))
            f => filters(i_filt)
          else
            call fatal_error("Could not find filter " &
                 // trim(to_str(temp_filter(j))) // " specified on tally " &
                 // trim(to_str(t % id)))
          end if

          ! Store the index of the filter
          temp_filter(j) = i_filt
        end do

        ! Set the filters
        err = openmc_tally_set_filters(i_start + i - 1, n_filter, temp_filter)
      end if
      deallocate(temp_filter)

      ! =======================================================================
      ! READ DATA FOR NUCLIDES

      if (check_for_node(node_tal, "nuclides")) then

        ! Allocate a temporary string array for nuclides and copy values over
        allocate(sarray(node_word_count(node_tal, "nuclides")))
        call get_node_array(node_tal, "nuclides", sarray)

        if (trim(sarray(1)) == 'all') then
          ! Handle special case <nuclides>all</nuclides>
          allocate(t % nuclide_bins(n_nuclides + 1))

          ! Set bins to 1, 2, 3, ..., n_nuclides, -1
          t % nuclide_bins(1:n_nuclides) = &
               (/ (j, j=1, n_nuclides) /)
          t % nuclide_bins(n_nuclides + 1) = -1

          ! Set number of nuclide bins
          t % n_nuclide_bins = n_nuclides + 1

          ! Set flag so we can treat this case specially
          t % all_nuclides = .true.
        else
          ! Any other case, e.g. <nuclides>U-235 Pu-239</nuclides>
          n_words = node_word_count(node_tal, "nuclides")
          allocate(t % nuclide_bins(n_words))
          do j = 1, n_words

            ! Check if total material was specified
            if (trim(sarray(j)) == 'total') then
              t % nuclide_bins(j) = -1
              cycle
            end if

            ! If a specific nuclide was specified
            word = to_lower(sarray(j))

            ! Search through nuclides
            if (.not. nuclide_dict % has(word)) then
              call fatal_error("Could not find the nuclide " &
                   // trim(word) // " specified in tally " &
                   // trim(to_str(t % id)) // " in any material.")
            end if

            ! Set bin to index in nuclides array
            t % nuclide_bins(j) = nuclide_dict % get(word)
          end do

          ! Set number of nuclide bins
          t % n_nuclide_bins = n_words
        end if

        ! Deallocate temporary string array
        deallocate(sarray)

      else
        ! No <nuclides> were specified -- create only one bin will be added
        ! for the total material.
        allocate(t % nuclide_bins(1))
        t % nuclide_bins(1) = -1
        t % n_nuclide_bins = 1
      end if

      ! =======================================================================
      ! READ DATA FOR SCORES

      if (check_for_node(node_tal, "scores")) then
        n_words = node_word_count(node_tal, "scores")
        allocate(sarray(n_words))
        call get_node_array(node_tal, "scores", sarray)

        ! Before we can allocate storage for scores, we must determine the
        ! number of additional scores required due to the moment scores
        ! (i.e., scatter-p#, flux-y#)
        n_new = 0
        do j = 1, n_words
          sarray(j) = to_lower(sarray(j))
          ! Find if scores(j) is of the form 'moment-p' or 'moment-y' present in
          ! MOMENT_STRS(:)
          ! If so, check the order, store if OK, then reset the number to 'n'
          score_name = trim(sarray(j))

          ! Append the score to the list of possible trigger scores
          if (trigger_on) call trigger_scores % set(trim(score_name), j)

          do imomstr = 1, size(MOMENT_STRS)
            if (starts_with(score_name,trim(MOMENT_STRS(imomstr)))) then
              n_order_pos = scan(score_name,'0123456789')
              n_order = int(str_to_int( &
                   score_name(n_order_pos:(len_trim(score_name)))),4)
              if (n_order > MAX_ANG_ORDER) then
                ! User requested too many orders; throw a warning and set to the
                ! maximum order.
                ! The above scheme will essentially take the absolute value
                if (master) call warning("Invalid scattering order of " &
                     // trim(to_str(n_order)) // " requested. Setting to the &
                     &maximum permissible value, " &
                     // trim(to_str(MAX_ANG_ORDER)))
                n_order = MAX_ANG_ORDER
                sarray(j) = trim(MOMENT_STRS(imomstr)) &
                     // trim(to_str(MAX_ANG_ORDER))
              end if
              ! Find total number of bins for this case
              if (imomstr >= YN_LOC) then
                n_bins = (n_order + 1)**2
              else
                n_bins = n_order + 1
              end if
              ! We subtract one since n_words already included
              n_new = n_new + n_bins - 1
              exit
            end if
          end do
        end do
        n_scores = n_words + n_new

        ! Allocate score storage accordingly
        allocate(t % score_bins(n_scores))
        allocate(t % moment_order(n_scores))
        t % moment_order = 0
        j = 0
        do l = 1, n_words
          j = j + 1
          ! Get the input string in scores(l) but if score is one of the moment
          ! scores then strip off the n and store it as an integer to be used
          ! later. Then perform the select case on this modified (number
          ! removed) string
          n_order = -1
          score_name = sarray(l)
          do imomstr = 1, size(MOMENT_STRS)
            if (starts_with(score_name,trim(MOMENT_STRS(imomstr)))) then
              n_order_pos = scan(score_name,'0123456789')
              n_order = int(str_to_int( &
                   score_name(n_order_pos:(len_trim(score_name)))),4)
              if (n_order > MAX_ANG_ORDER) then
                ! User requested too many orders; throw a warning and set to the
                ! maximum order.
                ! The above scheme will essentially take the absolute value
                n_order = MAX_ANG_ORDER
              end if
              score_name = trim(MOMENT_STRS(imomstr)) // "n"
              ! Find total number of bins for this case
              if (imomstr >= YN_LOC) then
                n_bins = (n_order + 1)**2
              else
                n_bins = n_order + 1
              end if
              exit
            end if
          end do
          ! Now check the Moment_N_Strs, but only if we werent successful above
          if (imomstr > size(MOMENT_STRS)) then
            do imomstr = 1, size(MOMENT_N_STRS)
              if (starts_with(score_name,trim(MOMENT_N_STRS(imomstr)))) then
                n_order_pos = scan(score_name,'0123456789')
                n_order = int(str_to_int( &
                     score_name(n_order_pos:(len_trim(score_name)))),4)
                if (n_order > MAX_ANG_ORDER) then
                  ! User requested too many orders; throw a warning and set to the
                  ! maximum order.
                  ! The above scheme will essentially take the absolute value
                  if (master) call warning("Invalid scattering order of " &
                       // trim(to_str(n_order)) // " requested. Setting to &
                       &the maximum permissible value, " &
                       // trim(to_str(MAX_ANG_ORDER)))
                  n_order = MAX_ANG_ORDER
                end if
                score_name = trim(MOMENT_N_STRS(imomstr)) // "n"
                exit
              end if
            end do
          end if

          ! Check if delayed group filter is used with any score besides
          ! delayed-nu-fission or decay-rate
          if ((score_name /= 'delayed-nu-fission' .and. &
               score_name /= 'decay-rate') .and. &
               t % find_filter(FILTER_DELAYEDGROUP) > 0) then
            call fatal_error("Cannot tally " // trim(score_name) // " with a &
                 &delayedgroup filter.")
          end if

          ! Check to see if the mu filter is applied and if that makes sense.
          if ((.not. starts_with(score_name,'scatter')) .and. &
               (.not. starts_with(score_name,'nu-scatter'))) then
            if (t % find_filter(FILTER_MU) > 0) then
              call fatal_error("Cannot tally " // trim(score_name) //" with a &
                               &change of angle (mu) filter.")
            end if
          ! Also check to see if this is a legendre expansion or not.
          ! If so, we can accept this score and filter combo for p0, but not
          ! elsewhere.
          else if (n_order > 0) then
            if (t % find_filter(FILTER_MU) > 0) then
              call fatal_error("Cannot tally " // trim(score_name) //" with a &
                               &change of angle (mu) filter unless order is 0.")
            end if
          end if

          select case (trim(score_name))
          case ('flux')
            ! Prohibit user from tallying flux for an individual nuclide
            if (.not. (t % n_nuclide_bins == 1 .and. &
                 t % nuclide_bins(1) == -1)) then
              call fatal_error("Cannot tally flux for an individual nuclide.")
            end if

            t % score_bins(j) = SCORE_FLUX
            if (t % find_filter(FILTER_ENERGYOUT) > 0) then
              call fatal_error("Cannot tally flux with an outgoing energy &
                   &filter.")
            end if

          case ('flux-yn')
            ! Prohibit user from tallying flux for an individual nuclide
            if (.not. (t % n_nuclide_bins == 1 .and. &
                 t % nuclide_bins(1) == -1)) then
              call fatal_error("Cannot tally flux for an individual nuclide.")
            end if

            if (t % find_filter(FILTER_ENERGYOUT) > 0) then
              call fatal_error("Cannot tally flux with an outgoing energy &
                   &filter.")
            end if

            t % score_bins(j : j + n_bins - 1) = SCORE_FLUX_YN
            t % moment_order(j : j + n_bins - 1) = n_order
            j = j + n_bins  - 1

          case ('total', '(n,total)')
            t % score_bins(j) = SCORE_TOTAL
            if (t % find_filter(FILTER_ENERGYOUT) > 0) then
              call fatal_error("Cannot tally total reaction rate with an &
                   &outgoing energy filter.")
            end if

          case ('total-yn')
            if (t % find_filter(FILTER_ENERGYOUT) > 0) then
              call fatal_error("Cannot tally total reaction rate with an &
                   &outgoing energy filter.")
            end if

            t % score_bins(j : j + n_bins - 1) = SCORE_TOTAL_YN
            t % moment_order(j : j + n_bins - 1) = n_order
            j = j + n_bins - 1

          case ('scatter')
            t % score_bins(j) = SCORE_SCATTER

          case ('nu-scatter')
            t % score_bins(j) = SCORE_NU_SCATTER

            ! Set tally estimator to analog for CE mode
            ! (MG mode has all data available without a collision being
            ! necessary)
            if (run_CE) then
              t % estimator = ESTIMATOR_ANALOG
            end if

          case ('scatter-n')
            t % score_bins(j) = SCORE_SCATTER_N
            t % moment_order(j) = n_order
            t % estimator = ESTIMATOR_ANALOG

          case ('nu-scatter-n')
            t % score_bins(j) = SCORE_NU_SCATTER_N
            t % moment_order(j) = n_order
            t % estimator = ESTIMATOR_ANALOG

          case ('scatter-pn')
            t % estimator = ESTIMATOR_ANALOG
            ! Setup P0:Pn
            t % score_bins(j : j + n_bins - 1) = SCORE_SCATTER_PN
            t % moment_order(j : j + n_bins - 1) = n_order
            j = j + n_bins - 1

          case ('nu-scatter-pn')
            t % estimator = ESTIMATOR_ANALOG
            ! Setup P0:Pn
            t % score_bins(j : j + n_bins - 1) = SCORE_NU_SCATTER_PN
            t % moment_order(j : j + n_bins - 1) = n_order
            j = j + n_bins - 1

          case ('scatter-yn')
            t % estimator = ESTIMATOR_ANALOG
            ! Setup P0:Pn
            t % score_bins(j : j + n_bins - 1) = SCORE_SCATTER_YN
            t % moment_order(j : j + n_bins - 1) = n_order
            j = j + n_bins - 1

          case ('nu-scatter-yn')
            t % estimator = ESTIMATOR_ANALOG
            ! Setup P0:Pn
            t % score_bins(j : j + n_bins - 1) = SCORE_NU_SCATTER_YN
            t % moment_order(j : j + n_bins - 1) = n_order
            j = j + n_bins - 1

          case('transport')
            call fatal_error("Transport score no longer supported for tallies, &
                 &please remove")

          case ('n1n')
            call fatal_error("n1n score no longer supported for tallies, &
                 &please remove")
          case ('n2n', '(n,2n)')
            t % score_bins(j) = N_2N
            t % depletion_rx = .true.

          case ('n3n', '(n,3n)')
            t % score_bins(j) = N_3N
            t % depletion_rx = .true.

          case ('n4n', '(n,4n)')
            t % score_bins(j) = N_4N
            t % depletion_rx = .true.

          case ('absorption')
            t % score_bins(j) = SCORE_ABSORPTION
            if (t % find_filter(FILTER_ENERGYOUT) > 0) then
              call fatal_error("Cannot tally absorption rate with an outgoing &
                   &energy filter.")
            end if
          case ('fission', '18')
            t % score_bins(j) = SCORE_FISSION
            if (t % find_filter(FILTER_ENERGYOUT) > 0) then
              call fatal_error("Cannot tally fission rate with an outgoing &
                   &energy filter.")
            end if
          case ('nu-fission')
            t % score_bins(j) = SCORE_NU_FISSION
            if (t % find_filter(FILTER_ENERGYOUT) > 0) then
              ! Set tally estimator to analog
              t % estimator = ESTIMATOR_ANALOG
            end if
          case ('decay-rate')
            t % score_bins(j) = SCORE_DECAY_RATE
          case ('delayed-nu-fission')
            t % score_bins(j) = SCORE_DELAYED_NU_FISSION
            if (t % find_filter(FILTER_ENERGYOUT) > 0) then
              ! Set tally estimator to analog
              t % estimator = ESTIMATOR_ANALOG
            end if
          case ('prompt-nu-fission')
            t % score_bins(j) = SCORE_PROMPT_NU_FISSION
            if (t % find_filter(FILTER_ENERGYOUT) > 0) then
              ! Set tally estimator to analog
              t % estimator = ESTIMATOR_ANALOG
            end if
          case ('kappa-fission')
            t % score_bins(j) = SCORE_KAPPA_FISSION
          case ('inverse-velocity')
            t % score_bins(j) = SCORE_INVERSE_VELOCITY
          case ('fission-q-prompt')
            t % score_bins(j) = SCORE_FISS_Q_PROMPT
          case ('fission-q-recoverable')
            t % score_bins(j) = SCORE_FISS_Q_RECOV
          case ('current')

            ! Check which type of current is desired: mesh currents or
            ! surface currents
            if (t % find_filter(FILTER_SURFACE) > 0 .or. &
                 &t % find_filter(FILTER_CELL) > 0 .or. &
                 &t % find_filter(FILTER_CELLFROM) > 0) then

              ! Check to make sure that mesh currents are not desired as well
              if (t % find_filter(FILTER_MESH) > 0) then
                call fatal_error("Cannot tally other mesh currents &
                     &in the same tally as surface currents")
              end if

              t % type = TALLY_SURFACE
              t % score_bins(j) = SCORE_CURRENT

            else if (t % find_filter(FILTER_MESH) > 0) then
              t % score_bins(j) = SCORE_CURRENT
              t % type = TALLY_MESH_CURRENT

              ! Check to make sure that current is the only desired response
              ! for this tally
              if (n_words > 1) then
                call fatal_error("Cannot tally other scores in the &
                     &same tally as surface currents")
              end if

              ! Get index of mesh filter
              i_filter_mesh = t % filter(t % find_filter(FILTER_MESH))

              ! Check to make sure mesh filter was specified
              if (i_filter_mesh == 0) then
                call fatal_error("Cannot tally surface current without a mesh &
                     &filter.")
              end if

              ! Get pointer to mesh
              select type(filt => filters(i_filter_mesh) % obj)
              type is (MeshFilter)
                m => meshes(filt % mesh)
              end select

              ! Extend the filters array so we can add a surface filter and
              ! mesh filter
              err = openmc_extend_filters(2, i_filt_start, i_filt_end)

              ! Duplicate the mesh filter since other tallies might use this
              ! filter and we need to change the dimension
              filters(i_filt_start) = filters(i_filter_mesh)

              ! We need to increase the dimension by one since we also need
              ! currents coming into and out of the boundary mesh cells.
              filters(i_filt_start) % obj % n_bins = product(m % dimension + 1)

              ! Set ID
              call openmc_get_filter_next_id(filter_id)
              err = openmc_filter_set_id(i_filt_start, filter_id)


              ! Add surface filter
              allocate(SurfaceFilter :: filters(i_filt_end) % obj)
              select type (filt => filters(i_filt_end) % obj)
              type is (SurfaceFilter)
                filt % n_bins = 4 * m % n_dimension
                allocate(filt % surfaces(4 * m % n_dimension))
                if (m % n_dimension == 1) then
                  filt % surfaces = (/ OUT_LEFT, IN_LEFT, OUT_RIGHT, IN_RIGHT /)
                elseif (m % n_dimension == 2) then
                  filt % surfaces = (/ OUT_LEFT, IN_LEFT, OUT_RIGHT, IN_RIGHT, &
                       OUT_BACK, IN_BACK, OUT_FRONT, IN_FRONT /)
                elseif (m % n_dimension == 3) then
                  filt % surfaces = (/ OUT_LEFT, IN_LEFT, OUT_RIGHT, IN_RIGHT, &
                       OUT_BACK, IN_BACK, OUT_FRONT, IN_FRONT, OUT_BOTTOM, &
                       IN_BOTTOM, OUT_TOP, IN_TOP /)
                end if
                filt % current = .true.

                ! Set ID
                call openmc_get_filter_next_id(filter_id)
                err = openmc_filter_set_id(i_filt_end, filter_id)
              end select

              ! Copy filter indices to resized array
              n_filter = size(t % filter)
              allocate(temp_filter(n_filter + 1))
              temp_filter(1:size(t % filter)) = t % filter
              n_filter = n_filter + 1

              ! Set mesh and surface filters
              temp_filter(t % find_filter(FILTER_MESH)) = i_filt_start
              temp_filter(n_filter) = i_filt_end

              ! Set filters
              err = openmc_tally_set_filters(i_start + i - 1, n_filter, temp_filter)
              deallocate(temp_filter)
            end if

          case ('events')
            t % score_bins(j) = SCORE_EVENTS
          case ('elastic', '(n,elastic)')
            t % score_bins(j) = ELASTIC
          case ('(n,2nd)')
            t % score_bins(j) = N_2ND
          case ('(n,na)')
            t % score_bins(j) = N_2NA
          case ('(n,n3a)')
            t % score_bins(j) = N_N3A
          case ('(n,2na)')
            t % score_bins(j) = N_2NA
          case ('(n,3na)')
            t % score_bins(j) = N_3NA
          case ('(n,np)')
            t % score_bins(j) = N_NP
          case ('(n,n2a)')
            t % score_bins(j) = N_N2A
          case ('(n,2n2a)')
            t % score_bins(j) = N_2N2A
          case ('(n,nd)')
            t % score_bins(j) = N_ND
          case ('(n,nt)')
            t % score_bins(j) = N_NT
          case ('(n,nHe-3)')
            t % score_bins(j) = N_N3HE
          case ('(n,nd2a)')
            t % score_bins(j) = N_ND2A
          case ('(n,nt2a)')
            t % score_bins(j) = N_NT2A
          case ('(n,3nf)')
            t % score_bins(j) = N_3NF
          case ('(n,2np)')
            t % score_bins(j) = N_2NP
          case ('(n,3np)')
            t % score_bins(j) = N_3NP
          case ('(n,n2p)')
            t % score_bins(j) = N_N2P
          case ('(n,npa)')
            t % score_bins(j) = N_NPA
          case ('(n,n1)')
            t % score_bins(j) = N_N1
          case ('(n,nc)')
            t % score_bins(j) = N_NC
          case ('(n,gamma)')
            t % score_bins(j) = N_GAMMA
            t % depletion_rx = .true.
          case ('(n,p)')
            t % score_bins(j) = N_P
            t % depletion_rx = .true.
          case ('(n,d)')
            t % score_bins(j) = N_D
          case ('(n,t)')
            t % score_bins(j) = N_T
          case ('(n,3He)')
            t % score_bins(j) = N_3HE
          case ('(n,a)')
            t % score_bins(j) = N_A
            t % depletion_rx = .true.
          case ('(n,2a)')
            t % score_bins(j) = N_2A
          case ('(n,3a)')
            t % score_bins(j) = N_3A
          case ('(n,2p)')
            t % score_bins(j) = N_2P
          case ('(n,pa)')
            t % score_bins(j) = N_PA
          case ('(n,t2a)')
            t % score_bins(j) = N_T2A
          case ('(n,d2a)')
            t % score_bins(j) = N_D2A
          case ('(n,pd)')
            t % score_bins(j) = N_PD
          case ('(n,pt)')
            t % score_bins(j) = N_PT
          case ('(n,da)')
            t % score_bins(j) = N_DA

          case default
            ! Assume that user has specified an MT number
            MT = int(str_to_int(score_name))

            if (MT /= ERROR_INT) then
              ! Specified score was an integer
              if (MT > 1) then
                t % score_bins(j) = MT
              else
                call fatal_error("Invalid MT on <scores>: " &
                     // trim(sarray(l)))
              end if

            else
              ! Specified score was not an integer
              call fatal_error("Unknown scoring function: " &
                   // trim(sarray(l)))
            end if

          end select

          ! Do a check at the end (instead of for every case) to make sure
          ! the tallies are compatible with MG mode where we have less detailed
          ! nuclear data
          if (.not. run_CE .and. t % score_bins(j) > 0) then
            call fatal_error("Cannot tally " // trim(score_name) // &
                             " reaction rate in multi-group mode")
          end if
        end do

        t % n_score_bins = n_scores
        t % n_user_score_bins = n_words

        ! Deallocate temporary string array of scores
        deallocate(sarray)

        ! Check that no duplicate scores exist
        j = 1
        do while (j < n_scores)
          ! Determine number of bins for scores with expansions
          n_order = t % moment_order(j)
          select case (t % score_bins(j))
          case (SCORE_SCATTER_PN, SCORE_NU_SCATTER_PN)
            n_bins = n_order + 1
          case (SCORE_FLUX_YN, SCORE_TOTAL_YN, SCORE_SCATTER_YN, &
               SCORE_NU_SCATTER_YN)
            n_bins = (n_order + 1)**2
          case default
            n_bins = 1
          end select

          do k = j + n_bins, n_scores
            if (t % score_bins(j) == t % score_bins(k) .and. &
                 t % moment_order(j) == t % moment_order(k)) then
              call fatal_error("Duplicate score of type '" // trim(&
                   reaction_name(t % score_bins(j))) // "' found in tally " &
                   // trim(to_str(t % id)))
            end if
          end do
          j = j + n_bins
        end do

        ! Check if tally is compatible with particle type
        if (photon_transport) then
          if (t % find_filter(FILTER_PARTICLE) == 0) then
            do j = 1, n_scores
              select case (t % score_bins(j))
              case (SCORE_INVERSE_VELOCITY)
                call fatal_error("Particle filter must be used with photon &
                     &transport on and inverse velocity score")
              case (SCORE_FLUX, SCORE_TOTAL, SCORE_SCATTER, SCORE_NU_SCATTER, &
                   SCORE_SCATTER_N, SCORE_SCATTER_PN, SCORE_NU_SCATTER_PN, &
                   SCORE_ABSORPTION, SCORE_FISSION, SCORE_NU_FISSION, &
                   SCORE_CURRENT, SCORE_FLUX_YN, SCORE_SCATTER_YN, &
                   SCORE_NU_SCATTER_YN, SCORE_EVENTS, SCORE_DELAYED_NU_FISSION, &
                   SCORE_PROMPT_NU_FISSION, SCORE_DECAY_RATE)
                call warning("Particle filter is not used with photon transport&
                     & on and " // trim(to_str(t % score_bins(j))) // " score")
              end select
            end do
          else
            select type(filt => filters(t % find_filter(FILTER_PARTICLE)) % obj)
            type is (ParticleFilter)
              do l = 1, filt % n_bins
                if (filt % particles(l) == ELECTRON .or. filt % particles(l) == POSITRON) then
                  t % estimator = ESTIMATOR_ANALOG
                end if
              end do
            end select
          end if
        else
          if (t % find_filter(FILTER_PARTICLE) > 0) then
            select type(filt => filters(t % find_filter(FILTER_PARTICLE)) % obj)
            type is (ParticleFilter)
              do l = 1, filt % n_bins
                if (filt % particles(l) /= NEUTRON) then
                  call warning("Particle filter other than NEUTRON used with &
                       &photon transport turn off. All tallies for particle &
                       &type " // trim(to_str(filt % particles(l))) // " will have no scores")
                end if
              end do
            end select
          end if
        end if
      else
        call fatal_error("No <scores> specified on tally " &
             // trim(to_str(t % id)) // ".")
      end if

      ! Check for a tally derivative.
      if (check_for_node(node_tal, "derivative")) then
        ! Temporarily store the derivative id.
        call get_node_value(node_tal, "derivative", t % deriv)

        ! Find the derivative with the given id, and store it's index.
        do j = 1, size(tally_derivs)
          if (tally_derivs(j) % id == t % deriv) then
            t % deriv = j
            ! Only analog or collision estimators are supported for differential
            ! tallies.
            if (t % estimator == ESTIMATOR_TRACKLENGTH) then
              t % estimator = ESTIMATOR_COLLISION
            end if
            ! We found the derivative we were looking for; exit the do loop.
            exit
          end if
          if (j == size(tally_derivs)) then
            call fatal_error("Could not find derivative " &
                 // trim(to_str(t % deriv)) // " specified on tally " &
                 // trim(to_str(t % id)))
          end if
        end do

        if (tally_derivs(t % deriv) % variable == DIFF_NUCLIDE_DENSITY &
             .or. tally_derivs(t % deriv) % variable == DIFF_TEMPERATURE) then
          if (any(t % nuclide_bins == -1)) then
            if (t % find_filter(FILTER_ENERGYOUT) > 0) then
              call fatal_error("Error on tally " // trim(to_str(t % id)) &
                   // ": Cannot use a 'nuclide_density' or 'temperature' &
                   &derivative on a tally with an outgoing energy filter and &
                   &'total' nuclide rate. Instead, tally each nuclide in the &
                   &material individually.")
              ! Note that diff tallies with these characteristics would work
              ! correctly if no tally events occur in the perturbed material
              ! (e.g. pertrubing moderator but only tallying fuel), but this
              ! case would be hard to check for by only reading inputs.
            end if
          end if
        end if
      end if

      ! If settings.xml trigger is turned on, create tally triggers
      if (trigger_on) then

        ! Get list of trigger nodes for this tally
        call get_node_list(node_tal, "trigger", node_trigger_list)

        ! Initialize the number of triggers
        n_user_trig = size(node_trigger_list)

        ! Count the number of triggers needed for all scores including "all"
        t % n_triggers = 0
        COUNT_TRIGGERS: do user_trig_ind = 1, n_user_trig

          ! Get pointer to trigger node
          node_trigger = node_trigger_list(user_trig_ind)

          ! Get scores for this trigger
          if (check_for_node(node_trigger, "scores")) then
            n_words = node_word_count(node_trigger, "scores")
            allocate(sarray(n_words))
            call get_node_array(node_trigger, "scores", sarray)
          else
            n_words = 1
            allocate(sarray(n_words))
            sarray(1) = "all"
          end if

          ! Count the number of scores for this trigger
          do j = 1, n_words
            score_name = trim(to_lower(sarray(j)))

            if (score_name == "all") then
              t % n_triggers = t % n_triggers + trigger_scores % size()
            else
              t % n_triggers = t % n_triggers + 1
            end if

          end do

          deallocate(sarray)

        end do COUNT_TRIGGERS

        ! Allocate array of triggers for this tally
        if (t % n_triggers > 0) then
          allocate(t % triggers(t % n_triggers))
        end if

        ! Initialize overall trigger index for this tally to zero
        trig_ind = 1

        ! Create triggers for all scores specified on each trigger
        TRIGGER_LOOP: do user_trig_ind = 1, n_user_trig

          ! Get pointer to trigger node
          node_trigger = node_trigger_list(user_trig_ind)

          ! Get the trigger type - "variance", "std_dev" or "rel_err"
          if (check_for_node(node_trigger, "type")) then
            call get_node_value(node_trigger, "type", temp_str)
            temp_str = to_lower(temp_str)
          else
            call fatal_error("Must specify trigger type for tally " // &
                 trim(to_str(t % id)) // " in tally XML file.")
          end if

          ! Get the convergence threshold for the trigger
          if (check_for_node(node_trigger, "threshold")) then
            call get_node_value(node_trigger, "threshold", threshold)
          else
            call fatal_error("Must specify trigger threshold for tally " // &
                 trim(to_str(t % id)) // " in tally XML file.")
          end if

          ! Get list scores for this trigger
          if (check_for_node(node_trigger, "scores")) then
            n_words = node_word_count(node_trigger, "scores")
            allocate(sarray(n_words))
            call get_node_array(node_trigger, "scores", sarray)
          else
            n_words = 1
            allocate(sarray(n_words))
            sarray(1) = "all"
          end if

          ! Create a trigger for each score
          SCORE_LOOP: do j = 1, n_words
            score_name = trim(to_lower(sarray(j)))

            ! Expand "all" to include TriggerObjects for each score in tally
            if (score_name == "all") then

              ! Loop over all tally scores
              i_elem = 0
              do
                ! Move to next score
                call trigger_scores % next_entry(elem, i_elem)
                if (i_elem == 0) exit

                score_name = trim(elem % key)

                ! Store the score name and index in the trigger
                t % triggers(trig_ind) % score_name = score_name
                t % triggers(trig_ind) % score_index = elem % value

                ! Set the trigger convergence threshold type
                select case (temp_str)
                case ('std_dev')
                  t % triggers(trig_ind) % type = STANDARD_DEVIATION
                case ('variance')
                  t % triggers(trig_ind) % type = VARIANCE
                case ('rel_err')
                  t % triggers(trig_ind) % type = RELATIVE_ERROR
                case default
                  call fatal_error("Unknown trigger type " // &
                       trim(temp_str) // " in tally " // trim(to_str(t % id)))
                end select

                ! Store the trigger convergence threshold
                t % triggers(trig_ind) % threshold = threshold

                ! Increment the overall trigger index
                trig_ind = trig_ind + 1
              end do

            ! Scores other than the "all" placeholder
            else

              ! Store the score name and index
              t % triggers(trig_ind) % score_name = trim(score_name)
              t % triggers(trig_ind) % score_index = &
                   trigger_scores % get(trim(score_name))

              ! Check if an invalid score was set for the trigger
              if (t % triggers(trig_ind) % score_index == 0) then
                call fatal_error("The trigger score " // trim(score_name) // &
                     " is not set for tally " // trim(to_str(t % id)))
              end if

              ! Store the trigger convergence threshold
              t % triggers(trig_ind) % threshold = threshold

              ! Set the trigger convergence threshold type
              select case (temp_str)
              case ('std_dev')
                t % triggers(trig_ind) % type = STANDARD_DEVIATION
              case ('variance')
                t % triggers(trig_ind) % type = VARIANCE
              case ('rel_err')
                t % triggers(trig_ind) % type = RELATIVE_ERROR
              case default
                call fatal_error("Unknown trigger type " // trim(temp_str) // &
                     " in tally " // trim(to_str(t % id)))
              end select

              ! Increment the overall trigger index
              trig_ind = trig_ind + 1
            end if
          end do SCORE_LOOP

          ! Deallocate the list of tally scores used to create triggers
          deallocate(sarray)
        end do TRIGGER_LOOP

        ! Deallocate dictionary of scores/indices used to populate triggers
        call trigger_scores % clear()
      end if

      ! =======================================================================
      ! SET TALLY ESTIMATOR

      ! Check if user specified estimator
      if (check_for_node(node_tal, "estimator")) then
        temp_str = ''
        call get_node_value(node_tal, "estimator", temp_str)
        select case(trim(temp_str))
        case ('analog')
          t % estimator = ESTIMATOR_ANALOG

        case ('tracklength', 'track-length', 'pathlength', 'path-length')
          ! If the estimator was set to an analog estimator, this means the
          ! tally needs post-collision information
          if (t % estimator == ESTIMATOR_ANALOG) then
            call fatal_error("Cannot use track-length estimator for tally " &
                 // to_str(t % id))
          end if

          ! Set estimator to track-length estimator
          t % estimator = ESTIMATOR_TRACKLENGTH

        case ('collision')
          ! If the estimator was set to an analog estimator, this means the
          ! tally needs post-collision information
          if (t % estimator == ESTIMATOR_ANALOG) then
            call fatal_error("Cannot use collision estimator for tally " &
                 // to_str(t % id))
          end if

          ! Set estimator to collision estimator
          t % estimator = ESTIMATOR_COLLISION

        case default
          call fatal_error("Invalid estimator '" // trim(temp_str) &
               // "' on tally " // to_str(t % id))
        end select
      end if

      ! Add tally to dictionary
      call tally_dict % set(t % id, i)

      end associate
    end do READ_TALLIES

    ! Close XML document
    call doc % clear()

  end subroutine read_tallies_xml

!===============================================================================
! READ_PLOTS_XML reads data from a plots.xml file
!===============================================================================

  subroutine read_plots_xml()

    integer :: i, j
    integer :: n_cols, col_id, n_comp, n_masks, n_meshlines
    integer :: meshid
    integer, allocatable :: iarray(:)
    logical :: file_exists              ! does plots.xml file exist?
    character(MAX_LINE_LEN) :: filename ! absolute path to plots.xml
    character(MAX_LINE_LEN) :: temp_str
    character(MAX_WORD_LEN) :: meshtype
    type(ObjectPlot), pointer :: pl => null()
    type(XMLDocument) :: doc
    type(XMLNode) :: root
    type(XMLNode) :: node_plot
    type(XMLNode) :: node_col
    type(XMLNode) :: node_mask
    type(XMLNode) :: node_meshlines
    type(XMLNode), allocatable :: node_plot_list(:)
    type(XMLNode), allocatable :: node_col_list(:)
    type(XMLNode), allocatable :: node_mask_list(:)
    type(XMLNode), allocatable :: node_meshline_list(:)

    ! Check if plots.xml exists
    filename = trim(path_input) // "plots.xml"
    inquire(FILE=filename, EXIST=file_exists)
    if (.not. file_exists) then
      call fatal_error("Plots XML file '" // trim(filename) &
           // "' does not exist!")
    end if

    ! Display output message
    call write_message("Reading plot XML file...", 5)

    ! Parse plots.xml file
    call doc % load_file(filename)
    root = doc % document_element()

    ! Get list pointer to XML <plot>
    call get_node_list(root, "plot", node_plot_list)

    ! Allocate plots array
    n_plots = size(node_plot_list)
    allocate(plots(n_plots))

    READ_PLOTS: do i = 1, n_plots
      pl => plots(i)

      ! Get pointer to plot XML node
      node_plot = node_plot_list(i)

      ! Copy data into plots
      if (check_for_node(node_plot, "id")) then
        call get_node_value(node_plot, "id", pl % id)
      else
        call fatal_error("Must specify plot id in plots XML file.")
      end if

      ! Check to make sure 'id' hasn't been used
      if (plot_dict % has(pl % id)) then
        call fatal_error("Two or more plots use the same unique ID: " &
             // to_str(pl % id))
      end if

      ! Copy plot type
      temp_str = 'slice'
      if (check_for_node(node_plot, "type")) &
           call get_node_value(node_plot, "type", temp_str)
      temp_str = to_lower(temp_str)
      select case (trim(temp_str))
      case ("slice")
        pl % type = PLOT_TYPE_SLICE
      case ("voxel")
        pl % type = PLOT_TYPE_VOXEL
      case default
        call fatal_error("Unsupported plot type '" // trim(temp_str) &
             // "' in plot " // trim(to_str(pl % id)))
      end select

      ! Set output file path
      filename = "plot_" // trim(to_str(pl % id))
      if (check_for_node(node_plot, "filename")) &
           call get_node_value(node_plot, "filename", filename)
      select case (pl % type)
      case (PLOT_TYPE_SLICE)
        pl % path_plot = trim(path_input) // trim(filename) // ".ppm"
      case (PLOT_TYPE_VOXEL)
        pl % path_plot = trim(path_input) // trim(filename) // ".h5"
      end select

      ! Copy plot pixel size
      if (pl % type == PLOT_TYPE_SLICE) then
        if (node_word_count(node_plot, "pixels") == 2) then
          call get_node_array(node_plot, "pixels", pl % pixels(1:2))
        else
          call fatal_error("<pixels> must be length 2 in slice plot " &
               // trim(to_str(pl % id)))
        end if
      else if (pl % type == PLOT_TYPE_VOXEL) then
        if (node_word_count(node_plot, "pixels") == 3) then
          call get_node_array(node_plot, "pixels", pl % pixels(1:3))
        else
          call fatal_error("<pixels> must be length 3 in voxel plot " &
               // trim(to_str(pl % id)))
        end if
      end if

      ! Copy plot background color
      if (check_for_node(node_plot, "background")) then
        if (pl % type == PLOT_TYPE_VOXEL) then
          if (master) call warning("Background color ignored in voxel plot " &
               // trim(to_str(pl % id)))
        end if
        if (node_word_count(node_plot, "background") == 3) then
          call get_node_array(node_plot, "background", pl % not_found % rgb)
        else
          call fatal_error("Bad background RGB in plot " &
               // trim(to_str(pl % id)))
        end if
      else
        pl % not_found % rgb = (/ 255, 255, 255 /)
      end if

      ! Copy plot basis
      if (pl % type == PLOT_TYPE_SLICE) then
        temp_str = 'xy'
        if (check_for_node(node_plot, "basis")) &
             call get_node_value(node_plot, "basis", temp_str)
        temp_str = to_lower(temp_str)
        select case (trim(temp_str))
        case ("xy")
          pl % basis = PLOT_BASIS_XY
        case ("xz")
          pl % basis = PLOT_BASIS_XZ
        case ("yz")
          pl % basis = PLOT_BASIS_YZ
        case default
          call fatal_error("Unsupported plot basis '" // trim(temp_str) &
               // "' in plot " // trim(to_str(pl % id)))
        end select
      end if

      ! Copy plotting origin
      if (node_word_count(node_plot, "origin") == 3) then
        call get_node_array(node_plot, "origin", pl % origin)
      else
        call fatal_error("Origin must be length 3 in plot " &
             // trim(to_str(pl % id)))
      end if

      ! Copy plotting width
      if (pl % type == PLOT_TYPE_SLICE) then
        if (node_word_count(node_plot, "width") == 2) then
          call get_node_array(node_plot, "width", pl % width(1:2))
        else
          call fatal_error("<width> must be length 2 in slice plot " &
               // trim(to_str(pl % id)))
        end if
      else if (pl % type == PLOT_TYPE_VOXEL) then
        if (node_word_count(node_plot, "width") == 3) then
          call get_node_array(node_plot, "width", pl % width(1:3))
        else
          call fatal_error("<width> must be length 3 in voxel plot " &
               // trim(to_str(pl % id)))
        end if
      end if

      ! Copy plot cell universe level
      if (check_for_node(node_plot, "level")) then
        call get_node_value(node_plot, "level", pl % level)

        if (pl % level < 0) then
          call fatal_error("Bad universe level in plot " &
               // trim(to_str(pl % id)))
        end if
      else
        pl % level = PLOT_LEVEL_LOWEST
      end if

      ! Copy plot color type and initialize all colors randomly
      temp_str = "cell"
      if (check_for_node(node_plot, "color_by")) &
           call get_node_value(node_plot, "color_by", temp_str)
      temp_str = to_lower(temp_str)
      select case (trim(temp_str))
      case ("cell")

        pl % color_by = PLOT_COLOR_CELLS
        allocate(pl % colors(n_cells))
        do j = 1, n_cells
          pl % colors(j) % rgb(1) = int(prn()*255)
          pl % colors(j) % rgb(2) = int(prn()*255)
          pl % colors(j) % rgb(3) = int(prn()*255)
        end do

      case ("material")

        pl % color_by = PLOT_COLOR_MATS
        allocate(pl % colors(n_materials))
        do j = 1, n_materials
          pl % colors(j) % rgb(1) = int(prn()*255)
          pl % colors(j) % rgb(2) = int(prn()*255)
          pl % colors(j) % rgb(3) = int(prn()*255)
        end do

      case default
        call fatal_error("Unsupported plot color type '" // trim(temp_str) &
             // "' in plot " // trim(to_str(pl % id)))
      end select

      ! Get the number of <color> nodes and get a list of them
      call get_node_list(node_plot, "color", node_col_list)
      n_cols = size(node_col_list)

      ! Copy user specified colors
      if (n_cols /= 0) then

        if (pl % type == PLOT_TYPE_VOXEL) then
          if (master) call warning("Color specifications ignored in voxel &
               &plot " // trim(to_str(pl % id)))
        end if

        do j = 1, n_cols

          ! Get pointer to color spec XML node
          node_col = node_col_list(j)

          ! Check and make sure 3 values are specified for RGB
          if (node_word_count(node_col, "rgb") /= 3) then
            call fatal_error("Bad RGB in plot " &
                 // trim(to_str(pl % id)))
          end if

          ! Ensure that there is an id for this color specification
          if (check_for_node(node_col, "id")) then
            call get_node_value(node_col, "id", col_id)
          else
            call fatal_error("Must specify id for color specification in &
                 &plot " // trim(to_str(pl % id)))
          end if

          ! Add RGB
          if (pl % color_by == PLOT_COLOR_CELLS) then

            if (cell_dict % has(col_id)) then
              col_id = cell_dict % get(col_id)
              call get_node_array(node_col, "rgb", pl % colors(col_id) % rgb)
            else
              call fatal_error("Could not find cell " // trim(to_str(col_id)) &
                   // " specified in plot " // trim(to_str(pl % id)))
            end if

          else if (pl % color_by == PLOT_COLOR_MATS) then

            if (material_dict % has(col_id)) then
              col_id = material_dict % get(col_id)
              call get_node_array(node_col, "rgb", pl % colors(col_id) % rgb)
            else
              call fatal_error("Could not find material " &
                   // trim(to_str(col_id)) // " specified in plot " &
                   // trim(to_str(pl % id)))
            end if

          end if
        end do
      end if

      ! Deal with meshlines
      call get_node_list(node_plot, "meshlines", node_meshline_list)
      n_meshlines = size(node_meshline_list)
      if (n_meshlines /= 0) then

        if (pl % type == PLOT_TYPE_VOXEL) then
          call warning("Meshlines ignored in voxel plot " &
               // trim(to_str(pl % id)))
        end if

        select case(n_meshlines)
          case (0)
            ! Skip if no meshlines are specified
          case (1)

            ! Get pointer to meshlines
            node_meshlines = node_meshline_list(1)

            ! Check mesh type
            if (check_for_node(node_meshlines, "meshtype")) then
              call get_node_value(node_meshlines, "meshtype", meshtype)
            else
              call fatal_error("Must specify a meshtype for meshlines &
                   &specification in plot " // trim(to_str(pl % id)))
            end if

            ! Ensure that there is a linewidth for this meshlines specification
            if (check_for_node(node_meshlines, "linewidth")) then
              call get_node_value(node_meshlines, "linewidth", &
                   pl % meshlines_width)
            else
              call fatal_error("Must specify a linewidth for meshlines &
                   &specification in plot " // trim(to_str(pl % id)))
            end if

            ! Check for color
            if (check_for_node(node_meshlines, "color")) then

              ! Check and make sure 3 values are specified for RGB
              if (node_word_count(node_meshlines, "color") /= 3) then
                call fatal_error("Bad RGB for meshlines color in plot " &
                     // trim(to_str(pl % id)))
              end if

              call get_node_array(node_meshlines, "color", &
                   pl % meshlines_color % rgb)
            else

              pl % meshlines_color % rgb = (/ 0, 0, 0 /)

            end if

            ! Set mesh based on type
            select case (trim(meshtype))
            case ('ufs')

              if (index_ufs_mesh < 0) then
                call fatal_error("No UFS mesh for meshlines on plot " &
                     // trim(to_str(pl % id)))
              end if

              pl % meshlines_mesh => meshes(index_ufs_mesh)

            case ('cmfd')

              if (.not. cmfd_run) then
                call fatal_error("Need CMFD run to plot CMFD mesh for &
                     &meshlines on plot " // trim(to_str(pl % id)))
              end if

              pl % meshlines_mesh => cmfd_mesh

            case ('entropy')

              if (index_entropy_mesh < 0) then
                call fatal_error("No entropy mesh for meshlines on plot " &
                     // trim(to_str(pl % id)))
              end if

              pl % meshlines_mesh => meshes(index_entropy_mesh)

            case ('tally')

              ! Ensure that there is a mesh id if the type is tally
              if (check_for_node(node_meshlines, "id")) then
                call get_node_value(node_meshlines, "id", meshid)
              else
                call fatal_error("Must specify a mesh id for meshlines tally &
                     &mesh specification in plot " // trim(to_str(pl % id)))
              end if

              ! Check if the specified tally mesh exists
              if (mesh_dict % has(meshid)) then
                pl % meshlines_mesh => meshes(mesh_dict % get(meshid))
                if (meshes(meshid) % type /= LATTICE_RECT) then
                  call fatal_error("Non-rectangular mesh specified in &
                       &meshlines for plot " // trim(to_str(pl % id)))
                end if
              else
                call fatal_error("Could not find mesh " &
                     // trim(to_str(meshid)) // " specified in meshlines for &
                     &plot " // trim(to_str(pl % id)))
              end if

            case default
              call fatal_error("Invalid type for meshlines on plot " &
                    // trim(to_str(pl % id)) // ": " // trim(meshtype))
            end select

          case default
            call fatal_error("Mutliple meshlines specified in plot " &
                 // trim(to_str(pl % id)))
        end select

      end if

      ! Deal with masks
      call get_node_list(node_plot, "mask", node_mask_list)
      n_masks = size(node_mask_list)
      if (n_masks /= 0) then

        if (pl % type == PLOT_TYPE_VOXEL) then
          if (master) call warning("Mask ignored in voxel plot " &
               // trim(to_str(pl % id)))
        end if

        select case(n_masks)
          case default
            call fatal_error("Mutliple masks specified in plot " &
                 // trim(to_str(pl % id)))
          case (1)

            ! Get pointer to mask
            node_mask = node_mask_list(1)

            ! Determine how many components there are and allocate
            n_comp = 0
            n_comp = node_word_count(node_mask, "components")
            if (n_comp == 0) then
              call fatal_error("Missing <components> in mask of plot " &
                   // trim(to_str(pl % id)))
            end if
            allocate(iarray(n_comp))
            call get_node_array(node_mask, "components", iarray)

            ! First we need to change the user-specified identifiers to indices
            ! in the cell and material arrays
            do j=1, n_comp
              col_id = iarray(j)

              if (pl % color_by == PLOT_COLOR_CELLS) then

                if (cell_dict % has(col_id)) then
                  iarray(j) = cell_dict % get(col_id)
                else
                  call fatal_error("Could not find cell " &
                       // trim(to_str(col_id)) // " specified in the mask in &
                       &plot " // trim(to_str(pl % id)))
                end if

              else if (pl % color_by == PLOT_COLOR_MATS) then

                if (material_dict % has(col_id)) then
                  iarray(j) = material_dict % get(col_id)
                else
                  call fatal_error("Could not find material " &
                       // trim(to_str(col_id)) // " specified in the mask in &
                       &plot " // trim(to_str(pl % id)))
                end if

              end if
            end do

            ! Alter colors based on mask information
            do j = 1, size(pl % colors)
              if (.not. any(j == iarray)) then
                if (check_for_node(node_mask, "background")) then
                  call get_node_array(node_mask, "background", pl % colors(j) % rgb)
                else
                  pl % colors(j) % rgb(:) = [255, 255, 255]
                end if
              end if
            end do

            deallocate(iarray)

        end select

      end if

      ! Add plot to dictionary
      call plot_dict % set(pl % id, i)

    end do READ_PLOTS

    ! Close plots XML file
    call doc % clear()

  end subroutine read_plots_xml

!===============================================================================
! READ_*_CROSS_SECTIONS_XML reads information from a cross_sections.xml file. This
! file contains a listing of the CE and MG cross sections that may be used.
!===============================================================================

  subroutine read_ce_cross_sections_xml()
    integer :: i           ! loop index
    integer :: n
    integer :: n_libraries
    logical :: file_exists ! does cross_sections.xml exist?
    character(MAX_WORD_LEN) :: directory ! directory with cross sections
    character(MAX_WORD_LEN) :: words(MAX_WORDS)
    character(10000) :: temp_str
    type(XMLDocument) :: doc
    type(XMLNode) :: root
    type(XMLNode) :: node_library
    type(XMLNode), allocatable :: node_library_list(:)

    ! Check if cross_sections.xml exists
    inquire(FILE=path_cross_sections, EXIST=file_exists)
    if (.not. file_exists) then
      ! Could not find cross_sections.xml file
      call fatal_error("Cross sections XML file '" &
           // trim(path_cross_sections) // "' does not exist!")
    end if

    call write_message("Reading cross sections XML file...", 5)

    ! Parse cross_sections.xml file
    call doc % load_file(path_cross_sections)
    root = doc % document_element()

    if (check_for_node(root, "directory")) then
      ! Copy directory information if present
      call get_node_value(root, "directory", directory)
    else
      ! If no directory is listed in cross_sections.xml, by default select the
      ! directory in which the cross_sections.xml file resides
      i = index(path_cross_sections, "/", BACK=.true.)
      directory = path_cross_sections(1:i)
    end if

    ! Get node list of all <library>
    call get_node_list(root, "library", node_library_list)
    n_libraries = size(node_library_list)

    ! Allocate xs_listings array
    if (n_libraries == 0) then
      call fatal_error("No cross section libraries present in cross_sections.xml &
           &file!")
    else
      allocate(libraries(n_libraries))
    end if

    do i = 1, n_libraries
      ! Get pointer to ace table XML node
      node_library = node_library_list(i)

      ! Get list of materials
      if (check_for_node(node_library, "materials")) then
        call get_node_value(node_library, "materials", temp_str)
        call split_string(temp_str, words, n)
        allocate(libraries(i) % materials(n))
        libraries(i) % materials(:) = words(1:n)
      end if

      ! Get type of library
      if (check_for_node(node_library, "type")) then
        call get_node_value(node_library, "type", temp_str)
        select case(to_lower(temp_str))
        case ('neutron')
          libraries(i) % type = LIBRARY_NEUTRON
        case ('thermal')
          libraries(i) % type = LIBRARY_THERMAL
        case ('photon')
          libraries(i) % type = LIBRARY_PHOTON
        end select
      else
        call fatal_error("Missing library type")
      end if

      ! determine path of cross section table
      if (check_for_node(node_library, "path")) then
        call get_node_value(node_library, "path", temp_str)
      else
        call fatal_error("Missing library path")
      end if

      if (starts_with(temp_str, '/')) then
        libraries(i) % path = trim(temp_str)
      else
        if (ends_with(directory,'/')) then
          libraries(i) % path = trim(directory) // trim(temp_str)
        else
          libraries(i) % path = trim(directory) // '/' // trim(temp_str)
        end if
      end if

      inquire(FILE=libraries(i) % path, EXIST=file_exists)
      if (.not. file_exists) then
        call warning("Cross section library " // trim(libraries(i) % path) // &
             " does not exist.")
      end if
    end do

    ! Close cross sections XML file
    call doc % clear()

  end subroutine read_ce_cross_sections_xml

  subroutine read_mg_cross_sections_header()
    integer :: i           ! loop index
    integer :: n_libraries
    logical :: file_exists ! does mgxs.h5 exist?
    integer(HID_T) :: file_id
    character(len=MAX_WORD_LEN), allocatable :: names(:)

    ! Check if MGXS Library exists
    inquire(FILE=path_cross_sections, EXIST=file_exists)
    if (.not. file_exists) then
      ! Could not find MGXS Library file
      call fatal_error("Cross sections HDF5 file '" &
           // trim(path_cross_sections) // "' does not exist!")
    end if

    call write_message("Reading cross sections HDF5 file...", 5)

    ! Open file for reading
    file_id = file_open(path_cross_sections, 'r', parallel=.true.)

    if (attribute_exists(file_id, "energy_groups")) then
      ! Get neutron energy group count
      call read_attribute(num_energy_groups, file_id, "energy_groups")
    else
      call fatal_error("'energy_groups' attribute must exist!")
    end if

    if (attribute_exists(file_id, "delayed_groups")) then
      ! Get neutron delayed group count
      call read_attribute(num_delayed_groups, file_id, "delayed_groups")
    else
      num_delayed_groups = 0
    end if

    allocate(rev_energy_bins(num_energy_groups + 1))
    allocate(energy_bins(num_energy_groups + 1))

    if (attribute_exists(file_id, "group structure")) then
      ! Get neutron group structure
      call read_attribute(energy_bins, file_id, "group structure")
    else
      call fatal_error("'group structure' attribute must exist!")
    end if

    ! First reverse the order of energy_groups
    rev_energy_bins = energy_bins
    energy_bins = energy_bins(num_energy_groups + 1:1:-1)

    ! Get the midpoint of the energy groups
    allocate(energy_bin_avg(num_energy_groups))
    do i = 1, num_energy_groups
      energy_bin_avg(i) = HALF * (energy_bins(i) + energy_bins(i + 1))
    end do

    ! Get the minimum and maximum energies
    energy_min_neutron = energy_bins(num_energy_groups + 1)
    energy_max_neutron = energy_bins(1)

    ! Get the datasets present in the library
    call get_groups(file_id, names)
    n_libraries = size(names)

    ! Allocate libraries array
    if (n_libraries == 0) then
      call fatal_error("At least one MGXS data set must be present in &
                       &mgxs library file!")
    else
      allocate(libraries(n_libraries))
    end if

    do i = 1, n_libraries
      ! Get name of material
      allocate(libraries(i) % materials(1))
      libraries(i) % materials(1) = names(i)
    end do

    ! Close MGXS HDF5 file
    call file_close(file_id)

  end subroutine read_mg_cross_sections_header

!===============================================================================
! GENERATE_RPN implements the shunting-yard algorithm to generate a Reverse
! Polish notation (RPN) expression for the region specification of a cell given
! the infix notation.
!===============================================================================

  subroutine generate_rpn(cell_id, tokens, output)
    integer, intent(in) :: cell_id
    type(VectorInt), intent(in) :: tokens    ! infix notation
    type(VectorInt), intent(inout) :: output ! RPN notation

    integer :: i
    integer :: token
    integer :: op
    type(VectorInt) :: stack

    do i = 1, tokens%size()
      token = tokens%data(i)

      if (token < OP_UNION) then
        ! If token is not an operator, add it to output
        call output%push_back(token)

      elseif (token < OP_RIGHT_PAREN) then
        ! Regular operators union, intersection, complement
        do while (stack%size() > 0)
          op = stack%data(stack%size())

          if (op < OP_RIGHT_PAREN .and. &
               ((token == OP_COMPLEMENT .and. token < op) .or. &
               (token /= OP_COMPLEMENT .and. token <= op))) then
            ! While there is an operator, op, on top of the stack, if the token
            ! is left-associative and its precedence is less than or equal to
            ! that of op or if the token is right-associative and its precedence
            ! is less than that of op, move op to the output queue and push the
            ! token on to the stack. Note that only complement is
            ! right-associative.
            call output%push_back(op)
            call stack%pop_back()
          else
            exit
          end if
        end do

        call stack%push_back(token)

      elseif (token == OP_LEFT_PAREN) then
        ! If the token is a left parenthesis, push it onto the stack
        call stack%push_back(token)

      else
        ! If the token is a right parenthesis, move operators from the stack to
        ! the output queue until reaching the left parenthesis.
        do
          ! If we run out of operators without finding a left parenthesis, it
          ! means there are mismatched parentheses.
          if (stack%size() == 0) then
            call fatal_error('Mimatched parentheses in region specification &
                 &for cell ' // trim(to_str(cell_id)) // '.')
          end if

          op = stack%data(stack%size())
          if (op == OP_LEFT_PAREN) exit
          call output%push_back(op)
          call stack%pop_back()
        end do

        ! Pop the left parenthesis.
        call stack%pop_back()
      end if
    end do

    ! While there are operators on the stack, move them to the output queue
    do while (stack%size() > 0)
      op = stack%data(stack%size())

      ! If the operator is a parenthesis, it is mismatched
      if (op >= OP_RIGHT_PAREN) then
        call fatal_error('Mimatched parentheses in region specification &
             &for cell ' // trim(to_str(cell_id)) // '.')
      end if

      call output%push_back(op)
      call stack%pop_back()
    end do
  end subroutine generate_rpn

!===============================================================================
! NORMALIZE_AO Normalize the nuclide atom percents
!===============================================================================

  subroutine normalize_ao()
    integer :: i               ! index in materials array
    integer :: j               ! index over nuclides in material
    real(8) :: sum_percent     ! summation
    real(8) :: awr             ! atomic weight ratio
    real(8) :: x               ! atom percent
    logical :: percent_in_atom ! nuclides specified in atom percent?
    logical :: density_in_atom ! density specified in atom/b-cm?

    do i = 1, size(materials)
      associate (mat => materials(i))
        percent_in_atom = (mat % atom_density(1) > ZERO)
        density_in_atom = (mat % density > ZERO)

        sum_percent = ZERO
        do j = 1, size(mat % nuclide)
          ! determine atomic weight ratio
          if (run_CE) then
            awr = nuclides(mat % nuclide(j)) % awr
          else
            awr = nuclides_MG(mat % nuclide(j)) % obj % awr
          end if

          ! if given weight percent, convert all values so that they are divided
          ! by awr. thus, when a sum is done over the values, it's actually
          ! sum(w/awr)
          if (.not. percent_in_atom) then
            mat % atom_density(j) = -mat % atom_density(j) / awr
          end if
        end do

        ! determine normalized atom percents. if given atom percents, this is
        ! straightforward. if given weight percents, the value is w/awr and is
        ! divided by sum(w/awr)
        sum_percent = sum(mat % atom_density)
        mat % atom_density = mat % atom_density / sum_percent

        ! Change density in g/cm^3 to atom/b-cm. Since all values are now in
        ! atom percent, the sum needs to be re-evaluated as 1/sum(x*awr)
        if (.not. density_in_atom) then
          sum_percent = ZERO
          do j = 1, mat % n_nuclides
            if (run_CE) then
              awr = nuclides(mat % nuclide(j)) % awr
            else
              awr = nuclides_MG(mat % nuclide(j)) % obj % awr
            end if
            x = mat % atom_density(j)
            sum_percent = sum_percent + x*awr
          end do
          sum_percent = ONE / sum_percent
          mat%density = -mat % density * N_AVOGADRO &
               / MASS_NEUTRON * sum_percent
        end if

        ! Calculate nuclide atom densities
        mat % atom_density = mat % density * mat % atom_density

        ! Calculate density in g/cm^3.
        mat % density_gpcc = ZERO
        do j = 1, mat % n_nuclides
          if (run_CE) then
            awr = nuclides(mat % nuclide(j)) % awr
          else
            awr = ONE
          end if
          mat % density_gpcc = mat % density_gpcc &
               + mat % atom_density(j) * awr * MASS_NEUTRON / N_AVOGADRO
        end do
      end associate
    end do

  end subroutine normalize_ao

  subroutine read_ce_cross_sections(nuc_temps, sab_temps)
    type(VectorReal), intent(in)     :: nuc_temps(:)
    type(VectorReal), intent(in)     :: sab_temps(:)

    integer :: i, j
    integer :: i_library
    integer :: i_nuclide
    integer :: i_element
    integer :: i_sab
    integer(HID_T) :: file_id
    integer(HID_T) :: group_id
    logical :: mp_found     ! if windowed multipole libraries were found
    character(MAX_WORD_LEN) :: name
    character(3) :: element
    type(SetChar) :: already_read
    type(SetChar) :: element_already_read

    allocate(nuclides(n_nuclides))
    allocate(elements(n_elements))
    allocate(sab_tables(n_sab_tables))
    if (electron_treatment == ELECTRON_TTB) allocate(ttb(n_materials))

    ! Read cross sections
    do i = 1, size(materials)
      do j = 1, size(materials(i) % names)
        name = materials(i) % names(j)

        if (.not. already_read % contains(name)) then
          i_library = library_dict % get(to_lower(name))
          i_nuclide = nuclide_dict % get(to_lower(name))

          call write_message('Reading ' // trim(name) // ' from ' // &
               trim(libraries(i_library) % path), 6)

          ! Open file and make sure version is sufficient
          file_id = file_open(libraries(i_library) % path, 'r')
          call check_data_version(file_id)

          ! Read nuclide data from HDF5
          group_id = open_group(file_id, name)
          call nuclides(i_nuclide) % from_hdf5(group_id, nuc_temps(i_nuclide), &
               temperature_method, temperature_tolerance, temperature_range, &
               master, i_nuclide)
          call close_group(group_id)
          call file_close(file_id)

          ! Assign resonant scattering data
          if (res_scat_on) call nuclides(i_nuclide) % assign_0K_elastic_scattering()

          ! Determine if minimum/maximum energy for this nuclide is greater/less
          ! than the previous
          if (size(nuclides(i_nuclide) % grid) >= 1) then
            energy_min_neutron = max(energy_min_neutron, &
                 nuclides(i_nuclide) % grid(1) % energy(1))
            energy_max_neutron = min(energy_max_neutron, nuclides(i_nuclide) % &
                 grid(1) % energy(size(nuclides(i_nuclide) % grid(1) % energy)))
          end if

          ! Add name and alias to dictionary
          call already_read % add(name)

          ! Check if elemental data has been read, if needed
          element = name(1:scan(name, '0123456789') - 1)
          if (photon_transport) then
            if (.not. element_already_read % contains(element)) then
              ! Read photon interaction data from HDF5 photon library
              i_library = library_dict % get(to_lower(element))
              i_element = element_dict % get(element)
              call write_message('Reading ' // trim(element) // ' from ' // &
                   trim(libraries(i_library) % path), 6)

              ! Open file and make sure version is sufficient
              file_id = file_open(libraries(i_library) % path, 'r')
              call check_data_version(file_id)

              ! Read element data from HDF5
              group_id = open_group(file_id, element)
              call elements(i_element) % from_hdf5(group_id)
              call close_group(group_id)
              call file_close(file_id)

              ! Add element to set
              call element_already_read % add(element)
            end if
          end if

          ! Read multipole file into the appropriate entry on the nuclides array
          if (temperature_multipole) call read_multipole_data(i_nuclide)
        end if

        ! Check if material is fissionable
        if (nuclides(materials(i) % nuclide(j)) % fissionable) then
          materials(i) % fissionable = .true.
        end if
      end do

      ! Generate material bremsstrahlung data
      if (photon_transport .and. electron_treatment == ELECTRON_TTB) then
        call ttb(i) % init(i)
      end if
    end do

    if (photon_transport .and. electron_treatment == ELECTRON_TTB) then
      ! Deallocate element bremsstrahlung DCS and stopping power data since
      ! only the material bremsstrahlung data is needed
      do i = 1, size(elements)
        if (allocated(elements(i) % stopping_power_collision)) &
             deallocate(elements(i) % stopping_power_collision)
        if (allocated(elements(i) % stopping_power_radiative)) &
             deallocate(elements(i) % stopping_power_radiative)
        if (allocated(elements(i) % dcs)) deallocate(elements(i) % dcs)
      end do

      ! Take logarithm of electron energies since they are log-log interpolated
      ttb_e_grid = log(ttb_e_grid)
    end if

    ! Set up logarithmic grid for nuclides
    do i = 1, size(nuclides)
      call nuclides(i) % init_grid(energy_min_neutron, &
           energy_max_neutron, n_log_bins)
    end do
    log_spacing = log(energy_max_neutron/energy_min_neutron) / n_log_bins

    do i = 1, size(materials)
      ! Skip materials with no S(a,b) tables
      if (.not. allocated(materials(i) % sab_names)) cycle

      do j = 1, size(materials(i) % sab_names)
        ! Get name of S(a,b) table
        name = materials(i) % sab_names(j)

        if (.not. already_read % contains(name)) then
          i_library = library_dict % get(to_lower(name))
          i_sab  = sab_dict % get(to_lower(name))

          call write_message('Reading ' // trim(name) // ' from ' // &
               trim(libraries(i_library) % path), 6)

          ! Open file and make sure version matches
          file_id = file_open(libraries(i_library) % path, 'r')
          call check_data_version(file_id)

          ! Read S(a,b) data from HDF5
          group_id = open_group(file_id, name)
          call sab_tables(i_sab) % from_hdf5(group_id, sab_temps(i_sab), &
               temperature_method, temperature_tolerance, temperature_range)
          call close_group(group_id)
          call file_close(file_id)

          ! Add name to dictionary
          call already_read % add(name)
        end if
      end do

      ! Associate S(a,b) tables with specific nuclides
      call materials(i) % assign_sab_tables()
    end do

    ! Show which nuclide results in lowest energy for neutron transport
    do i = 1, size(nuclides)
      ! If a nuclide is present in a material that's not used in the model, its
      ! grid has not been allocated
      if (size(nuclides(i) % grid) > 0) then
        if (nuclides(i) % grid(1) % energy(size(nuclides(i) % grid(1) % energy)) &
             == energy_max_neutron) then
          call write_message("Maximum neutron transport energy: " // &
               trim(to_str(energy_max_neutron)) // " eV for " // &
               trim(adjustl(nuclides(i) % name)), 7)
          exit
        end if
      end if
    end do

    ! If the user wants multipole, make sure we found a multipole library.
    if (temperature_multipole) then
      mp_found = .false.
      do i = 1, size(nuclides)
        if (nuclides(i) % mp_present) then
          mp_found = .true.
          exit
        end if
      end do
      if (.not. mp_found) call warning("Windowed multipole functionality is &
           &turned on, but no multipole libraries were found.  Set the &
           &<multipole_library> element in settings.xml or the &
           &OPENMC_MULTIPOLE_LIBRARY environment variable.")
    end if

  end subroutine read_ce_cross_sections

!===============================================================================
! ASSIGN_TEMPERATURES If any cells have undefined temperatures, try to find
! their temperatures from material or global default temperatures
!===============================================================================

  subroutine assign_temperatures(material_temps)
    real(8), intent(in) :: material_temps(:)

    integer :: i, j
    integer :: i_material

    do i = 1, n_cells
      ! Ignore non-normal cells and cells with defined temperature.
      if (cells(i) % material(1) == NONE) cycle
      if (cells(i) % sqrtkT(1) /= ERROR_REAL) cycle

      ! Set the number of temperatures equal to the number of materials.
      deallocate(cells(i) % sqrtkT)
      allocate(cells(i) % sqrtkT(size(cells(i) % material)))

      ! Check each of the cell materials for temperature data.
      do j = 1, size(cells(i) % material)
        ! Arbitrarily set void regions to 0K.
        if (cells(i) % material(j) == MATERIAL_VOID) then
          cells(i) % sqrtkT(j) = ZERO
          cycle
        end if

        ! Use material default or global default temperature
        i_material = cells(i) % material(j)
        if (material_temps(i_material) /= ERROR_REAL) then
          cells(i) % sqrtkT(j) = sqrt(K_BOLTZMANN * &
               material_temps(i_material))
        else
          cells(i) % sqrtkT(j) = sqrt(K_BOLTZMANN * temperature_default)
        end if
      end do
    end do
  end subroutine assign_temperatures

!===============================================================================
! READ_MULTIPOLE_DATA checks for the existence of a multipole library in the
! directory and loads it using multipole_read
!===============================================================================

  subroutine read_multipole_data(i_table)

    integer, intent(in) :: i_table  ! index in nuclides/sab_tables

    logical :: file_exists                 ! Does multipole library exist?
    character(7) :: readable               ! Is multipole library readable?
    character(MAX_FILE_LEN) :: filename  ! Path to multipole xs library

    ! For the time being, and I know this is a bit hacky, we just assume
    ! that the file will be ZZZAAAmM.h5.
    associate (nuc => nuclides(i_table))

      if (nuc % metastable > 0) then
        filename = trim(path_multipole) // trim(zero_padded(nuc % Z, 3)) // &
             trim(zero_padded(nuc % A, 3)) // 'm' // &
             trim(to_str(nuc % metastable)) // ".h5"
      else
        filename = trim(path_multipole) // trim(zero_padded(nuc % Z, 3)) // &
             trim(zero_padded(nuc % A, 3)) // ".h5"
      end if

      ! Check if Multipole library exists and is readable
      inquire(FILE=filename, EXIST=file_exists, READ=readable)
      if (.not. file_exists) then
        nuc % mp_present = .false.
        return
      elseif (readable(1:3) == 'NO') then
        call fatal_error("Multipole library '" // trim(filename) // "' is not &
             &readable! Change file permissions with chmod command.")
      end if

      ! Display message
      call write_message("Loading Multipole XS table: " // filename, 6)

      allocate(nuc % multipole)

      ! Call the read routine
      call multipole_read(filename, nuc % multipole, i_table)
      nuc % mp_present = .true.

    end associate

  end subroutine read_multipole_data

!===============================================================================
! ADJUST_INDICES changes the values for 'surfaces' for each cell and the
! material index assigned to each to the indices in the surfaces and material
! array rather than the unique IDs assigned to each surface and material. Also
! assigns boundary conditions to surfaces based on those read into the bc_dict
! dictionary
!===============================================================================

  subroutine adjust_indices()

    integer :: i                      ! index for various purposes
    integer :: j                      ! index for various purposes
    integer :: k                      ! loop index for lattices
    integer :: m                      ! loop index for lattices
    integer :: lid                    ! lattice IDs
    integer :: id                     ! user-specified id
    class(Lattice),    pointer :: lat => null()

    do i = 1, n_cells
      ! =======================================================================
      ! ADJUST UNIVERSE INDEX FOR EACH CELL
      associate (c => cells(i))

      id = c % universe
      if (universe_dict % has(id)) then
        c % universe = universe_dict % get(id)
      else
        call fatal_error("Could not find universe " // trim(to_str(id)) &
             &// " specified on cell " // trim(to_str(c % id)))
      end if

      ! =======================================================================
      ! ADJUST MATERIAL/FILL POINTERS FOR EACH CELL

      if (c % material(1) == NONE) then
        id = c % fill
        if (universe_dict % has(id)) then
          c % type = FILL_UNIVERSE
          c % fill = universe_dict % get(id)
        elseif (lattice_dict % has(id)) then
          lid = lattice_dict % get(id)
          c % type = FILL_LATTICE
          c % fill = lid
        else
          call fatal_error("Specified fill " // trim(to_str(id)) // " on cell "&
               // trim(to_str(c % id)) // " is neither a universe nor a &
               &lattice.")
        end if
      else
        do j = 1, size(c % material)
          id = c % material(j)
          if (id == MATERIAL_VOID) then
            c % type = FILL_MATERIAL
          else if (material_dict % has(id)) then
            c % type = FILL_MATERIAL
            c % material(j) = material_dict % get(id)
          else
            call fatal_error("Could not find material " // trim(to_str(id)) &
                 // " specified on cell " // trim(to_str(c % id)))
          end if
        end do
      end if
      end associate
    end do

    ! ==========================================================================
    ! ADJUST UNIVERSE INDICES FOR EACH LATTICE

    do i = 1, n_lattices
      lat => lattices(i) % obj
      select type (lat)

      type is (RectLattice)
        do m = 1, lat % n_cells(3)
          do k = 1, lat % n_cells(2)
            do j = 1, lat % n_cells(1)
              id = lat % universes(j,k,m)
              if (universe_dict % has(id)) then
                lat % universes(j,k,m) = universe_dict % get(id)
              else
                call fatal_error("Invalid universe number " &
                     &// trim(to_str(id)) // " specified on lattice " &
                     &// trim(to_str(lat % id)))
              end if
            end do
          end do
        end do

      type is (HexLattice)
        do m = 1, lat % n_axial
          do k = 1, 2*lat % n_rings - 1
            do j = 1, 2*lat % n_rings - 1
              if (j + k < lat % n_rings + 1) then
                cycle
              else if (j + k > 3*lat % n_rings - 1) then
                cycle
              end if
              id = lat % universes(j, k, m)
              if (universe_dict % has(id)) then
                lat % universes(j, k, m) = universe_dict % get(id)
              else
                call fatal_error("Invalid universe number " &
                     &// trim(to_str(id)) // " specified on lattice " &
                     &// trim(to_str(lat % id)))
              end if
            end do
          end do
        end do

      end select

      if (lat % outer /= NO_OUTER_UNIVERSE) then
        if (universe_dict % has(lat % outer)) then
          lat % outer = universe_dict % get(lat % outer)
        else
          call fatal_error("Invalid universe number " &
               &// trim(to_str(lat % outer)) &
               &// " specified on lattice " // trim(to_str(lat % id)))
        end if
      end if

    end do

  end subroutine adjust_indices

!===============================================================================
! PREPARE_DISTRIBCELL initializes any distribcell filters present and sets the
! offsets for distribcells
!===============================================================================

  subroutine prepare_distribcell()

    integer :: i, j                ! Tally, filter loop counters
    logical :: distribcell_active  ! Does simulation use distribcell?
    integer, allocatable :: univ_list(:)              ! Target offsets
    integer, allocatable :: counts(:,:)               ! Target count
    logical, allocatable :: found(:,:)                ! Target found

    ! Assume distribcell is not needed until proven otherwise.
    distribcell_active = .false.

    ! We need distribcell if any tallies have distribcell filters.
    do i = 1, n_tallies
      do j = 1, size(tallies(i) % obj % filter)
        select type(filt => filters(tallies(i) % obj % filter(j)) % obj)
        type is (DistribcellFilter)
          distribcell_active = .true.
        end select
      end do
    end do

    ! We also need distribcell if any distributed materials or distributed
    ! temperatues are present.
    if (.not. distribcell_active) then
      do i = 1, n_cells
        if (size(cells(i) % material) > 1 .or. size(cells(i) % sqrtkT) > 1) then
          distribcell_active = .true.
          exit
        end if
      end do
    end if

    ! If distribcell isn't used in this simulation then no more work left to do.
    if (.not. distribcell_active) return

    ! Make sure the number of materials and temperatures matches the number of
    ! cell instances.
    do i = 1, n_cells
      associate (c => cells(i))
        if (size(c % material) > 1) then
          if (size(c % material) /= c % instances) then
            call fatal_error("Cell " // trim(to_str(c % id)) // " was &
                 &specified with " // trim(to_str(size(c % material))) &
                 // " materials but has " // trim(to_str(c % instances)) &
                 // " distributed instances. The number of materials must &
                 &equal one or the number of instances.")
          end if
        end if
        if (size(c % sqrtkT) > 1) then
          if (size(c % sqrtkT) /= c % instances) then
            call fatal_error("Cell " // trim(to_str(c % id)) // " was &
                 &specified with " // trim(to_str(size(c % sqrtkT))) &
                 // " temperatures but has " // trim(to_str(c % instances)) &
                 // " distributed instances. The number of temperatures must &
                 &equal one or the number of instances.")
          end if
        end if
      end associate
    end do

    ! Allocate offset maps at each level in the geometry
    call allocate_offsets(univ_list, counts, found)

    ! Calculate offsets for each target distribcell
    do i = 1, n_maps
      do j = 1, n_universes
        call calc_offsets(univ_list(i), i, universes(j), counts, found)
      end do
    end do

  end subroutine prepare_distribcell

!===============================================================================
! ALLOCATE_OFFSETS determines the number of maps needed and allocates required
! memory for distribcell offset tables
!===============================================================================

  recursive subroutine allocate_offsets(univ_list, counts, found)

    integer, intent(out), allocatable     :: univ_list(:) ! Target offsets
    integer, intent(out), allocatable     :: counts(:,:)  ! Target count
    logical, intent(out), allocatable     :: found(:,:)   ! Target found

    integer      :: i, j, k   ! Loop counters
    type(SetInt) :: cell_list ! distribells to track

    ! Begin gathering list of cells in distribcell tallies
    n_maps = 0

    ! List all cells referenced in distribcell filters.
    do i = 1, n_tallies
      do j = 1, size(tallies(i) % obj % filter)
        select type(filt => filters(tallies(i) % obj % filter(j)) % obj)
        type is (DistribcellFilter)
          call cell_list % add(filt % cell)
        end select
      end do
    end do

    ! List all cells with multiple (distributed) materials or temperatures.
    do i = 1, n_cells
      if (size(cells(i) % material) > 1 .or. size(cells(i) % sqrtkT) > 1) then
        call cell_list % add(i)
      end if
    end do

    ! Compute the number of unique universes containing these distribcells
    ! to determine the number of offset tables to allocate
    do i = 1, n_universes
      do j = 1, size(universes(i) % cells)
        if (cell_list % contains(universes(i) % cells(j))) then
          n_maps = n_maps + 1
        end if
      end do
    end do

    ! Allocate the list of offset tables for each unique universe
    allocate(univ_list(n_maps))

    ! Allocate list to accumulate target distribcell counts in each universe
    allocate(counts(n_universes, n_maps))
    counts(:,:) = 0

    ! Allocate list to track if target distribcells are found in each universe
    allocate(found(n_universes, n_maps))
    found(:,:) = .false.


    ! Search through universes for distributed cells and assign each one a
    ! unique distribcell array index.
    k = 1
    do i = 1, n_universes
      do j = 1, size(universes(i) % cells)
        if (cell_list % contains(universes(i) % cells(j))) then
          cells(universes(i) % cells(j)) % distribcell_index = k
          univ_list(k) = universes(i) % id
          k = k + 1
        end if
      end do
    end do

    ! Allocate the offset tables for lattices
    do i = 1, n_lattices
      associate(lat => lattices(i) % obj)
        select type(lat)

        type is (RectLattice)
          allocate(lat % offset(n_maps, lat % n_cells(1), lat % n_cells(2), &
                   lat % n_cells(3)))
        type is (HexLattice)
          allocate(lat % offset(n_maps, 2 * lat % n_rings - 1, &
               2 * lat % n_rings - 1, lat % n_axial))
        end select

        lat % offset(:, :, :, :) = 0
      end associate
    end do

    ! Allocate offset table for fill cells
    do i = 1, n_cells
      if (cells(i) % type /= FILL_MATERIAL) then
        allocate(cells(i) % offset(n_maps))
      end if
    end do

    ! Free up memory
    call cell_list % clear()

  end subroutine allocate_offsets

end module input_xml<|MERGE_RESOLUTION|>--- conflicted
+++ resolved
@@ -23,12 +23,8 @@
   use mgxs_header
   use multipole,        only: multipole_read
   use nuclide_header
-<<<<<<< HEAD
-  use output,           only: write_message, title, header, print_plot
+  use output,           only: title, header, print_plot
   use photon_header
-=======
-  use output,           only: title, header, print_plot
->>>>>>> 6cb13395
   use plot_header
   use random_lcg,       only: prn, openmc_set_seed
   use surface_header
